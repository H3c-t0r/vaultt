--- conflicted
+++ resolved
@@ -1,66 +1,5 @@
 ---
 version: 2.1
 
-<<<<<<< HEAD
-references:
-  images:
-    node: &NODE_IMAGE node:10-buster # Pin Node.js to major version (ex: 10)
-    docker: &DOCKER_IMAGE "circleci/golang:1.14.6-stretch"
-
-  cache:
-    go-sum: &GO_SUM_CACHE_KEY go-sum-v1-{{ checksum "go.sum" }}
-    yarn-lock: &YARN_LOCK_CACHE_KEY yarn-lock-v6-{{ checksum "ui/yarn.lock" }}
-
-# more commands defined in commands/
-commands:
-  restore_yarn_cache:
-    steps:
-      - restore_cache:
-          key: *YARN_LOCK_CACHE_KEY
-  save_yarn_cache:
-    steps:
-      - save_cache:
-          key: *YARN_LOCK_CACHE_KEY
-          paths:
-            - ui/node_modules
-
-executors:
-  go-machine:
-    machine: true
-    shell: /usr/bin/env bash -euo pipefail -c
-    environment:
-      GO111MODULE: "off"
-      CIRCLECI_CLI_VERSION: 0.1.5546  # Pin CircleCI CLI to patch version (ex: 1.2.3)
-      GO_VERSION: 1.14.6  # Pin Go to patch version (ex: 1.2.3)
-      GOTESTSUM_VERSION: 0.5.2  # Pin gotestsum to patch version (ex: 1.2.3)
-      GO_TAGS: ""
-    working_directory: /go/src/github.com/hashicorp/vault
-  node:
-    docker:
-      - image: *NODE_IMAGE
-        environment:
-            JOBS: 2
-    shell: /usr/bin/env bash -euo pipefail -c
-    working_directory: /go/src/github.com/hashicorp/vault
-  python:
-    docker:
-     - image: python:3-alpine
-    shell: /usr/bin/env bash -euo pipefail -c
-    working_directory: /go/src/github.com/hashicorp/vault
-  alpine:
-    docker:
-      - image: alpine:3.10.2
-    shell: /bin/sh
-    working_directory: /go/src/github.com/hashicorp/vault
-  docker-env:
-    docker:
-      - image: *DOCKER_IMAGE
-    environment:
-      GO111MODULE: "off"
-      CIRCLECI_CLI_VERSION: 0.1.5546  # Pin CircleCI CLI to patch version (ex: 1.2.3)
-      GO_TAGS: ""
-    working_directory: /go/src/github.com/hashicorp/vault
-=======
 orbs:
-  slack: circleci/slack@3.2.0
->>>>>>> e62d9067
+  slack: circleci/slack@3.2.0