--- conflicted
+++ resolved
@@ -115,12 +115,8 @@
           docker cp $DOCKER_CERT_PATH/ testcontainer:$DOCKER_CERT_PATH
 
           docker exec -w /go/src/github.com/hashicorp/vault/ \
-<<<<<<< HEAD
             -e CIRCLECI -e GOCACHE=/tmp/gocache -e VAULT_CI_GO_TEST_RACE \
-=======
-            -e GO111MODULE -e CIRCLECI -e GOCACHE=/tmp/gocache -e VAULT_CI_GO_TEST_RACE \
             -e VAULT_LICENSE_CI \
->>>>>>> 868e6e22
             testcontainer \
             gotestsum --format=short-verbose \
               --junitfile test-results/go-test/results.xml \
