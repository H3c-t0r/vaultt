--- conflicted
+++ resolved
@@ -4,12 +4,7 @@
     GOTESTSUM_VERSION: 0.5.2 # Pin gotestsum to patch version (ex: 1.2.3)
     GOFUMPT_VERSION: 0.3.1 # Pin gofumpt to patch version (ex: 1.2.3)
     GO_TAGS: ""
-<<<<<<< HEAD
-    GO_IMAGE: &GO_IMAGE "docker.mirror.hashicorp.services/cimg/go:1.19.2"
-=======
     GO_IMAGE: &GO_IMAGE "docker.mirror.hashicorp.services/cimg/go:1.19.3"
-
->>>>>>> d3fd057c
 go-machine:
   machine:
     image: ubuntu-2004:2022.10.1
