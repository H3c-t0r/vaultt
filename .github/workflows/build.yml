--- conflicted
+++ resolved
@@ -61,10 +61,7 @@
       matrix:
         goos: [ freebsd, windows, netbsd, openbsd, solaris ]
         goarch: [ "386", "amd64", "arm" ]
-<<<<<<< HEAD
         go: [ "1.18.5" ]
-=======
->>>>>>> 78e0656b
         exclude:
           - goos: solaris
             goarch: 386
@@ -116,10 +113,7 @@
       matrix:
         goos: [linux]
         goarch: ["arm", "arm64", "386", "amd64"]
-<<<<<<< HEAD
         go: ["1.18.5"]
-=======
->>>>>>> 78e0656b
       fail-fast: true
 
     name: Go ${{ matrix.goos }} ${{ matrix.goarch }} build
@@ -196,10 +190,7 @@
       matrix:
         goos: [ darwin ]
         goarch: [ "amd64", "arm64" ]
-<<<<<<< HEAD
         go: [ "1.18.5" ]
-=======
->>>>>>> 78e0656b
       fail-fast: true
     name: Go ${{ matrix.goos }} ${{ matrix.goarch }} build
     steps:
