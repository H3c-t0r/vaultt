--- conflicted
+++ resolved
@@ -52,19 +52,16 @@
         required: false
         default: 60
         type: number
-<<<<<<< HEAD
       testonly:
         description: Whether to run the tests tagged with testonly.
         required: false
         default: false
         type: boolean
-=======
       checkout-ref:
         description: The ref to use for checkout.
         required: false
         default: ${{ github.base_ref }}
         type: string
->>>>>>> 88138ed5
 
 env: ${{ fromJSON(inputs.env-vars) }}
 
