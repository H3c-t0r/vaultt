--- conflicted
+++ resolved
@@ -107,10 +107,7 @@
           # the Terraform wrapper will break Terraform execution in Enos because
           # it changes the output to text when we expect it to be JSON.
           terraform_wrapper: false
-<<<<<<< HEAD
-=======
           terraform_version: "1.7.5" # Pin until 1.8.x crash has been resolved
->>>>>>> f3b3f321
       - uses: aws-actions/configure-aws-credentials@e3dd6a429d7300a6a4c196c26e071d42e0343502 # v4.0.2
         with:
           aws-access-key-id: ${{ secrets.AWS_ACCESS_KEY_ID_CI }}
