--- conflicted
+++ resolved
@@ -11,11 +11,7 @@
 sharing the same underlying data. The legacy endpoint names are considered **deprecated**
 and will be removed in a future release (not before Vault 1.9). The complete list of
 endpoint changes is available in the [AWS Auth API docs](/api-docs/auth/aws#deprecations-effective-in-vault-1-7).
-<<<<<<< HEAD
-* go: Update Go version to 1.15.10 [[GH-11114](https://github.com/hashicorp/vault/pull/11114)] [[GH-11173](https://github.com/hashicorp/vault/pull/11173)]
-=======
 * go: Update Go version to 1.15.10 [[GH-11173](https://github.com/hashicorp/vault/pull/11173)]
->>>>>>> b429602a
 
 FEATURES:
 
