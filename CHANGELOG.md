--- conflicted
+++ resolved
@@ -18,11 +18,9 @@
 * replication (enterprise): Only write failover cluster addresses if they've changed
 * secrets/database: Fix handling of TLS options in mongodb connection strings [[GH-9519](https://github.com/hashicorp/vault/pull/9519)]
 * secrets/gcp: Ensure that the IAM policy version is appropriately set after a roleset's bindings have changed. [[GH-93](https://github.com/hashicorp/vault-plugin-secrets-gcp/pull/93)]
-<<<<<<< HEAD
-* core: Implement constant time version of shamir GF(2^8) math [[GH-9932](https://github.com/hashicorp/vault/pull/9932)]
-=======
 * agent/auth/kerberos: Fix `disable_fast_negotiation` not being set on the auth method when configured by user. [[GH-9892](https://github.com/hashicorp/vault/pull/9892)]
 * cli: Don't open or overwrite a raft snapshot file on an unsuccessful `vault operator raft snapshot` [[GH-9894](https://github.com/hashicorp/vault/pull/9894)]
+* core: Implement constant time version of shamir GF(2^8) math [[GH-9932](https://github.com/hashicorp/vault/pull/9932)]
 
 ## 1.5.4
 ### TBD
@@ -30,7 +28,6 @@
 IMPROVEMENTS:
 
 * secrets/gcp: Add check for 403 during rollback to prevent repeated deletion calls [[GH-97](https://github.com/hashicorp/vault-plugin-secrets-gcp/pull/97)]
->>>>>>> 30a8e71e
 
 ## 1.5.3
 ### August 27th, 2020
