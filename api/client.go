--- conflicted
+++ resolved
@@ -596,11 +596,6 @@
 	newConfig.CheckRetry = c.config.CheckRetry
 	newConfig.Logger = c.config.Logger
 	newConfig.Limiter = c.config.Limiter
-<<<<<<< HEAD
-	newConfig.OutputCurlString = c.config.OutputCurlString
-	newConfig.OutputPolicy = c.config.OutputPolicy
-=======
->>>>>>> ec1a3cfb
 	newConfig.SRVLookup = c.config.SRVLookup
 	newConfig.CloneHeaders = c.config.CloneHeaders
 	newConfig.CloneToken = c.config.CloneToken
@@ -1032,25 +1027,6 @@
 	defer config.modifyLock.RUnlock()
 
 	newConfig := &Config{
-<<<<<<< HEAD
-		Address:          config.Address,
-		HttpClient:       config.HttpClient,
-		MinRetryWait:     config.MinRetryWait,
-		MaxRetryWait:     config.MaxRetryWait,
-		MaxRetries:       config.MaxRetries,
-		Timeout:          config.Timeout,
-		Backoff:          config.Backoff,
-		CheckRetry:       config.CheckRetry,
-		Logger:           config.Logger,
-		Limiter:          config.Limiter,
-		OutputCurlString: config.OutputCurlString,
-		OutputPolicy:     config.OutputPolicy,
-		AgentAddress:     config.AgentAddress,
-		SRVLookup:        config.SRVLookup,
-		CloneHeaders:     config.CloneHeaders,
-		CloneToken:       config.CloneToken,
-		ReadYourWrites:   config.ReadYourWrites,
-=======
 		Address:        config.Address,
 		HttpClient:     config.HttpClient,
 		MinRetryWait:   config.MinRetryWait,
@@ -1066,7 +1042,6 @@
 		CloneHeaders:   config.CloneHeaders,
 		CloneToken:     config.CloneToken,
 		ReadYourWrites: config.ReadYourWrites,
->>>>>>> ec1a3cfb
 	}
 	client, err := NewClient(newConfig)
 	if err != nil {
