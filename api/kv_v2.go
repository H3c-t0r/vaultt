--- conflicted
+++ resolved
@@ -560,7 +560,6 @@
 	return metadata, nil
 }
 
-<<<<<<< HEAD
 func validateRollbackVersion(rollbackVersion *KVSecret) error {
 	// Make sure a value already exists
 	if rollbackVersion == nil || rollbackVersion.Data == nil {
@@ -587,7 +586,8 @@
 	}
 
 	return nil
-=======
+}
+
 func mergePatch(ctx context.Context, client *Client, mountPath string, secretPath string, newData map[string]interface{}, opts ...KVOption) (*KVSecret, error) {
 	pathToMergePatch := fmt.Sprintf("%s/data/%s", mountPath, secretPath)
 
@@ -670,5 +670,4 @@
 	}
 
 	return updatedSecret, nil
->>>>>>> 5812d9a5
 }