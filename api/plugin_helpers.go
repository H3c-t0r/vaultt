// Copyright (c) HashiCorp, Inc.
// SPDX-License-Identifier: MPL-2.0

package api

import (
	"context"
	"crypto/tls"
	"crypto/x509"
	"encoding/base64"
	"errors"
	"flag"
	"net/url"
	"os"

	"github.com/go-jose/go-jose/v3/jwt"

	"github.com/hashicorp/errwrap"
)

// This file contains helper code used when writing Vault auth method or secrets engine plugins.
//
// As such, it would be better located in the sdk module with the rest of the code which is only to support plugins,
// rather than api, but is here for historical reasons. (The api module used to depend on the sdk module, this code
// calls NewClient within the api package, so placing it in the sdk would have created a dependency cycle. This reason
// is now historical, as the dependency between sdk and api has since been reversed in direction.)
// Moving this code to the sdk would be appropriate if an api v2.0.0 release is ever planned.
//
// This helper code is used when a plugin is hosted by Vault 1.11 and earlier. Vault 1.12 and sdk v0.6.0 introduced
// version 5 of the backend plugin interface, which uses go-plugin's AutoMTLS feature instead of this code.

const (
	// PluginAutoMTLSEnv is used to ensure AutoMTLS is used. This will override
	// setting a TLSProviderFunc for a plugin.
	PluginAutoMTLSEnv = "VAULT_PLUGIN_AUTOMTLS_ENABLED"

	// PluginMetadataModeEnv is an ENV name used to disable TLS communication
	// to bootstrap mounting plugins.
	PluginMetadataModeEnv = "VAULT_PLUGIN_METADATA_MODE"

	// PluginUnwrapTokenEnv is the ENV name used to pass unwrap tokens to the
	// plugin.
	PluginUnwrapTokenEnv = "VAULT_UNWRAP_TOKEN"
)

<<<<<<< HEAD
// sudoPaths is a map containing the paths that require a token's policy
// to have the "sudo" capability. The keys are the paths as strings, in
// the same format as they are returned by the OpenAPI spec. The values
// are the regular expressions that can be used to test whether a given
// path matches that path or not (useful specifically for the paths that
// contain templated fields.)
var sudoPaths = map[string]*regexp.Regexp{
	"/auth/token/accessors":                         regexp.MustCompile(`^/auth/token/accessors/?$`),
	"/auth/token/revoke-orphan":                     regexp.MustCompile(`^/auth/token/revoke-orphan$`),
	"/pki/root":                                     regexp.MustCompile(`^/pki/root$`),
	"/pki/root/sign-self-issued":                    regexp.MustCompile(`^/pki/root/sign-self-issued$`),
	"/sys/audit":                                    regexp.MustCompile(`^/sys/audit$`),
	"/sys/audit/{path}":                             regexp.MustCompile(`^/sys/audit/.+$`),
	"/sys/auth/{path}":                              regexp.MustCompile(`^/sys/auth/.+$`),
	"/sys/auth/{path}/tune":                         regexp.MustCompile(`^/sys/auth/.+/tune$`),
	"/sys/config/auditing/request-headers":          regexp.MustCompile(`^/sys/config/auditing/request-headers$`),
	"/sys/config/auditing/request-headers/{header}": regexp.MustCompile(`^/sys/config/auditing/request-headers/.+$`),
	"/sys/config/cors":                              regexp.MustCompile(`^/sys/config/cors$`),
	"/sys/config/ui/headers":                        regexp.MustCompile(`^/sys/config/ui/headers/?$`),
	"/sys/config/ui/headers/{header}":               regexp.MustCompile(`^/sys/config/ui/headers/.+$`),
	"/sys/internal/inspect/router/{tag}":            regexp.MustCompile(`^/sys/internal/inspect/router/.+$`),
	"/sys/leases":                                   regexp.MustCompile(`^/sys/leases$`),
	// This entry is a bit wrong... sys/leases/lookup does NOT require sudo. But sys/leases/lookup/ with a trailing
	// slash DOES require sudo. But the part of the Vault CLI that uses this logic doesn't pass operation-appropriate
	// trailing slashes, it always strips them off, so we end up giving the wrong answer for one of these.
	"/sys/leases/lookup":                 regexp.MustCompile(`^/sys/leases/lookup/?$`),
	"/sys/leases/lookup/{prefix}":        regexp.MustCompile(`^/sys/leases/lookup/.+$`),
	"/sys/leases/revoke-force/{prefix}":  regexp.MustCompile(`^/sys/leases/revoke-force/.+$`),
	"/sys/leases/revoke-prefix/{prefix}": regexp.MustCompile(`^/sys/leases/revoke-prefix/.+$`),
	"/sys/plugins/catalog/{name}":        regexp.MustCompile(`^/sys/plugins/catalog/[^/]+$`),
	"/sys/plugins/catalog/{type}":        regexp.MustCompile(`^/sys/plugins/catalog/[\w-]+$`),
	"/sys/plugins/catalog/{type}/{name}": regexp.MustCompile(`^/sys/plugins/catalog/[\w-]+/[^/]+$`),
	"/sys/raw":                           regexp.MustCompile(`^/sys/raw$`),
	"/sys/raw/{path}":                    regexp.MustCompile(`^/sys/raw/.+$`),
	"/sys/remount":                       regexp.MustCompile(`^/sys/remount$`),
	"/sys/revoke-force/{prefix}":         regexp.MustCompile(`^/sys/revoke-force/.+$`),
	"/sys/revoke-prefix/{prefix}":        regexp.MustCompile(`^/sys/revoke-prefix/.+$`),
	"/sys/rotate":                        regexp.MustCompile(`^/sys/rotate$`),
	"/sys/seal":                          regexp.MustCompile(`^/sys/seal$`),
	"/sys/step-down":                     regexp.MustCompile(`^/sys/step-down$`),

	// enterprise-only paths
	"/sys/replication/dr/primary/secondary-token":          regexp.MustCompile(`^/sys/replication/dr/primary/secondary-token$`),
	"/sys/replication/performance/primary/secondary-token": regexp.MustCompile(`^/sys/replication/performance/primary/secondary-token$`),
	"/sys/replication/primary/secondary-token":             regexp.MustCompile(`^/sys/replication/primary/secondary-token$`),
	"/sys/replication/reindex":                             regexp.MustCompile(`^/sys/replication/reindex$`),
	"/sys/storage/raft/snapshot-auto/config":               regexp.MustCompile(`^/sys/storage/raft/snapshot-auto/config/?$`),
	"/sys/storage/raft/snapshot-auto/config/{name}":        regexp.MustCompile(`^/sys/storage/raft/snapshot-auto/config/[^/]+$`),
}

=======
>>>>>>> 00e13abf
// PluginAPIClientMeta is a helper that plugins can use to configure TLS connections
// back to Vault.
type PluginAPIClientMeta struct {
	// These are set by the command line flags.
	flagCACert     string
	flagCAPath     string
	flagClientCert string
	flagClientKey  string
	flagInsecure   bool
}

// FlagSet returns the flag set for configuring the TLS connection
func (f *PluginAPIClientMeta) FlagSet() *flag.FlagSet {
	fs := flag.NewFlagSet("vault plugin settings", flag.ContinueOnError)

	fs.StringVar(&f.flagCACert, "ca-cert", "", "")
	fs.StringVar(&f.flagCAPath, "ca-path", "", "")
	fs.StringVar(&f.flagClientCert, "client-cert", "", "")
	fs.StringVar(&f.flagClientKey, "client-key", "", "")
	fs.BoolVar(&f.flagInsecure, "tls-skip-verify", false, "")

	return fs
}

// GetTLSConfig will return a TLSConfig based off the values from the flags
func (f *PluginAPIClientMeta) GetTLSConfig() *TLSConfig {
	// If we need custom TLS configuration, then set it
	if f.flagCACert != "" || f.flagCAPath != "" || f.flagClientCert != "" || f.flagClientKey != "" || f.flagInsecure {
		t := &TLSConfig{
			CACert:        f.flagCACert,
			CAPath:        f.flagCAPath,
			ClientCert:    f.flagClientCert,
			ClientKey:     f.flagClientKey,
			TLSServerName: "",
			Insecure:      f.flagInsecure,
		}

		return t
	}

	return nil
}

// VaultPluginTLSProvider wraps VaultPluginTLSProviderContext using context.Background.
func VaultPluginTLSProvider(apiTLSConfig *TLSConfig) func() (*tls.Config, error) {
	return VaultPluginTLSProviderContext(context.Background(), apiTLSConfig)
}

// VaultPluginTLSProviderContext is run inside a plugin and retrieves the response
// wrapped TLS certificate from vault. It returns a configured TLS Config.
func VaultPluginTLSProviderContext(ctx context.Context, apiTLSConfig *TLSConfig) func() (*tls.Config, error) {
	if os.Getenv(PluginAutoMTLSEnv) == "true" || os.Getenv(PluginMetadataModeEnv) == "true" {
		return nil
	}

	return func() (*tls.Config, error) {
		unwrapToken := os.Getenv(PluginUnwrapTokenEnv)

		parsedJWT, err := jwt.ParseSigned(unwrapToken)
		if err != nil {
			return nil, errwrap.Wrapf("error parsing wrapping token: {{err}}", err)
		}

		allClaims := make(map[string]interface{})
		if err = parsedJWT.UnsafeClaimsWithoutVerification(&allClaims); err != nil {
			return nil, errwrap.Wrapf("error parsing claims from wrapping token: {{err}}", err)
		}

		addrClaimRaw, ok := allClaims["addr"]
		if !ok {
			return nil, errors.New("could not validate addr claim")
		}
		vaultAddr, ok := addrClaimRaw.(string)
		if !ok {
			return nil, errors.New("could not parse addr claim")
		}
		if vaultAddr == "" {
			return nil, errors.New(`no vault api_addr found`)
		}

		// Sanity check the value
		if _, err := url.Parse(vaultAddr); err != nil {
			return nil, errwrap.Wrapf("error parsing the vault api_addr: {{err}}", err)
		}

		// Unwrap the token
		clientConf := DefaultConfig()
		clientConf.Address = vaultAddr
		if apiTLSConfig != nil {
			err := clientConf.ConfigureTLS(apiTLSConfig)
			if err != nil {
				return nil, errwrap.Wrapf("error configuring api client {{err}}", err)
			}
		}
		client, err := NewClient(clientConf)
		if err != nil {
			return nil, errwrap.Wrapf("error during api client creation: {{err}}", err)
		}

		// Reset token value to make sure nothing has been set by default
		client.ClearToken()

		secret, err := client.Logical().UnwrapWithContext(ctx, unwrapToken)
		if err != nil {
			return nil, errwrap.Wrapf("error during token unwrap request: {{err}}", err)
		}
		if secret == nil {
			return nil, errors.New("error during token unwrap request: secret is nil")
		}

		// Retrieve and parse the server's certificate
		serverCertBytesRaw, ok := secret.Data["ServerCert"].(string)
		if !ok {
			return nil, errors.New("error unmarshalling certificate")
		}

		serverCertBytes, err := base64.StdEncoding.DecodeString(serverCertBytesRaw)
		if err != nil {
			return nil, errwrap.Wrapf("error parsing certificate: {{err}}", err)
		}

		serverCert, err := x509.ParseCertificate(serverCertBytes)
		if err != nil {
			return nil, errwrap.Wrapf("error parsing certificate: {{err}}", err)
		}

		// Retrieve and parse the server's private key
		serverKeyB64, ok := secret.Data["ServerKey"].(string)
		if !ok {
			return nil, errors.New("error unmarshalling certificate")
		}

		serverKeyRaw, err := base64.StdEncoding.DecodeString(serverKeyB64)
		if err != nil {
			return nil, errwrap.Wrapf("error parsing certificate: {{err}}", err)
		}

		serverKey, err := x509.ParseECPrivateKey(serverKeyRaw)
		if err != nil {
			return nil, errwrap.Wrapf("error parsing certificate: {{err}}", err)
		}

		// Add CA cert to the cert pool
		caCertPool := x509.NewCertPool()
		caCertPool.AddCert(serverCert)

		// Build a certificate object out of the server's cert and private key.
		cert := tls.Certificate{
			Certificate: [][]byte{serverCertBytes},
			PrivateKey:  serverKey,
			Leaf:        serverCert,
		}

		// Setup TLS config
		tlsConfig := &tls.Config{
			ClientCAs:  caCertPool,
			RootCAs:    caCertPool,
			ClientAuth: tls.RequireAndVerifyClientCert,
			// TLS 1.2 minimum
			MinVersion:   tls.VersionTLS12,
			Certificates: []tls.Certificate{cert},
			ServerName:   serverCert.Subject.CommonName,
		}

		return tlsConfig, nil
	}
}<|MERGE_RESOLUTION|>--- conflicted
+++ resolved
@@ -43,59 +43,6 @@
 	PluginUnwrapTokenEnv = "VAULT_UNWRAP_TOKEN"
 )
 
-<<<<<<< HEAD
-// sudoPaths is a map containing the paths that require a token's policy
-// to have the "sudo" capability. The keys are the paths as strings, in
-// the same format as they are returned by the OpenAPI spec. The values
-// are the regular expressions that can be used to test whether a given
-// path matches that path or not (useful specifically for the paths that
-// contain templated fields.)
-var sudoPaths = map[string]*regexp.Regexp{
-	"/auth/token/accessors":                         regexp.MustCompile(`^/auth/token/accessors/?$`),
-	"/auth/token/revoke-orphan":                     regexp.MustCompile(`^/auth/token/revoke-orphan$`),
-	"/pki/root":                                     regexp.MustCompile(`^/pki/root$`),
-	"/pki/root/sign-self-issued":                    regexp.MustCompile(`^/pki/root/sign-self-issued$`),
-	"/sys/audit":                                    regexp.MustCompile(`^/sys/audit$`),
-	"/sys/audit/{path}":                             regexp.MustCompile(`^/sys/audit/.+$`),
-	"/sys/auth/{path}":                              regexp.MustCompile(`^/sys/auth/.+$`),
-	"/sys/auth/{path}/tune":                         regexp.MustCompile(`^/sys/auth/.+/tune$`),
-	"/sys/config/auditing/request-headers":          regexp.MustCompile(`^/sys/config/auditing/request-headers$`),
-	"/sys/config/auditing/request-headers/{header}": regexp.MustCompile(`^/sys/config/auditing/request-headers/.+$`),
-	"/sys/config/cors":                              regexp.MustCompile(`^/sys/config/cors$`),
-	"/sys/config/ui/headers":                        regexp.MustCompile(`^/sys/config/ui/headers/?$`),
-	"/sys/config/ui/headers/{header}":               regexp.MustCompile(`^/sys/config/ui/headers/.+$`),
-	"/sys/internal/inspect/router/{tag}":            regexp.MustCompile(`^/sys/internal/inspect/router/.+$`),
-	"/sys/leases":                                   regexp.MustCompile(`^/sys/leases$`),
-	// This entry is a bit wrong... sys/leases/lookup does NOT require sudo. But sys/leases/lookup/ with a trailing
-	// slash DOES require sudo. But the part of the Vault CLI that uses this logic doesn't pass operation-appropriate
-	// trailing slashes, it always strips them off, so we end up giving the wrong answer for one of these.
-	"/sys/leases/lookup":                 regexp.MustCompile(`^/sys/leases/lookup/?$`),
-	"/sys/leases/lookup/{prefix}":        regexp.MustCompile(`^/sys/leases/lookup/.+$`),
-	"/sys/leases/revoke-force/{prefix}":  regexp.MustCompile(`^/sys/leases/revoke-force/.+$`),
-	"/sys/leases/revoke-prefix/{prefix}": regexp.MustCompile(`^/sys/leases/revoke-prefix/.+$`),
-	"/sys/plugins/catalog/{name}":        regexp.MustCompile(`^/sys/plugins/catalog/[^/]+$`),
-	"/sys/plugins/catalog/{type}":        regexp.MustCompile(`^/sys/plugins/catalog/[\w-]+$`),
-	"/sys/plugins/catalog/{type}/{name}": regexp.MustCompile(`^/sys/plugins/catalog/[\w-]+/[^/]+$`),
-	"/sys/raw":                           regexp.MustCompile(`^/sys/raw$`),
-	"/sys/raw/{path}":                    regexp.MustCompile(`^/sys/raw/.+$`),
-	"/sys/remount":                       regexp.MustCompile(`^/sys/remount$`),
-	"/sys/revoke-force/{prefix}":         regexp.MustCompile(`^/sys/revoke-force/.+$`),
-	"/sys/revoke-prefix/{prefix}":        regexp.MustCompile(`^/sys/revoke-prefix/.+$`),
-	"/sys/rotate":                        regexp.MustCompile(`^/sys/rotate$`),
-	"/sys/seal":                          regexp.MustCompile(`^/sys/seal$`),
-	"/sys/step-down":                     regexp.MustCompile(`^/sys/step-down$`),
-
-	// enterprise-only paths
-	"/sys/replication/dr/primary/secondary-token":          regexp.MustCompile(`^/sys/replication/dr/primary/secondary-token$`),
-	"/sys/replication/performance/primary/secondary-token": regexp.MustCompile(`^/sys/replication/performance/primary/secondary-token$`),
-	"/sys/replication/primary/secondary-token":             regexp.MustCompile(`^/sys/replication/primary/secondary-token$`),
-	"/sys/replication/reindex":                             regexp.MustCompile(`^/sys/replication/reindex$`),
-	"/sys/storage/raft/snapshot-auto/config":               regexp.MustCompile(`^/sys/storage/raft/snapshot-auto/config/?$`),
-	"/sys/storage/raft/snapshot-auto/config/{name}":        regexp.MustCompile(`^/sys/storage/raft/snapshot-auto/config/[^/]+$`),
-}
-
-=======
->>>>>>> 00e13abf
 // PluginAPIClientMeta is a helper that plugins can use to configure TLS connections
 // back to Vault.
 type PluginAPIClientMeta struct {
