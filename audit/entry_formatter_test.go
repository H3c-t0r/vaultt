// Copyright (c) HashiCorp, Inc.
// SPDX-License-Identifier: BUSL-1.1

package audit

import (
	"context"
	"encoding/json"
	"errors"
	"fmt"
	"strings"
	"testing"
	"time"

	"github.com/hashicorp/eventlogger"
	"github.com/hashicorp/go-hclog"
	"github.com/hashicorp/go-sockaddr"
	"github.com/hashicorp/vault/helper/namespace"
	"github.com/hashicorp/vault/internal/observability/event"
	"github.com/hashicorp/vault/sdk/helper/jsonutil"
	"github.com/hashicorp/vault/sdk/helper/salt"
	"github.com/hashicorp/vault/sdk/logical"
	"github.com/mitchellh/copystructure"
	"github.com/mitchellh/mapstructure"
	"github.com/stretchr/testify/assert"
	"github.com/stretchr/testify/require"
)

const testFormatJSONReqBasicStrFmt = `
{
  "time": "2015-08-05T13:45:46Z",
  "type": "request",
  "auth": {
    "client_token": "%s",
    "accessor": "bar",
    "display_name": "testtoken",
    "policies": [
      "root"
    ],
    "no_default_policy": true,
    "metadata": null,
    "entity_id": "foobarentity",
    "token_type": "service",
    "token_ttl": 14400,
    "token_issue_time": "2020-05-28T13:40:18-05:00"
  },
  "request": {
    "operation": "update",
    "path": "/foo",
    "data": null,
    "wrap_ttl": 60,
    "remote_address": "127.0.0.1",
    "headers": {
      "foo": [
        "bar"
      ]
    }
  },
  "error": "this is an error"
}
`

// TestNewEntryFormatter ensures we can create new EntryFormatter structs.
func TestNewEntryFormatter(t *testing.T) {
	t.Parallel()

	tests := map[string]struct {
		Name                 string
		UseStaticSalt        bool
		Logger               hclog.Logger
		Options              []Option // Only supports WithPrefix
		IsErrorExpected      bool
		ExpectedErrorMessage string
		ExpectedFormat       format
		ExpectedPrefix       string
	}{
		"empty-name": {
			Name:                 "",
			IsErrorExpected:      true,
			ExpectedErrorMessage: "audit.NewEntryFormatter: name is required: invalid parameter",
		},
		"spacey-name": {
			Name:                 "   ",
			IsErrorExpected:      true,
			ExpectedErrorMessage: "audit.NewEntryFormatter: name is required: invalid parameter",
		},
		"nil-salter": {
			Name:                 "juan",
			UseStaticSalt:        false,
			IsErrorExpected:      true,
			ExpectedErrorMessage: "audit.NewEntryFormatter: cannot create a new audit formatter with nil salter: invalid parameter",
		},
		"nil-logger": {
			Name:                 "juan",
			UseStaticSalt:        true,
			Logger:               nil,
			IsErrorExpected:      true,
			ExpectedErrorMessage: "audit.NewEntryFormatter: cannot create a new audit formatter with nil logger: invalid parameter",
		},
		"static-salter": {
			Name:            "juan",
			UseStaticSalt:   true,
			Logger:          hclog.NewNullLogger(),
			IsErrorExpected: false,
			Options: []Option{
				WithFormat(JSONFormat.String()),
			},
			ExpectedFormat: JSONFormat,
		},
		"default": {
			Name:            "juan",
			UseStaticSalt:   true,
			Logger:          hclog.NewNullLogger(),
			IsErrorExpected: false,
			ExpectedFormat:  JSONFormat,
		},
		"config-json": {
			Name:          "juan",
			UseStaticSalt: true,
			Logger:        hclog.NewNullLogger(),
			Options: []Option{
				WithFormat(JSONFormat.String()),
			},
			IsErrorExpected: false,
			ExpectedFormat:  JSONFormat,
		},
		"config-jsonx": {
			Name:          "juan",
			UseStaticSalt: true,
			Logger:        hclog.NewNullLogger(),
			Options: []Option{
				WithFormat(JSONxFormat.String()),
			},
			IsErrorExpected: false,
			ExpectedFormat:  JSONxFormat,
		},
		"config-json-prefix": {
			Name:          "juan",
			UseStaticSalt: true,
			Logger:        hclog.NewNullLogger(),
			Options: []Option{
				WithPrefix("foo"),
				WithFormat(JSONFormat.String()),
			},
			IsErrorExpected: false,
			ExpectedFormat:  JSONFormat,
			ExpectedPrefix:  "foo",
		},
		"config-jsonx-prefix": {
			Name:          "juan",
			UseStaticSalt: true,
			Logger:        hclog.NewNullLogger(),
			Options: []Option{
				WithPrefix("foo"),
				WithFormat(JSONxFormat.String()),
			},
			IsErrorExpected: false,
			ExpectedFormat:  JSONxFormat,
			ExpectedPrefix:  "foo",
		},
	}

	for name, tc := range tests {
		name := name
		tc := tc
		t.Run(name, func(t *testing.T) {
			t.Parallel()
			var ss Salter
			if tc.UseStaticSalt {
				ss = newStaticSalt(t)
			}

			cfg, err := NewFormatterConfig(tc.Options...)
			require.NoError(t, err)
			f, err := NewEntryFormatter(tc.Name, cfg, ss, tc.Logger, tc.Options...)

			switch {
			case tc.IsErrorExpected:
				require.Error(t, err)
				require.EqualError(t, err, tc.ExpectedErrorMessage)
				require.Nil(t, f)
			default:
				require.NoError(t, err)
				require.NotNil(t, f)
				require.Equal(t, tc.ExpectedFormat, f.config.RequiredFormat)
				require.Equal(t, tc.ExpectedPrefix, f.prefix)
			}
		})
	}
}

// TestEntryFormatter_Reopen ensures that we do not get an error when calling Reopen.
func TestEntryFormatter_Reopen(t *testing.T) {
	t.Parallel()

	ss := newStaticSalt(t)
	cfg, err := NewFormatterConfig()
	require.NoError(t, err)

	f, err := NewEntryFormatter("juan", cfg, ss, hclog.NewNullLogger())
	require.NoError(t, err)
	require.NotNil(t, f)
	require.NoError(t, f.Reopen())
}

// TestEntryFormatter_Type ensures that the node is a 'formatter' type.
func TestEntryFormatter_Type(t *testing.T) {
	t.Parallel()

	ss := newStaticSalt(t)
	cfg, err := NewFormatterConfig()
	require.NoError(t, err)

	f, err := NewEntryFormatter("juan", cfg, ss, hclog.NewNullLogger())
	require.NoError(t, err)
	require.NotNil(t, f)
	require.Equal(t, eventlogger.NodeTypeFormatter, f.Type())
}

// TestEntryFormatter_Process attempts to run the Process method to convert the
// logical.LogInput within an audit event to JSON and JSONx (RequestEntry or ResponseEntry).
func TestEntryFormatter_Process(t *testing.T) {
	t.Parallel()

	tests := map[string]struct {
		IsErrorExpected      bool
		ExpectedErrorMessage string
		Subtype              subtype
		RequiredFormat       format
		Data                 *logical.LogInput
		RootNamespace        bool
	}{
		"json-request-no-data": {
			IsErrorExpected:      true,
			ExpectedErrorMessage: "audit.(EntryFormatter).Process: cannot audit event (request) with no data: invalid parameter",
			Subtype:              RequestType,
			RequiredFormat:       JSONFormat,
			Data:                 nil,
		},
		"json-response-no-data": {
			IsErrorExpected:      true,
			ExpectedErrorMessage: "audit.(EntryFormatter).Process: cannot audit event (response) with no data: invalid parameter",
			Subtype:              ResponseType,
			RequiredFormat:       JSONFormat,
			Data:                 nil,
		},
		"json-request-basic-input": {
			IsErrorExpected:      true,
			ExpectedErrorMessage: "audit.(EntryFormatter).Process: unable to parse request from audit event: request to request-audit a nil request",
			Subtype:              RequestType,
			RequiredFormat:       JSONFormat,
			Data:                 &logical.LogInput{Type: "magic"},
		},
		"json-response-basic-input": {
			IsErrorExpected:      true,
			ExpectedErrorMessage: "audit.(EntryFormatter).Process: unable to parse response from audit event: request to response-audit a nil request",
			Subtype:              ResponseType,
			RequiredFormat:       JSONFormat,
			Data:                 &logical.LogInput{Type: "magic"},
		},
		"json-request-basic-input-and-request-no-ns": {
			IsErrorExpected:      true,
			ExpectedErrorMessage: "audit.(EntryFormatter).Process: unable to parse request from audit event: no namespace",
			Subtype:              RequestType,
			RequiredFormat:       JSONFormat,
			Data:                 &logical.LogInput{Request: &logical.Request{ID: "123"}},
		},
		"json-response-basic-input-and-request-no-ns": {
			IsErrorExpected:      true,
			ExpectedErrorMessage: "audit.(EntryFormatter).Process: unable to parse response from audit event: no namespace",
			Subtype:              ResponseType,
			RequiredFormat:       JSONFormat,
			Data:                 &logical.LogInput{Request: &logical.Request{ID: "123"}},
		},
		"json-request-basic-input-and-request-with-ns": {
			IsErrorExpected: false,
			Subtype:         RequestType,
			RequiredFormat:  JSONFormat,
			Data:            &logical.LogInput{Request: &logical.Request{ID: "123"}},
			RootNamespace:   true,
		},
		"json-response-basic-input-and-request-with-ns": {
			IsErrorExpected: false,
			Subtype:         ResponseType,
			RequiredFormat:  JSONFormat,
			Data:            &logical.LogInput{Request: &logical.Request{ID: "123"}},
			RootNamespace:   true,
		},
		"jsonx-request-no-data": {
			IsErrorExpected:      true,
			ExpectedErrorMessage: "audit.(EntryFormatter).Process: cannot audit event (request) with no data: invalid parameter",
			Subtype:              RequestType,
			RequiredFormat:       JSONxFormat,
			Data:                 nil,
		},
		"jsonx-response-no-data": {
			IsErrorExpected:      true,
			ExpectedErrorMessage: "audit.(EntryFormatter).Process: cannot audit event (response) with no data: invalid parameter",
			Subtype:              ResponseType,
			RequiredFormat:       JSONxFormat,
			Data:                 nil,
		},
		"jsonx-request-basic-input": {
			IsErrorExpected:      true,
			ExpectedErrorMessage: "audit.(EntryFormatter).Process: unable to parse request from audit event: request to request-audit a nil request",
			Subtype:              RequestType,
			RequiredFormat:       JSONxFormat,
			Data:                 &logical.LogInput{Type: "magic"},
		},
		"jsonx-response-basic-input": {
			IsErrorExpected:      true,
			ExpectedErrorMessage: "audit.(EntryFormatter).Process: unable to parse response from audit event: request to response-audit a nil request",
			Subtype:              ResponseType,
			RequiredFormat:       JSONxFormat,
			Data:                 &logical.LogInput{Type: "magic"},
		},
		"jsonx-request-basic-input-and-request-no-ns": {
			IsErrorExpected:      true,
			ExpectedErrorMessage: "audit.(EntryFormatter).Process: unable to parse request from audit event: no namespace",
			Subtype:              RequestType,
			RequiredFormat:       JSONxFormat,
			Data:                 &logical.LogInput{Request: &logical.Request{ID: "123"}},
		},
		"jsonx-response-basic-input-and-request-no-ns": {
			IsErrorExpected:      true,
			ExpectedErrorMessage: "audit.(EntryFormatter).Process: unable to parse response from audit event: no namespace",
			Subtype:              ResponseType,
			RequiredFormat:       JSONxFormat,
			Data:                 &logical.LogInput{Request: &logical.Request{ID: "123"}},
		},
		"jsonx-request-basic-input-and-request-with-ns": {
			IsErrorExpected: false,
			Subtype:         RequestType,
			RequiredFormat:  JSONxFormat,
			Data:            &logical.LogInput{Request: &logical.Request{ID: "123"}},
			RootNamespace:   true,
		},
		"jsonx-response-basic-input-and-request-with-ns": {
			IsErrorExpected: false,
			Subtype:         ResponseType,
			RequiredFormat:  JSONxFormat,
			Data:            &logical.LogInput{Request: &logical.Request{ID: "123"}},
			RootNamespace:   true,
		},
	}

	for name, tc := range tests {
		name := name
		tc := tc
		t.Run(name, func(t *testing.T) {
			t.Parallel()
			e := fakeEvent(t, tc.Subtype, tc.Data)
			require.NotNil(t, e)

			ss := newStaticSalt(t)
			cfg, err := NewFormatterConfig(WithFormat(tc.RequiredFormat.String()))
			require.NoError(t, err)

			f, err := NewEntryFormatter("juan", cfg, ss, hclog.NewNullLogger())
			require.NoError(t, err)
			require.NotNil(t, f)

			var ctx context.Context
			switch {
			case tc.RootNamespace:
				ctx = namespace.RootContext(context.Background())
			default:
				ctx = context.Background()
			}

			processed, err := f.Process(ctx, e)

			switch {
			case tc.IsErrorExpected:
				require.Error(t, err)
				require.EqualError(t, err, tc.ExpectedErrorMessage)
				require.Nil(t, processed)
			default:
				require.NoError(t, err)
				require.NotNil(t, processed)
				b, found := processed.Format(string(tc.RequiredFormat))
				require.True(t, found)
				require.NotNil(t, b)
			}
		})
	}
}

// BenchmarkAuditFileSink_Process benchmarks the EntryFormatter and then event.FileSink calling Process.
// This should replicate the original benchmark testing which used to perform both of these roles together.
func BenchmarkAuditFileSink_Process(b *testing.B) {
	// Base input
	in := &logical.LogInput{
		Auth: &logical.Auth{
			ClientToken:     "foo",
			Accessor:        "bar",
			EntityID:        "foobarentity",
			DisplayName:     "testtoken",
			NoDefaultPolicy: true,
			Policies:        []string{"root"},
			TokenType:       logical.TokenTypeService,
		},
		Request: &logical.Request{
			Operation: logical.UpdateOperation,
			Path:      "/foo",
			Connection: &logical.Connection{
				RemoteAddr: "127.0.0.1",
			},
			WrapInfo: &logical.RequestWrapInfo{
				TTL: 60 * time.Second,
			},
			Headers: map[string][]string{
				"foo": {"bar"},
			},
		},
	}

	ctx := namespace.RootContext(context.Background())

	// Create the formatter node.
	cfg, err := NewFormatterConfig()
	require.NoError(b, err)
	ss := newStaticSalt(b)
	formatter, err := NewEntryFormatter("juan", cfg, ss, hclog.NewNullLogger())
	require.NoError(b, err)
	require.NotNil(b, formatter)

	// Create the sink node.
	sink, err := event.NewFileSink("/dev/null", JSONFormat.String())
	require.NoError(b, err)
	require.NotNil(b, sink)

	// Generate the event
	e := fakeEvent(b, RequestType, in)
	require.NotNil(b, e)

	b.ResetTimer()
	b.RunParallel(func(pb *testing.PB) {
		for pb.Next() {
			e, err = formatter.Process(ctx, e)
			if err != nil {
				panic(err)
			}
			_, err := sink.Process(ctx, e)
			if err != nil {
				panic(err)
			}
		}
	})
}

// TestEntryFormatter_FormatRequest exercises EntryFormatter.FormatRequest with
// varying inputs.
func TestEntryFormatter_FormatRequest(t *testing.T) {
	t.Parallel()

	tests := map[string]struct {
		Input                *logical.LogInput
		IsErrorExpected      bool
		ExpectedErrorMessage string
		RootNamespace        bool
	}{
		"nil": {
			Input:                nil,
			IsErrorExpected:      true,
			ExpectedErrorMessage: "request to request-audit a nil request",
		},
		"basic-input": {
			Input:                &logical.LogInput{},
			IsErrorExpected:      true,
			ExpectedErrorMessage: "request to request-audit a nil request",
		},
		"input-and-request-no-ns": {
			Input:                &logical.LogInput{Request: &logical.Request{ID: "123"}},
			IsErrorExpected:      true,
			ExpectedErrorMessage: "no namespace",
			RootNamespace:        false,
		},
		"input-and-request-with-ns": {
			Input:           &logical.LogInput{Request: &logical.Request{ID: "123"}},
			IsErrorExpected: false,
			RootNamespace:   true,
		},
	}

	for name, tc := range tests {
		name := name
		tc := tc
		t.Run(name, func(t *testing.T) {
			t.Parallel()

			ss := newStaticSalt(t)
			cfg, err := NewFormatterConfig()
			require.NoError(t, err)
			f, err := NewEntryFormatter("juan", cfg, ss, hclog.NewNullLogger())
			require.NoError(t, err)

			var ctx context.Context
			switch {
			case tc.RootNamespace:
				ctx = namespace.RootContext(context.Background())
			default:
				ctx = context.Background()
			}

			entry, err := f.FormatRequest(ctx, tc.Input)

			switch {
			case tc.IsErrorExpected:
				require.Error(t, err)
				require.EqualError(t, err, tc.ExpectedErrorMessage)
				require.Nil(t, entry)
			default:
				require.NoError(t, err)
				require.NotNil(t, entry)
			}
		})
	}
}

// TestEntryFormatter_FormatResponse exercises EntryFormatter.FormatResponse with
// varying inputs.
func TestEntryFormatter_FormatResponse(t *testing.T) {
	t.Parallel()

	tests := map[string]struct {
		Input                *logical.LogInput
		IsErrorExpected      bool
		ExpectedErrorMessage string
		RootNamespace        bool
	}{
		"nil": {
			Input:                nil,
			IsErrorExpected:      true,
			ExpectedErrorMessage: "request to response-audit a nil request",
		},
		"basic-input": {
			Input:                &logical.LogInput{},
			IsErrorExpected:      true,
			ExpectedErrorMessage: "request to response-audit a nil request",
		},
		"input-and-request-no-ns": {
			Input:                &logical.LogInput{Request: &logical.Request{ID: "123"}},
			IsErrorExpected:      true,
			ExpectedErrorMessage: "no namespace",
			RootNamespace:        false,
		},
		"input-and-request-with-ns": {
			Input:           &logical.LogInput{Request: &logical.Request{ID: "123"}},
			IsErrorExpected: false,
			RootNamespace:   true,
		},
	}

	for name, tc := range tests {
		name := name
		tc := tc
		t.Run(name, func(t *testing.T) {
			t.Parallel()

			ss := newStaticSalt(t)
			cfg, err := NewFormatterConfig()
			require.NoError(t, err)
			f, err := NewEntryFormatter("juan", cfg, ss, hclog.NewNullLogger())
			require.NoError(t, err)

			var ctx context.Context
			switch {
			case tc.RootNamespace:
				ctx = namespace.RootContext(context.Background())
			default:
				ctx = context.Background()
			}

			entry, err := f.FormatResponse(ctx, tc.Input)

			switch {
			case tc.IsErrorExpected:
				require.Error(t, err)
				require.EqualError(t, err, tc.ExpectedErrorMessage)
				require.Nil(t, entry)
			default:
				require.NoError(t, err)
				require.NotNil(t, entry)
			}
		})
	}
}

// TestEntryFormatter_Process_JSON ensures that the JSON output we get matches what
// we expect for the specified LogInput.
func TestEntryFormatter_Process_JSON(t *testing.T) {
	t.Parallel()

	ss := newStaticSalt(t)

	expectedResultStr := fmt.Sprintf(testFormatJSONReqBasicStrFmt, ss.salt.GetIdentifiedHMAC("foo"))

	issueTime, _ := time.Parse(time.RFC3339, "2020-05-28T13:40:18-05:00")
	cases := map[string]struct {
		Auth        *logical.Auth
		Req         *logical.Request
		Err         error
		Prefix      string
		ExpectedStr string
	}{
		"auth, request": {
			&logical.Auth{
				ClientToken:     "foo",
				Accessor:        "bar",
				DisplayName:     "testtoken",
				EntityID:        "foobarentity",
				NoDefaultPolicy: true,
				Policies:        []string{"root"},
				TokenType:       logical.TokenTypeService,
				LeaseOptions: logical.LeaseOptions{
					TTL:       time.Hour * 4,
					IssueTime: issueTime,
				},
			},
			&logical.Request{
				Operation: logical.UpdateOperation,
				Path:      "/foo",
				Connection: &logical.Connection{
					RemoteAddr: "127.0.0.1",
				},
				WrapInfo: &logical.RequestWrapInfo{
					TTL: 60 * time.Second,
				},
				Headers: map[string][]string{
					"foo": {"bar"},
				},
			},
			errors.New("this is an error"),
			"",
			expectedResultStr,
		},
		"auth, request with prefix": {
			&logical.Auth{
				ClientToken:     "foo",
				Accessor:        "bar",
				EntityID:        "foobarentity",
				DisplayName:     "testtoken",
				NoDefaultPolicy: true,
				Policies:        []string{"root"},
				TokenType:       logical.TokenTypeService,
				LeaseOptions: logical.LeaseOptions{
					TTL:       time.Hour * 4,
					IssueTime: issueTime,
				},
			},
			&logical.Request{
				Operation: logical.UpdateOperation,
				Path:      "/foo",
				Connection: &logical.Connection{
					RemoteAddr: "127.0.0.1",
				},
				WrapInfo: &logical.RequestWrapInfo{
					TTL: 60 * time.Second,
				},
				Headers: map[string][]string{
					"foo": {"bar"},
				},
			},
			errors.New("this is an error"),
			"@cee: ",
			expectedResultStr,
		},
	}

	for name, tc := range cases {
		cfg, err := NewFormatterConfig(WithHMACAccessor(false))
		require.NoError(t, err)
		formatter, err := NewEntryFormatter("juan", cfg, ss, hclog.NewNullLogger(), WithPrefix(tc.Prefix))
		require.NoError(t, err)

		in := &logical.LogInput{
			Auth:     tc.Auth,
			Request:  tc.Req,
			OuterErr: tc.Err,
		}

		// Create an audit event and more generic eventlogger.event to allow us
		// to process (format).
		auditEvent, err := NewEvent(RequestType)
		require.NoError(t, err)
		auditEvent.Data = in

		e := &eventlogger.Event{
			Type:      eventlogger.EventType(event.AuditType.String()),
			CreatedAt: time.Now(),
			Formatted: make(map[string][]byte),
			Payload:   auditEvent,
		}

		e2, err := formatter.Process(namespace.RootContext(nil), e)
		require.NoErrorf(t, err, "bad: %s\nerr: %s", name, err)

		jsonBytes, ok := e2.Format(JSONFormat.String())
		require.True(t, ok)
		require.Positive(t, len(jsonBytes))

		if !strings.HasPrefix(string(jsonBytes), tc.Prefix) {
			t.Fatalf("no prefix: %s \n log: %s\nprefix: %s", name, expectedResultStr, tc.Prefix)
		}

		expectedJSON := new(RequestEntry)

		if err := jsonutil.DecodeJSON([]byte(expectedResultStr), &expectedJSON); err != nil {
			t.Fatalf("bad json: %s", err)
		}
		expectedJSON.Request.Namespace = &Namespace{ID: "root"}

		actualJSON := new(RequestEntry)
		if err := jsonutil.DecodeJSON(jsonBytes[len(tc.Prefix):], &actualJSON); err != nil {
			t.Fatalf("bad json: %s", err)
		}

		expectedJSON.Time = actualJSON.Time
		m := make(map[string]any)
		d, err := mapstructure.NewDecoder(&mapstructure.DecoderConfig{TagName: "json", Result: &m})
		require.NoError(t, err)
		require.NotNil(t, d)
		err = d.Decode(expectedJSON)
		if err != nil {
			t.Fatalf("unable to decode json: %s", err)
		}
		expectedBytes, err := json.Marshal(m)
		if err != nil {
			t.Fatalf("unable to marshal json: %s", err)
		}

		if !strings.HasSuffix(strings.TrimSpace(string(jsonBytes)), string(expectedBytes)) {
			t.Fatalf("bad: %s\nResult:\n\n%q\n\nExpected:\n\n%q", name, string(jsonBytes), string(expectedBytes))
		}
	}
}

// TestEntryFormatter_Process_JSONx ensures that the JSONx output we get matches what
// we expect for the specified LogInput.
func TestEntryFormatter_Process_JSONx(t *testing.T) {
	t.Parallel()

	s, err := salt.NewSalt(context.Background(), nil, nil)
	require.NoError(t, err)
	tempStaticSalt := &staticSalt{salt: s}

	fooSalted := s.GetIdentifiedHMAC("foo")
	issueTime, _ := time.Parse(time.RFC3339, "2020-05-28T13:40:18-05:00")

	cases := map[string]struct {
		Auth        *logical.Auth
		Req         *logical.Request
		Err         error
		Prefix      string
		Result      string
		ExpectedStr string
	}{
		"auth, request": {
			&logical.Auth{
				ClientToken:     "foo",
				Accessor:        "bar",
				DisplayName:     "testtoken",
				EntityID:        "foobarentity",
				NoDefaultPolicy: true,
				Policies:        []string{"root"},
				TokenType:       logical.TokenTypeService,
				LeaseOptions: logical.LeaseOptions{
					TTL:       time.Hour * 4,
					IssueTime: issueTime,
				},
			},
			&logical.Request{
				ID:                  "request",
				ClientToken:         "foo",
				ClientTokenAccessor: "bar",
				Operation:           logical.UpdateOperation,
				Path:                "/foo",
				Connection: &logical.Connection{
					RemoteAddr: "127.0.0.1",
				},
				WrapInfo: &logical.RequestWrapInfo{
					TTL: 60 * time.Second,
				},
				Headers: map[string][]string{
					"foo": {"bar"},
				},
				PolicyOverride: true,
			},
			errors.New("this is an error"),
			"",
			"",
			fmt.Sprintf(`<json:object name="auth"><json:string name="accessor">bar</json:string><json:string name="client_token">%s</json:string><json:string name="display_name">testtoken</json:string><json:string name="entity_id">foobarentity</json:string><json:boolean name="no_default_policy">true</json:boolean><json:array name="policies"><json:string>root</json:string></json:array><json:string name="token_issue_time">2020-05-28T13:40:18-05:00</json:string><json:number name="token_ttl">14400</json:number><json:string name="token_type">service</json:string></json:object><json:string name="error">this is an error</json:string><json:object name="request"><json:string name="client_token">%s</json:string><json:string name="client_token_accessor">bar</json:string><json:object name="headers"><json:array name="foo"><json:string>bar</json:string></json:array></json:object><json:string name="id">request</json:string><json:object name="namespace"><json:string name="id">root</json:string></json:object><json:string name="operation">update</json:string><json:string name="path">/foo</json:string><json:boolean name="policy_override">true</json:boolean><json:string name="remote_address">127.0.0.1</json:string><json:number name="wrap_ttl">60</json:number></json:object><json:string name="type">request</json:string>`,
				fooSalted, fooSalted),
		},
		"auth, request with prefix": {
			&logical.Auth{
				ClientToken:     "foo",
				Accessor:        "bar",
				DisplayName:     "testtoken",
				NoDefaultPolicy: true,
				EntityID:        "foobarentity",
				Policies:        []string{"root"},
				TokenType:       logical.TokenTypeService,
				LeaseOptions: logical.LeaseOptions{
					TTL:       time.Hour * 4,
					IssueTime: issueTime,
				},
			},
			&logical.Request{
				ID:                  "request",
				ClientToken:         "foo",
				ClientTokenAccessor: "bar",
				Operation:           logical.UpdateOperation,
				Path:                "/foo",
				Connection: &logical.Connection{
					RemoteAddr: "127.0.0.1",
				},
				WrapInfo: &logical.RequestWrapInfo{
					TTL: 60 * time.Second,
				},
				Headers: map[string][]string{
					"foo": {"bar"},
				},
				PolicyOverride: true,
			},
			errors.New("this is an error"),
			"",
			"@cee: ",
			fmt.Sprintf(`<json:object name="auth"><json:string name="accessor">bar</json:string><json:string name="client_token">%s</json:string><json:string name="display_name">testtoken</json:string><json:string name="entity_id">foobarentity</json:string><json:boolean name="no_default_policy">true</json:boolean><json:array name="policies"><json:string>root</json:string></json:array><json:string name="token_issue_time">2020-05-28T13:40:18-05:00</json:string><json:number name="token_ttl">14400</json:number><json:string name="token_type">service</json:string></json:object><json:string name="error">this is an error</json:string><json:object name="request"><json:string name="client_token">%s</json:string><json:string name="client_token_accessor">bar</json:string><json:object name="headers"><json:array name="foo"><json:string>bar</json:string></json:array></json:object><json:string name="id">request</json:string><json:object name="namespace"><json:string name="id">root</json:string></json:object><json:string name="operation">update</json:string><json:string name="path">/foo</json:string><json:boolean name="policy_override">true</json:boolean><json:string name="remote_address">127.0.0.1</json:string><json:number name="wrap_ttl">60</json:number></json:object><json:string name="type">request</json:string>`,
				fooSalted, fooSalted),
		},
	}

	for name, tc := range cases {
		cfg, err := NewFormatterConfig(
			WithOmitTime(true),
			WithHMACAccessor(false),
			WithFormat(JSONxFormat.String()),
		)
		require.NoError(t, err)
		formatter, err := NewEntryFormatter("juan", cfg, tempStaticSalt, hclog.NewNullLogger(), WithPrefix(tc.Prefix))
		require.NoError(t, err)
		require.NotNil(t, formatter)

		in := &logical.LogInput{
			Auth:     tc.Auth,
			Request:  tc.Req,
			OuterErr: tc.Err,
		}

		// Create an audit event and more generic eventlogger.event to allow us
		// to process (format).
		auditEvent, err := NewEvent(RequestType)
		require.NoError(t, err)
		auditEvent.Data = in

		e := &eventlogger.Event{
			Type:      eventlogger.EventType(event.AuditType.String()),
			CreatedAt: time.Now(),
			Formatted: make(map[string][]byte),
			Payload:   auditEvent,
		}

		e2, err := formatter.Process(namespace.RootContext(nil), e)
		require.NoErrorf(t, err, "bad: %s\nerr: %s", name, err)

		jsonxBytes, ok := e2.Format(JSONxFormat.String())
		require.True(t, ok)
		require.Positive(t, len(jsonxBytes))

		if !strings.HasPrefix(string(jsonxBytes), tc.Prefix) {
			t.Fatalf("no prefix: %s \n log: %s\nprefix: %s", name, tc.Result, tc.Prefix)
		}

		if !strings.HasSuffix(strings.TrimSpace(string(jsonxBytes)), string(tc.ExpectedStr)) {
			t.Fatalf(
				"bad: %s\nResult:\n\n%q\n\nExpected:\n\n%q",
				name, strings.TrimSpace(string(jsonxBytes)), string(tc.ExpectedStr))
		}
	}
}

// TestEntryFormatter_FormatResponse_ElideListResponses ensures that we correctly
// elide data in responses to LIST operations.
func TestEntryFormatter_FormatResponse_ElideListResponses(t *testing.T) {
	t.Parallel()

	tests := map[string]struct {
		inputData    map[string]any
		expectedData map[string]any
	}{
		"nil data": {
			nil,
			nil,
		},
		"Normal list (keys only)": {
			map[string]any{
				"keys": []string{"foo", "bar", "baz"},
			},
			map[string]any{
				"keys": 3,
			},
		},
		"Enhanced list (has key_info)": {
			map[string]any{
				"keys": []string{"foo", "bar", "baz", "quux"},
				"key_info": map[string]any{
					"foo":  "alpha",
					"bar":  "beta",
					"baz":  "gamma",
					"quux": "delta",
				},
			},
			map[string]any{
				"keys":     4,
				"key_info": 4,
			},
		},
		"Unconventional other values in a list response are not touched": {
			map[string]any{
				"keys":           []string{"foo", "bar"},
				"something_else": "baz",
			},
			map[string]any{
				"keys":           2,
				"something_else": "baz",
			},
		},
		"Conventional values in a list response are not elided if their data types are unconventional": {
			map[string]any{
				"keys": map[string]any{
					"You wouldn't expect keys to be a map": nil,
				},
				"key_info": []string{
					"You wouldn't expect key_info to be a slice",
				},
			},
			map[string]any{
				"keys": map[string]any{
					"You wouldn't expect keys to be a map": nil,
				},
				"key_info": []string{
					"You wouldn't expect key_info to be a slice",
				},
			},
		},
	}

	oneInterestingTestCase := tests["Enhanced list (has key_info)"]

	ss := newStaticSalt(t)
	ctx := namespace.RootContext(context.Background())
	var formatter *EntryFormatter
	var err error

	format := func(t *testing.T, config FormatterConfig, operation logical.Operation, inputData map[string]any) *ResponseEntry {
		formatter, err = NewEntryFormatter("juan", config, ss, hclog.NewNullLogger())
		require.NoError(t, err)
		require.NotNil(t, formatter)

		in := &logical.LogInput{
			Request:  &logical.Request{Operation: operation},
			Response: &logical.Response{Data: inputData},
		}

		resp, err := formatter.FormatResponse(ctx, in)
		require.NoError(t, err)

		return resp
	}

	t.Run("Default case", func(t *testing.T) {
		config, err := NewFormatterConfig(WithElision(true))
		require.NoError(t, err)
		for name, tc := range tests {
			name := name
			tc := tc
			t.Run(name, func(t *testing.T) {
				entry := format(t, config, logical.ListOperation, tc.inputData)
				assert.Equal(t, formatter.hashExpectedValueForComparison(tc.expectedData), entry.Response.Data)
			})
		}
	})

	t.Run("When Operation is not list, eliding does not happen", func(t *testing.T) {
		config, err := NewFormatterConfig(WithElision(true))
		require.NoError(t, err)
		tc := oneInterestingTestCase
		entry := format(t, config, logical.ReadOperation, tc.inputData)
		assert.Equal(t, formatter.hashExpectedValueForComparison(tc.inputData), entry.Response.Data)
	})

	t.Run("When ElideListResponses is false, eliding does not happen", func(t *testing.T) {
		config, err := NewFormatterConfig(WithElision(false), WithFormat(JSONFormat.String()))
		require.NoError(t, err)
		tc := oneInterestingTestCase
		entry := format(t, config, logical.ListOperation, tc.inputData)
		assert.Equal(t, formatter.hashExpectedValueForComparison(tc.inputData), entry.Response.Data)
	})

	t.Run("When Raw is true, eliding still happens", func(t *testing.T) {
		config, err := NewFormatterConfig(WithElision(true), WithRaw(true), WithFormat(JSONFormat.String()))
		require.NoError(t, err)
		tc := oneInterestingTestCase
		entry := format(t, config, logical.ListOperation, tc.inputData)
		assert.Equal(t, tc.expectedData, entry.Response.Data)
	})
}

// TestEntryFormatter_Process_NoMutation tests that the event returned by an
// EntryFormatter.Process method is not the same as the one that it accepted.
func TestEntryFormatter_Process_NoMutation(t *testing.T) {
	t.Parallel()

	// Create the formatter node.
	cfg, err := NewFormatterConfig()
	require.NoError(t, err)
	ss := newStaticSalt(t)
	formatter, err := NewEntryFormatter("juan", cfg, ss, hclog.NewNullLogger())
	require.NoError(t, err)
	require.NotNil(t, formatter)

	in := &logical.LogInput{
		Auth: &logical.Auth{
			ClientToken:     "foo",
			Accessor:        "bar",
			EntityID:        "foobarentity",
			DisplayName:     "testtoken",
			NoDefaultPolicy: true,
			Policies:        []string{"root"},
			TokenType:       logical.TokenTypeService,
		},
		Request: &logical.Request{
			Operation: logical.UpdateOperation,
			Path:      "/foo",
			Connection: &logical.Connection{
				RemoteAddr: "127.0.0.1",
			},
			WrapInfo: &logical.RequestWrapInfo{
				TTL: 60 * time.Second,
			},
			Headers: map[string][]string{
				"foo": {"bar"},
			},
		},
	}

	e := fakeEvent(t, RequestType, in)

	e2, err := formatter.Process(namespace.RootContext(nil), e)
	require.NoError(t, err)
	require.NotNil(t, e2)

	// Ensure the pointers are different.
	require.NotEqual(t, e2, e)

	// Do the same for the audit event in the payload.
	a, ok := e.Payload.(*AuditEvent)
	require.True(t, ok)
	require.NotNil(t, a)

	a2, ok := e2.Payload.(*AuditEvent)
	require.True(t, ok)
	require.NotNil(t, a2)

	require.NotEqual(t, a2, a)
}

<<<<<<< HEAD
// TestEntryFormatter_NewEntryFormatter_Exclusions tests that creating a new
// EntryFormatter when supplying exclusions gives us the expected result.
func TestEntryFormatter_NewEntryFormatter_Exclusions(t *testing.T) {
	t.Parallel()

	tests := map[string]struct {
		json                 string
		isErrorExpected      bool
		expectedErrorMessage string
	}{
		"valid-exclusions": {
			json: `[
			  {
				"condition": "\"/request/mount_type\" == transit",
				"fields": [ "/request/data", "/response/data" ]
			  },
			  {
				"condition":  "\"/auth/client_token\" matches \"hmac.*\"",
				"fields": [ "/auth/entity_id" ]
			  }
			]`,
		},
		"invalid-exclusion-json": {
			json:                 "[{foo}]",
			isErrorExpected:      true,
			expectedErrorMessage: "audit.NewEntryFormatter: error applying options: unable to parse exclusions: invalid character 'f' looking for beginning of object key string",
		},
	}

	for name, tc := range tests {
		name := name
		tc := tc
		t.Run(name, func(t *testing.T) {
			t.Parallel()

			// Create the formatter node.
			cfg, err := NewFormatterConfig()
			require.NoError(t, err)
			ss := newStaticSalt(t)
			formatter, err := NewEntryFormatter(cfg, ss, WithExclusions(tc.json))

			switch {
			case tc.isErrorExpected:
				require.Error(t, err)
				require.EqualError(t, err, tc.expectedErrorMessage)
			default:
				require.NoError(t, err)
				require.NotNil(t, formatter)
			}
		})
	}
}

// TestEntryFormatter_Process_Exclusion tests that we can successfully redact/exclude
// data from our audit entries when the EntryFormatter is configured WithExclusions
// and runs its Process method.
func TestEntryFormatter_Process_Exclusion(t *testing.T) {
	t.Parallel()

	jsonExclusion := `[
	  {
		"condition": "\"/request/mount_type\" == transit",
		"fields": [ "/request/data", "/response/data" ]
	  },
	  {
		"condition":  "\"/auth/client_token\" matches \"hmac.+\"",
		"fields": [ "/auth/entity_id" ]
	  }
	]`

=======
// TestEntryFormatter_Process_Panic tries to send data into the EntryFormatter
// which will currently cause a panic when a response is formatted due to the
// underlying hashing that is done with reflectwalk.
func TestEntryFormatter_Process_Panic(t *testing.T) {
	t.Parallel()

>>>>>>> 5f1193b2
	// Create the formatter node.
	cfg, err := NewFormatterConfig()
	require.NoError(t, err)
	ss := newStaticSalt(t)
<<<<<<< HEAD
	formatter, err := NewEntryFormatter(cfg, ss, WithExclusions(jsonExclusion))
	require.NoError(t, err)
	require.NotNil(t, formatter)

	in := &logical.LogInput{
		Auth: &logical.Auth{
			ClientToken:     "hvs.foo",
=======
	formatter, err := NewEntryFormatter("juan", cfg, ss, hclog.NewNullLogger())
	require.NoError(t, err)
	require.NotNil(t, formatter)

	// The secret sauce, create a bad addr.
	// see: https://github.com/hashicorp/vault/issues/16462
	badAddr, err := sockaddr.NewSockAddr("10.10.10.2/32 10.10.10.3/32")
	require.NoError(t, err)

	in := &logical.LogInput{
		Auth: &logical.Auth{
			ClientToken:     "foo",
>>>>>>> 5f1193b2
			Accessor:        "bar",
			EntityID:        "foobarentity",
			DisplayName:     "testtoken",
			NoDefaultPolicy: true,
			Policies:        []string{"root"},
			TokenType:       logical.TokenTypeService,
		},
		Request: &logical.Request{
<<<<<<< HEAD
			MountType: "transit",
=======
>>>>>>> 5f1193b2
			Operation: logical.UpdateOperation,
			Path:      "/foo",
			Connection: &logical.Connection{
				RemoteAddr: "127.0.0.1",
			},
			WrapInfo: &logical.RequestWrapInfo{
				TTL: 60 * time.Second,
			},
			Headers: map[string][]string{
				"foo": {"bar"},
			},
<<<<<<< HEAD
			Data: map[string]interface{}{
				"juan":  "secret1",
				"juan2": "secret2",
			},
		},
	}

	// Sanity check for the end of the test
	require.NotNil(t, in.Request.Data)
	require.NotEmpty(t, in.Auth.EntityID)

	e := fakeEvent(t, RequestType, in)

	e2, err := formatter.Process(namespace.RootContext(nil), e)
	require.NoError(t, err)
	require.NotNil(t, e2)

	jsonBytes, ok := e2.Format(JSONFormat.String())
	require.True(t, ok)
	require.NotNil(t, jsonBytes)
	var req *RequestEntry
	err = json.Unmarshal(jsonBytes, &req)
	require.NoError(t, err)
	require.NotNil(t, req)

	// The values should be excluded
	require.Nil(t, req.Request.Data)
	require.Empty(t, req.Auth.EntityID)
}

// TestEntryFormatter_excludeFields tests that we can exclude data based on the
// pre-configured conditions/fields of the EntryFormatter. It covers some scenarios
// where we expect errors due to invalid input, which is unlikely to happen in reality.
func TestEntryFormatter_excludeFields(t *testing.T) {
	// Side-note: this also ensures that we don't blast values that we later need
	// to compare (i.e. in the method we have a source object we reference and
	// a result object that has values excluded.
	jsonExclusion := `[
		{
			"condition":  "\"/auth/client_token\" matches \"hmac.+\"",
			"fields": [ "/response/mount_type", "/auth/entity_id" ]
		},
		{
			"condition": "\"/response/mount_type\" == transit",
			"fields": [ "/response/data" ]
		}
	]`

	// Create the formatter node.
	cfg, err := NewFormatterConfig()
	require.NoError(t, err)
	ss := newStaticSalt(t)
	formatter, err := NewEntryFormatter(cfg, ss, WithExclusions(jsonExclusion))
	require.NoError(t, err)
	require.NotNil(t, formatter)

	// Pass in nil
	res, err := formatter.excludeFields(nil)
	require.Error(t, err)
	require.EqualError(t, err, "audit.(EntryFormatter).excludeFields: entry cannot be nil: invalid parameter")
	require.Nil(t, res)

	// Pass in int
	res, err = formatter.excludeFields(1)
	require.Error(t, err)
	require.EqualError(t, err, "audit.(EntryFormatter).excludeFields: unexpected type: int")
	require.Nil(t, res)

	// Test passing in 'any' that is not RequestEntry or ResponseEntry
	type notRequestOrResponseEntry struct{}
	entry := &notRequestOrResponseEntry{}
	res, err = formatter.excludeFields(entry)
	require.Error(t, err)
	require.EqualError(t, err, "audit.(EntryFormatter).excludeFields: unexpected type: *audit.notRequestOrResponseEntry")
	require.Nil(t, res)

	// Pass in RequestEntry (our conditions only apply to a /response/..)
	req := &RequestEntry{}
	res, err = formatter.excludeFields(req)
	require.NoError(t, err)
	require.NotNil(t, res)

	// Pass in a real deal ResponseEntry and make sure we exclude things.
	resp := &ResponseEntry{
		Auth: &Auth{
			ClientToken: "hmac:sdfghgfdsdfgt6543456543",
			EntityID:    "please-exclude-me", // expect this to be excluded
		},
		Response: &Response{
			MountType: "transit", // expect this to be excluded
			Data: map[string]interface{}{ // expect this to be excluded
				"key1": "secret1-to-exclude",
				"key2": "secret2-to-exclude",
			},
		},
	}
	res, err = formatter.excludeFields(resp)
	require.NoError(t, err)
	require.NotNil(t, res)

	// Parse the map back to a ResponseEntry, so we can check things were excluded.
	var after *ResponseEntry
	d, err := mapstructure.NewDecoder(&mapstructure.DecoderConfig{TagName: "json", Result: &after})
	require.NoError(t, err)
	err = d.Decode(res)
	require.NoError(t, err)

	// Check we excluded the right values.
	require.Empty(t, after.Auth.EntityID)
	require.Empty(t, after.Response.MountType)
	require.Empty(t, after.Response.Data)

	// Check we still have some values we'd expect
	require.NotEmpty(t, after.Auth.ClientToken)
}

// TestEntryFormatter_excludeFields_condition_data checks how we handle an expression
// that addresses dynamic data in a response.
func TestEntryFormatter_excludeFields_condition_data(t *testing.T) {
	jsonExclusion := `[
		{
			"condition":  "\"/response/data/key1\" is not empty",
			"fields": [ "/response/mount_type", "/auth/entity_id", "/response/data/key1" ]
		}
	]`

	// Create the formatter node.
	cfg, err := NewFormatterConfig()
	require.NoError(t, err)
	ss := newStaticSalt(t)
	formatter, err := NewEntryFormatter(cfg, ss, WithExclusions(jsonExclusion))
	require.NoError(t, err)
	require.NotNil(t, formatter)

	// Pass in a real deal ResponseEntry and make sure we exclude things
	resp := &ResponseEntry{
		Auth: &Auth{
			ClientToken: "hmac:sdfghgfdsdfgt6543456543",
			EntityID:    "please-exclude-me", // expect this to be excluded
		},
		Response: &Response{
			MountType: "transit", // expect this to be excluded
			Data: map[string]interface{}{ // expect this to be excluded
				"key1": "secret1-to-exclude",
				"key2": "secret2-to-exclude",
			},
		},
	}
	res, err := formatter.excludeFields(resp)
	require.NoError(t, err)
	require.NotNil(t, res)

	// Parse the map back to a ResponseEntry, so we can check things were excluded.
	var after *ResponseEntry
	d, err := mapstructure.NewDecoder(&mapstructure.DecoderConfig{TagName: "json", Result: &after})
	require.NoError(t, err)
	err = d.Decode(res)
	require.NoError(t, err)

	// Check we excluded the right values.
	require.Empty(t, after.Auth.EntityID)
	require.Empty(t, after.Response.MountType)
	require.NotEmpty(t, after.Response.Data)
	require.Empty(t, after.Response.Data["key1"])
	require.NotEmpty(t, after.Response.Data["key2"])
	require.Equal(t, "secret2-to-exclude", after.Response.Data["key2"].(string))

	// Check we still have some values we'd expect
	require.NotEmpty(t, after.Auth.ClientToken)
}

// TestEntryFormatter_excludeFields_condition_slice tests that we can evaluate a
// condition expression which addresses an element in a slice.
func TestEntryFormatter_excludeFields_condition_slice(t *testing.T) {
	jsonExclusion := `[
		{
			"condition":  "\"/auth/policies/1\" == bar",
			"fields": [ "/auth/policies/0" ]
		}
	]`

	// Create the formatter node.
	cfg, err := NewFormatterConfig()
	require.NoError(t, err)
	ss := newStaticSalt(t)
	formatter, err := NewEntryFormatter(cfg, ss, WithExclusions(jsonExclusion))
	require.NoError(t, err)
	require.NotNil(t, formatter)

	// Pass in a real deal ResponseEntry and make sure we exclude things
	resp := &ResponseEntry{
		Auth: &Auth{
			ClientToken: "hmac:sdfghgfdsdfgt6543456543",
			Policies:    []string{"foo", "bar"},
		},
	}
	res, err := formatter.excludeFields(resp)
	require.NoError(t, err)
	require.NotNil(t, res)

	// Parse the map back to a ResponseEntry, so we can check things were excluded.
	var after *ResponseEntry
	d, err := mapstructure.NewDecoder(&mapstructure.DecoderConfig{TagName: "json", Result: &after})
	require.NoError(t, err)
	err = d.Decode(res)
	require.NoError(t, err)

	// Check we excluded the right values.
	require.NotEmpty(t, after.Auth.Policies)
	require.Len(t, after.Auth.Policies, 1)
	require.Equal(t, "bar", after.Auth.Policies[0])

	// Check we still have some values we'd expect
	require.NotEmpty(t, after.Auth.ClientToken)
	require.Equal(t, "hmac:sdfghgfdsdfgt6543456543", after.Auth.ClientToken)

	// Also try when the slice is smaller than we'd expect
	resp.Auth.Policies = []string{"bar"}

	res, err = formatter.excludeFields(resp)
	require.NoError(t, err)
	require.NotNil(t, res)

	// Parse the map back to a ResponseEntry, so we can check things were excluded.
	d, err = mapstructure.NewDecoder(&mapstructure.DecoderConfig{TagName: "json", Result: &after})
	require.NoError(t, err)
	err = d.Decode(res)
	require.NoError(t, err)

	// Check we excluded the right values.
	require.NotEmpty(t, after.Auth.Policies)
	require.Len(t, after.Auth.Policies, 1)
	require.Equal(t, "bar", after.Auth.Policies[0])

	// Check we still have some values we'd expect
	require.NotEmpty(t, after.Auth.ClientToken)
	require.Equal(t, "hmac:sdfghgfdsdfgt6543456543", after.Auth.ClientToken)
=======
			Data: map[string]interface{}{},
		},
		Response: &logical.Response{
			Data: map[string]any{
				"token_bound_cidrs": []*sockaddr.SockAddrMarshaler{
					{SockAddr: badAddr},
				},
			},
		},
	}

	e := fakeEvent(t, ResponseType, in)

	e2, err := formatter.Process(namespace.RootContext(nil), e)
	require.Error(t, err)
	require.Contains(t, err.Error(), "audit.(EntryFormatter).Process: panic generating audit log: \"juan\"")
	require.Nil(t, e2)
>>>>>>> 5f1193b2
}

// hashExpectedValueForComparison replicates enough of the audit HMAC process on a piece of expected data in a test,
// so that we can use assert.Equal to compare the expected and output values.
func (f *EntryFormatter) hashExpectedValueForComparison(input map[string]any) map[string]any {
	// Copy input before modifying, since we may re-use the same data in another test
	copied, err := copystructure.Copy(input)
	if err != nil {
		panic(err)
	}
	copiedAsMap := copied.(map[string]any)

	s, err := f.salter.Salt(context.Background())
	if err != nil {
		panic(err)
	}

	err = hashMap(s.GetIdentifiedHMAC, copiedAsMap, nil)
	if err != nil {
		panic(err)
	}

	return copiedAsMap
}

// fakeEvent will return a new fake event containing audit data based  on the
// specified subtype, format and logical.LogInput.
func fakeEvent(tb testing.TB, subtype subtype, input *logical.LogInput) *eventlogger.Event {
	tb.Helper()

	date := time.Date(2023, time.July, 11, 15, 49, 10, 0o0, time.Local)

	auditEvent, err := NewEvent(subtype,
		WithID("123"),
		WithNow(date),
	)
	require.NoError(tb, err)
	require.NotNil(tb, auditEvent)
	require.Equal(tb, "123", auditEvent.ID)
	require.Equal(tb, "v0.1", auditEvent.Version)
	require.Equal(tb, subtype, auditEvent.Subtype)
	require.Equal(tb, date, auditEvent.Timestamp)

	auditEvent.Data = input

	e := &eventlogger.Event{
		Type:      eventlogger.EventType(event.AuditType),
		CreatedAt: auditEvent.Timestamp,
		Formatted: make(map[string][]byte),
		Payload:   auditEvent,
	}

	return e
}

// newStaticSalt returns a new staticSalt for use in testing.
func newStaticSalt(tb testing.TB) *staticSalt {
	s, err := salt.NewSalt(context.Background(), nil, nil)
	require.NoError(tb, err)

	return &staticSalt{salt: s}
}

// staticSalt is a struct which can be used to obtain a static salt.
// a salt must be assigned when the struct is initialized.
type staticSalt struct {
	salt *salt.Salt
}

// Salt returns the static salt and no error.
func (s *staticSalt) Salt(_ context.Context) (*salt.Salt, error) {
	return s.salt, nil
}<|MERGE_RESOLUTION|>--- conflicted
+++ resolved
@@ -1067,8 +1067,89 @@
 	require.NotEqual(t, a2, a)
 }
 
-<<<<<<< HEAD
-// TestEntryFormatter_NewEntryFormatter_Exclusions tests that creating a new
+// TestEntryFormatter_Process_Panic tries to send data into the EntryFormatter
+// which will currently cause a panic when a response is formatted due to the
+// underlying hashing that is done with reflectwalk.
+func TestEntryFormatter_Process_Panic(t *testing.T) {
+	t.Parallel()
+
+	// Create the formatter node.
+	cfg, err := NewFormatterConfig()
+	require.NoError(t, err)
+	ss := newStaticSalt(t)
+
+	formatter, err := NewEntryFormatter("juan", cfg, ss, hclog.NewNullLogger())
+	require.NoError(t, err)
+	require.NotNil(t, formatter)
+
+	// The secret sauce, create a bad addr.
+	// see: https://github.com/hashicorp/vault/issues/16462
+	badAddr, err := sockaddr.NewSockAddr("10.10.10.2/32 10.10.10.3/32")
+	require.NoError(t, err)
+
+	in := &logical.LogInput{
+		Auth: &logical.Auth{
+			ClientToken:     "hvs.foo",
+			Accessor:        "bar",
+			EntityID:        "foobarentity",
+			DisplayName:     "testtoken",
+			NoDefaultPolicy: true,
+			Policies:        []string{"root"},
+			TokenType:       logical.TokenTypeService,
+		},
+		Request: &logical.Request{
+			MountType: "transit",
+
+			Operation: logical.UpdateOperation,
+			Path:      "/foo",
+			Connection: &logical.Connection{
+				RemoteAddr: "127.0.0.1",
+			},
+			WrapInfo: &logical.RequestWrapInfo{
+				TTL: 60 * time.Second,
+			},
+			Headers: map[string][]string{
+				"foo": {"bar"},
+			},
+
+			Data: map[string]interface{}{
+				"juan":  "secret1",
+				"juan2": "secret2",
+			},
+		},
+		Response: &logical.Response{
+			Data: map[string]any{
+				"token_bound_cidrs": []*sockaddr.SockAddrMarshaler{
+					{SockAddr: badAddr},
+				},
+			},
+		},
+	}
+
+	// Sanity check for the end of the test
+	require.NotNil(t, in.Request.Data)
+	require.NotEmpty(t, in.Auth.EntityID)
+
+	e := fakeEvent(t, RequestType, in)
+
+	e2, err := formatter.Process(namespace.RootContext(nil), e)
+	require.NoError(t, err)
+	require.NotNil(t, e2)
+
+	jsonBytes, ok := e2.Format(JSONFormat.String())
+	require.True(t, ok)
+	require.NotNil(t, jsonBytes)
+	var req *RequestEntry
+	err = json.Unmarshal(jsonBytes, &req)
+	require.NoError(t, err)
+	require.NotNil(t, req)
+
+	// The values should be excluded
+	require.Nil(t, req.Request.Data)
+	require.Empty(t, req.Auth.EntityID)
+}
+
+// / TestEntryFormatter_NewEntryFormatter_Exclusions tests that creating a new
 // EntryFormatter when supplying exclusions gives us the expected result.
 func TestEntryFormatter_NewEntryFormatter_Exclusions(t *testing.T) {
 	t.Parallel()
@@ -1107,7 +1188,7 @@
 			cfg, err := NewFormatterConfig()
 			require.NoError(t, err)
 			ss := newStaticSalt(t)
-			formatter, err := NewEntryFormatter(cfg, ss, WithExclusions(tc.json))
+			formatter, err := NewEntryFormatter("juan", cfg, ss, hclog.NewNullLogger(), WithExclusions(tc.json))
 
 			switch {
 			case tc.isErrorExpected:
@@ -1138,40 +1219,17 @@
 	  }
 	]`
 
-=======
-// TestEntryFormatter_Process_Panic tries to send data into the EntryFormatter
-// which will currently cause a panic when a response is formatted due to the
-// underlying hashing that is done with reflectwalk.
-func TestEntryFormatter_Process_Panic(t *testing.T) {
-	t.Parallel()
-
->>>>>>> 5f1193b2
 	// Create the formatter node.
 	cfg, err := NewFormatterConfig()
 	require.NoError(t, err)
 	ss := newStaticSalt(t)
-<<<<<<< HEAD
-	formatter, err := NewEntryFormatter(cfg, ss, WithExclusions(jsonExclusion))
+	formatter, err := NewEntryFormatter("juan", cfg, ss, hclog.NewNullLogger(), WithExclusions(jsonExclusion))
 	require.NoError(t, err)
 	require.NotNil(t, formatter)
 
 	in := &logical.LogInput{
 		Auth: &logical.Auth{
 			ClientToken:     "hvs.foo",
-=======
-	formatter, err := NewEntryFormatter("juan", cfg, ss, hclog.NewNullLogger())
-	require.NoError(t, err)
-	require.NotNil(t, formatter)
-
-	// The secret sauce, create a bad addr.
-	// see: https://github.com/hashicorp/vault/issues/16462
-	badAddr, err := sockaddr.NewSockAddr("10.10.10.2/32 10.10.10.3/32")
-	require.NoError(t, err)
-
-	in := &logical.LogInput{
-		Auth: &logical.Auth{
-			ClientToken:     "foo",
->>>>>>> 5f1193b2
 			Accessor:        "bar",
 			EntityID:        "foobarentity",
 			DisplayName:     "testtoken",
@@ -1180,10 +1238,7 @@
 			TokenType:       logical.TokenTypeService,
 		},
 		Request: &logical.Request{
-<<<<<<< HEAD
 			MountType: "transit",
-=======
->>>>>>> 5f1193b2
 			Operation: logical.UpdateOperation,
 			Path:      "/foo",
 			Connection: &logical.Connection{
@@ -1195,7 +1250,6 @@
 			Headers: map[string][]string{
 				"foo": {"bar"},
 			},
-<<<<<<< HEAD
 			Data: map[string]interface{}{
 				"juan":  "secret1",
 				"juan2": "secret2",
@@ -1248,7 +1302,7 @@
 	cfg, err := NewFormatterConfig()
 	require.NoError(t, err)
 	ss := newStaticSalt(t)
-	formatter, err := NewEntryFormatter(cfg, ss, WithExclusions(jsonExclusion))
+	formatter, err := NewEntryFormatter("juan", cfg, ss, hclog.NewNullLogger(), WithExclusions(jsonExclusion))
 	require.NoError(t, err)
 	require.NotNil(t, formatter)
 
@@ -1326,7 +1380,7 @@
 	cfg, err := NewFormatterConfig()
 	require.NoError(t, err)
 	ss := newStaticSalt(t)
-	formatter, err := NewEntryFormatter(cfg, ss, WithExclusions(jsonExclusion))
+	formatter, err := NewEntryFormatter("juan", cfg, ss, hclog.NewNullLogger(), WithExclusions(jsonExclusion))
 	require.NoError(t, err)
 	require.NotNil(t, formatter)
 
@@ -1381,7 +1435,7 @@
 	cfg, err := NewFormatterConfig()
 	require.NoError(t, err)
 	ss := newStaticSalt(t)
-	formatter, err := NewEntryFormatter(cfg, ss, WithExclusions(jsonExclusion))
+	formatter, err := NewEntryFormatter("juan", cfg, ss, hclog.NewNullLogger(), WithExclusions(jsonExclusion))
 	require.NoError(t, err)
 	require.NotNil(t, formatter)
 
@@ -1433,25 +1487,6 @@
 	// Check we still have some values we'd expect
 	require.NotEmpty(t, after.Auth.ClientToken)
 	require.Equal(t, "hmac:sdfghgfdsdfgt6543456543", after.Auth.ClientToken)
-=======
-			Data: map[string]interface{}{},
-		},
-		Response: &logical.Response{
-			Data: map[string]any{
-				"token_bound_cidrs": []*sockaddr.SockAddrMarshaler{
-					{SockAddr: badAddr},
-				},
-			},
-		},
-	}
-
-	e := fakeEvent(t, ResponseType, in)
-
-	e2, err := formatter.Process(namespace.RootContext(nil), e)
-	require.Error(t, err)
-	require.Contains(t, err.Error(), "audit.(EntryFormatter).Process: panic generating audit log: \"juan\"")
-	require.Nil(t, e2)
->>>>>>> 5f1193b2
 }
 
 // hashExpectedValueForComparison replicates enough of the audit HMAC process on a piece of expected data in a test,
