package audit

import (
	"bytes"
	"context"
	"encoding/json"
	"strings"
	"testing"
	"time"

	"errors"

	"fmt"

	"github.com/hashicorp/vault/helper/namespace"
	"github.com/hashicorp/vault/sdk/helper/jsonutil"
	"github.com/hashicorp/vault/sdk/helper/salt"
	"github.com/hashicorp/vault/sdk/logical"
)

func TestFormatJSON_formatRequest(t *testing.T) {
	salter, err := salt.NewSalt(context.Background(), nil, nil)
	if err != nil {
		t.Fatal(err)
	}
	saltFunc := func(context.Context) (*salt.Salt, error) {
		return salter, nil
	}

	expectedResultStr := fmt.Sprintf(testFormatJSONReqBasicStrFmt, salter.GetIdentifiedHMAC("foo"))

	cases := map[string]struct {
		Auth        *logical.Auth
		Req         *logical.Request
		Err         error
		Prefix      string
		ExpectedStr string
	}{
		"auth, request": {
			&logical.Auth{
<<<<<<< HEAD
				ClientToken:     "foo",
				Accessor:        "bar",
				DisplayName:     "testtoken",
				NoDefaultPolicy: true,
				Policies:        []string{"root"},
				TokenType:       logical.TokenTypeService,
=======
				ClientToken: "foo",
				Accessor:    "bar",
				EntityID:    "foobarentity",
				DisplayName: "testtoken",
				Policies:    []string{"root"},
				TokenType:   logical.TokenTypeService,
>>>>>>> 9082d08c
			},
			&logical.Request{
				Operation: logical.UpdateOperation,
				Path:      "/foo",
				Connection: &logical.Connection{
					RemoteAddr: "127.0.0.1",
				},
				WrapInfo: &logical.RequestWrapInfo{
					TTL: 60 * time.Second,
				},
				Headers: map[string][]string{
					"foo": []string{"bar"},
				},
			},
			errors.New("this is an error"),
			"",
			expectedResultStr,
		},
		"auth, request with prefix": {
			&logical.Auth{
<<<<<<< HEAD
				ClientToken:     "foo",
				Accessor:        "bar",
				DisplayName:     "testtoken",
				NoDefaultPolicy: true,
				Policies:        []string{"root"},
				TokenType:       logical.TokenTypeService,
=======
				ClientToken: "foo",
				Accessor:    "bar",
				EntityID:    "foobarentity",
				DisplayName: "testtoken",
				Policies:    []string{"root"},
				TokenType:   logical.TokenTypeService,
>>>>>>> 9082d08c
			},
			&logical.Request{
				Operation: logical.UpdateOperation,
				Path:      "/foo",
				Connection: &logical.Connection{
					RemoteAddr: "127.0.0.1",
				},
				WrapInfo: &logical.RequestWrapInfo{
					TTL: 60 * time.Second,
				},
				Headers: map[string][]string{
					"foo": []string{"bar"},
				},
			},
			errors.New("this is an error"),
			"@cee: ",
			expectedResultStr,
		},
	}

	for name, tc := range cases {
		var buf bytes.Buffer
		formatter := AuditFormatter{
			AuditFormatWriter: &JSONFormatWriter{
				Prefix:   tc.Prefix,
				SaltFunc: saltFunc,
			},
		}
		config := FormatterConfig{
			HMACAccessor: false,
		}
		in := &logical.LogInput{
			Auth:     tc.Auth,
			Request:  tc.Req,
			OuterErr: tc.Err,
		}
		if err := formatter.FormatRequest(namespace.RootContext(nil), &buf, config, in); err != nil {
			t.Fatalf("bad: %s\nerr: %s", name, err)
		}

		if !strings.HasPrefix(buf.String(), tc.Prefix) {
			t.Fatalf("no prefix: %s \n log: %s\nprefix: %s", name, expectedResultStr, tc.Prefix)
		}

		var expectedjson = new(AuditRequestEntry)

		if err := jsonutil.DecodeJSON([]byte(expectedResultStr), &expectedjson); err != nil {
			t.Fatalf("bad json: %s", err)
		}
		expectedjson.Request.Namespace = &AuditNamespace{ID: "root"}

		var actualjson = new(AuditRequestEntry)
		if err := jsonutil.DecodeJSON([]byte(buf.String())[len(tc.Prefix):], &actualjson); err != nil {
			t.Fatalf("bad json: %s", err)
		}

		expectedjson.Time = actualjson.Time

		expectedBytes, err := json.Marshal(expectedjson)
		if err != nil {
			t.Fatalf("unable to marshal json: %s", err)
		}

		if !strings.HasSuffix(strings.TrimSpace(buf.String()), string(expectedBytes)) {
			t.Fatalf(
				"bad: %s\nResult:\n\n'%s'\n\nExpected:\n\n'%s'",
				name, buf.String(), string(expectedBytes))
		}
	}
}

<<<<<<< HEAD
const testFormatJSONReqBasicStrFmt = `{"time":"2015-08-05T13:45:46Z","type":"request","auth":{"client_token":"%s","accessor":"bar","display_name":"testtoken","policies":["root"],"no_default_policy":true,"metadata":null,"entity_id":"","token_type":"service"},"request":{"operation":"update","path":"/foo","data":null,"wrap_ttl":60,"remote_address":"127.0.0.1","headers":{"foo":["bar"]}},"error":"this is an error"}
=======
const testFormatJSONReqBasicStrFmt = `{"time":"2015-08-05T13:45:46Z","type":"request","auth":{"client_token":"%s","accessor":"bar","display_name":"testtoken","policies":["root"],"metadata":null,"entity_id":"foobarentity","token_type":"service"},"request":{"operation":"update","path":"/foo","data":null,"wrap_ttl":60,"remote_address":"127.0.0.1","headers":{"foo":["bar"]}},"error":"this is an error"}
>>>>>>> 9082d08c
`<|MERGE_RESOLUTION|>--- conflicted
+++ resolved
@@ -38,21 +38,13 @@
 	}{
 		"auth, request": {
 			&logical.Auth{
-<<<<<<< HEAD
 				ClientToken:     "foo",
 				Accessor:        "bar",
 				DisplayName:     "testtoken",
+				EntityID:        "foobarentity",
 				NoDefaultPolicy: true,
 				Policies:        []string{"root"},
 				TokenType:       logical.TokenTypeService,
-=======
-				ClientToken: "foo",
-				Accessor:    "bar",
-				EntityID:    "foobarentity",
-				DisplayName: "testtoken",
-				Policies:    []string{"root"},
-				TokenType:   logical.TokenTypeService,
->>>>>>> 9082d08c
 			},
 			&logical.Request{
 				Operation: logical.UpdateOperation,
@@ -73,21 +65,13 @@
 		},
 		"auth, request with prefix": {
 			&logical.Auth{
-<<<<<<< HEAD
 				ClientToken:     "foo",
 				Accessor:        "bar",
+				EntityID:        "foobarentity",
 				DisplayName:     "testtoken",
 				NoDefaultPolicy: true,
 				Policies:        []string{"root"},
 				TokenType:       logical.TokenTypeService,
-=======
-				ClientToken: "foo",
-				Accessor:    "bar",
-				EntityID:    "foobarentity",
-				DisplayName: "testtoken",
-				Policies:    []string{"root"},
-				TokenType:   logical.TokenTypeService,
->>>>>>> 9082d08c
 			},
 			&logical.Request{
 				Operation: logical.UpdateOperation,
@@ -159,9 +143,5 @@
 	}
 }
 
-<<<<<<< HEAD
-const testFormatJSONReqBasicStrFmt = `{"time":"2015-08-05T13:45:46Z","type":"request","auth":{"client_token":"%s","accessor":"bar","display_name":"testtoken","policies":["root"],"no_default_policy":true,"metadata":null,"entity_id":"","token_type":"service"},"request":{"operation":"update","path":"/foo","data":null,"wrap_ttl":60,"remote_address":"127.0.0.1","headers":{"foo":["bar"]}},"error":"this is an error"}
-=======
-const testFormatJSONReqBasicStrFmt = `{"time":"2015-08-05T13:45:46Z","type":"request","auth":{"client_token":"%s","accessor":"bar","display_name":"testtoken","policies":["root"],"metadata":null,"entity_id":"foobarentity","token_type":"service"},"request":{"operation":"update","path":"/foo","data":null,"wrap_ttl":60,"remote_address":"127.0.0.1","headers":{"foo":["bar"]}},"error":"this is an error"}
->>>>>>> 9082d08c
+const testFormatJSONReqBasicStrFmt = `{"time":"2015-08-05T13:45:46Z","type":"request","auth":{"client_token":"%s","accessor":"bar","display_name":"testtoken","policies":["root"],"no_default_policy":true,"metadata":null,"entity_id":"foobarentity","token_type":"service"},"request":{"operation":"update","path":"/foo","data":null,"wrap_ttl":60,"remote_address":"127.0.0.1","headers":{"foo":["bar"]}},"error":"this is an error"}
 `