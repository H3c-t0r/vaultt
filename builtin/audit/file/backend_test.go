--- conflicted
+++ resolved
@@ -41,13 +41,9 @@
 		SaltView:   &logical.InmemStorage{},
 		Logger:     hclog.NewNullLogger(),
 	}
-<<<<<<< HEAD
-	_, factoryErr := Factory(context.Background(), backendConfig, nil)
+
+	_, factoryErr := Factory(context.Background(), backendConfig, &corehelpers.NoopHeaderFormatter{})
 	require.Nil(t, factoryErr)
-=======
-	_, err = Factory(context.Background(), backendConfig, &corehelpers.NoopHeaderFormatter{})
-	require.NoError(t, err)
->>>>>>> dbe6e4ee
 
 	info, err := os.Stat(file)
 	require.NoErrorf(t, err, "cannot retrieve file mode from `Stat`")
@@ -79,13 +75,8 @@
 		Logger:     hclog.NewNullLogger(),
 	}
 
-<<<<<<< HEAD
-	_, err = Factory(context.Background(), backendConfig, nil)
+	_, err = Factory(context.Background(), backendConfig, &corehelpers.NoopHeaderFormatter{})
 	require.Nil(t, err)
-=======
-	_, err = Factory(context.Background(), backendConfig, &corehelpers.NoopHeaderFormatter{})
-	require.NoError(t, err)
->>>>>>> dbe6e4ee
 
 	info, err := os.Stat(f.Name())
 	require.NoErrorf(t, err, "cannot retrieve file mode from `Stat`")
@@ -118,13 +109,8 @@
 		Logger:     hclog.NewNullLogger(),
 	}
 
-<<<<<<< HEAD
-	_, err = Factory(context.Background(), backendConfig, nil)
+	_, err = Factory(context.Background(), backendConfig, &corehelpers.NoopHeaderFormatter{})
 	require.Nil(t, err)
-=======
-	_, err = Factory(context.Background(), backendConfig, &corehelpers.NoopHeaderFormatter{})
-	require.NoError(t, err)
->>>>>>> dbe6e4ee
 
 	info, err := os.Stat(f.Name())
 	require.NoErrorf(t, err, "cannot retrieve file mode from `Stat`. The error is %v", err)
@@ -152,13 +138,8 @@
 		Logger:     hclog.NewNullLogger(),
 	}
 
-<<<<<<< HEAD
-	_, err = Factory(context.Background(), backendConfig, nil)
+	_, err = Factory(context.Background(), backendConfig, &corehelpers.NoopHeaderFormatter{})
 	require.Nil(t, err)
-=======
-	_, err = Factory(context.Background(), backendConfig, &corehelpers.NoopHeaderFormatter{})
-	require.NoError(t, err)
->>>>>>> dbe6e4ee
 
 	info, err := os.Stat(file)
 	require.NoErrorf(t, err, "Cannot retrieve file mode from `Stat`")
@@ -244,8 +225,6 @@
 			want:            audit.FormatterConfig{},
 			wantErr:         true,
 			expectedMessage: "file.newFormatterConfig: unable to parse 'elide_list_responses': strconv.ParseBool: parsing \"maybe\": invalid syntax",
-<<<<<<< HEAD
-=======
 		},
 		"prefix": {
 			config: map[string]string{
@@ -257,7 +236,6 @@
 				Prefix:         "foo",
 				HMACAccessor:   true,
 			},
->>>>>>> dbe6e4ee
 		},
 	}
 	for name, tc := range tests {
@@ -266,11 +244,8 @@
 		t.Run(name, func(t *testing.T) {
 			t.Parallel()
 
-<<<<<<< HEAD
-			got, err := newFormatterConfig(tc.config)
-=======
 			got, err := newFormatterConfig(&corehelpers.NoopHeaderFormatter{}, tc.config)
->>>>>>> dbe6e4ee
+
 			if tc.wantErr {
 				require.Error(t, err)
 				require.EqualError(t, err, tc.expectedMessage)
@@ -297,15 +272,8 @@
 		nodeMap:    map[eventlogger.NodeID]eventlogger.Node{},
 	}
 
-<<<<<<< HEAD
-	formatConfig, cfgErr := audit.NewFormatterConfig()
+	formatConfig, cfgErr := audit.NewFormatterConfig(&corehelpers.NoopHeaderFormatter{})
 	require.Nil(t, cfgErr)
-=======
-	formatConfig, err := audit.NewFormatterConfig(&corehelpers.NoopHeaderFormatter{})
-	require.NoError(t, err)
-
-	err = b.configureFormatterNode("juan", formatConfig, hclog.NewNullLogger())
->>>>>>> dbe6e4ee
 
 	err := b.configureFormatterNode("juan", formatConfig, hclog.NewNullLogger())
 	require.Nil(t, err)
@@ -585,13 +553,8 @@
 		t.Run(name, func(t *testing.T) {
 			t.Parallel()
 
-<<<<<<< HEAD
-			be, err := Factory(ctx, tc.backendConfig, nil)
+			be, err := Factory(ctx, tc.backendConfig, &corehelpers.NoopHeaderFormatter{})
 			require.Nil(t, err)
-=======
-			be, err := Factory(ctx, tc.backendConfig, &corehelpers.NoopHeaderFormatter{})
-			require.NoError(t, err)
->>>>>>> dbe6e4ee
 			require.NotNil(t, be)
 			require.Equal(t, tc.isFallbackExpected, be.IsFallback())
 		})
