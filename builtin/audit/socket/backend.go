// Copyright (c) HashiCorp, Inc.
// SPDX-License-Identifier: MPL-2.0

package socket

import (
	"bytes"
	"context"
	"fmt"
	"net"
	"strconv"
	"sync"
	"time"

	"github.com/hashicorp/eventlogger"
	"github.com/hashicorp/go-multierror"
	"github.com/hashicorp/go-secure-stdlib/parseutil"
	"github.com/hashicorp/vault/audit"
	"github.com/hashicorp/vault/internal/observability/event"
	"github.com/hashicorp/vault/sdk/helper/salt"
	"github.com/hashicorp/vault/sdk/logical"
)

func Factory(ctx context.Context, conf *audit.BackendConfig, useEventLogger bool) (audit.Backend, error) {
	if conf.SaltConfig == nil {
		return nil, fmt.Errorf("nil salt config")
	}
	if conf.SaltView == nil {
		return nil, fmt.Errorf("nil salt view")
	}

	address, ok := conf.Config["address"]
	if !ok {
		return nil, fmt.Errorf("address is required")
	}

	socketType, ok := conf.Config["socket_type"]
	if !ok {
		socketType = "tcp"
	}

	writeDeadline, ok := conf.Config["write_timeout"]
	if !ok {
		writeDeadline = "2s"
	}
	writeDuration, err := parseutil.ParseDurationSecond(writeDeadline)
	if err != nil {
		return nil, err
	}

	format, ok := conf.Config["format"]
	if !ok {
		format = audit.JSONFormat.String()
	}
	switch format {
	case audit.JSONFormat.String(), audit.JSONxFormat.String():
	default:
		return nil, fmt.Errorf("unknown format type %q", format)
	}

	// Check if hashing of accessor is disabled
	hmacAccessor := true
	if hmacAccessorRaw, ok := conf.Config["hmac_accessor"]; ok {
		value, err := strconv.ParseBool(hmacAccessorRaw)
		if err != nil {
			return nil, err
		}
		hmacAccessor = value
	}

	// Check if raw logging is enabled
	logRaw := false
	if raw, ok := conf.Config["log_raw"]; ok {
		b, err := strconv.ParseBool(raw)
		if err != nil {
			return nil, err
		}
		logRaw = b
	}

	elideListResponses := false
	if elideListResponsesRaw, ok := conf.Config["elide_list_responses"]; ok {
		value, err := strconv.ParseBool(elideListResponsesRaw)
		if err != nil {
			return nil, err
		}
		elideListResponses = value
	}

	cfg, err := audit.NewFormatterConfig(
		audit.WithElision(elideListResponses),
		audit.WithFormat(format),
		audit.WithHMACAccessor(hmacAccessor),
		audit.WithRaw(logRaw),
	)
	if err != nil {
		return nil, err
	}

	b := &Backend{
		saltConfig:   conf.SaltConfig,
		saltView:     conf.SaltView,
		formatConfig: cfg,

		writeDuration: writeDuration,
		address:       address,
		socketType:    socketType,

		nodeIDList: make([]eventlogger.NodeID, 0),
		nodeMap:    make(map[eventlogger.NodeID]eventlogger.Node),
	}

	// Configure the formatter for either case.
	f, err := audit.NewEntryFormatter(b.formatConfig, b)
	if err != nil {
		return nil, fmt.Errorf("error creating formatter: %w", err)
	}
	var w audit.Writer
	switch format {
	case audit.JSONFormat.String():
		w = &audit.JSONWriter{Prefix: conf.Config["prefix"]}
	case audit.JSONxFormat.String():
		w = &audit.JSONxWriter{Prefix: conf.Config["prefix"]}
	}

	formatterNodeID := event.GenerateNodeID()
	b.nodeIDList = append(b.nodeIDList, formatterNodeID)
	b.nodeMap[formatterNodeID] = f
	fw, err := audit.NewEntryFormatterWriter(b.formatConfig, f, w)
	if err != nil {
		return nil, fmt.Errorf("error creating formatter writer: %w", err)
	}

	b.formatter = fw

<<<<<<< HEAD
	sinkNode, err := event.NewSocketSink(format, address, event.WithSocketType(socketType), event.WithMaxDuration(writeDuration.String()))
	if err != nil {
		return nil, fmt.Errorf("error creating socket sink node: %w", err)
	}
	sinkNodeID := event.GenerateNodeID()
	b.nodeIDList = append(b.nodeIDList, sinkNodeID)
	b.nodeMap[sinkNodeID] = sinkNode
=======
	if useEventLogger {
		b.nodeIDList = make([]eventlogger.NodeID, 2)
		b.nodeMap = make(map[eventlogger.NodeID]eventlogger.Node)

		formatterNodeID := event.GenerateNodeID()
		b.nodeIDList[0] = formatterNodeID
		b.nodeMap[formatterNodeID] = f

		sinkNode, err := event.NewSocketSink(format, address, event.WithSocketType(socketType), event.WithMaxDuration(writeDuration.String()))
		if err != nil {
			return nil, fmt.Errorf("error creating socket sink node: %w", err)
		}
		sinkNodeID := event.GenerateNodeID()
		b.nodeIDList[1] = sinkNodeID
		b.nodeMap[sinkNodeID] = sinkNode
	}
>>>>>>> 24243156

	return b, nil
}

// Backend is the audit backend for the socket audit transport.
type Backend struct {
	connection net.Conn

	formatter    *audit.EntryFormatterWriter
	formatConfig audit.FormatterConfig

	writeDuration time.Duration
	address       string
	socketType    string

	sync.Mutex

	saltMutex  sync.RWMutex
	salt       *salt.Salt
	saltConfig *salt.Config
	saltView   logical.Storage

	nodeIDList []eventlogger.NodeID
	nodeMap    map[eventlogger.NodeID]eventlogger.Node
}

var _ audit.Backend = (*Backend)(nil)

func (b *Backend) GetHash(ctx context.Context, data string) (string, error) {
	salt, err := b.Salt(ctx)
	if err != nil {
		return "", err
	}
	return audit.HashString(salt, data), nil
}

func (b *Backend) LogRequest(ctx context.Context, in *logical.LogInput) error {
	var buf bytes.Buffer
	if err := b.formatter.FormatAndWriteRequest(ctx, &buf, in); err != nil {
		return err
	}

	b.Lock()
	defer b.Unlock()

	err := b.write(ctx, buf.Bytes())
	if err != nil {
		rErr := b.reconnect(ctx)
		if rErr != nil {
			err = multierror.Append(err, rErr)
		} else {
			// Try once more after reconnecting
			err = b.write(ctx, buf.Bytes())
		}
	}

	return err
}

func (b *Backend) LogResponse(ctx context.Context, in *logical.LogInput) error {
	var buf bytes.Buffer
	if err := b.formatter.FormatAndWriteResponse(ctx, &buf, in); err != nil {
		return err
	}

	b.Lock()
	defer b.Unlock()

	err := b.write(ctx, buf.Bytes())
	if err != nil {
		rErr := b.reconnect(ctx)
		if rErr != nil {
			err = multierror.Append(err, rErr)
		} else {
			// Try once more after reconnecting
			err = b.write(ctx, buf.Bytes())
		}
	}

	return err
}

func (b *Backend) LogTestMessage(ctx context.Context, in *logical.LogInput, config map[string]string) error {
	var buf bytes.Buffer

	temporaryFormatter, err := audit.NewTemporaryFormatter(config["format"], config["prefix"])
	if err != nil {
		return err
	}

	if err = temporaryFormatter.FormatAndWriteRequest(ctx, &buf, in); err != nil {
		return err
	}

	b.Lock()
	defer b.Unlock()

	err = b.write(ctx, buf.Bytes())
	if err != nil {
		rErr := b.reconnect(ctx)
		if rErr != nil {
			err = multierror.Append(err, rErr)
		} else {
			// Try once more after reconnecting
			err = b.write(ctx, buf.Bytes())
		}
	}

	return err
}

func (b *Backend) write(ctx context.Context, buf []byte) error {
	if b.connection == nil {
		if err := b.reconnect(ctx); err != nil {
			return err
		}
	}

	err := b.connection.SetWriteDeadline(time.Now().Add(b.writeDuration))
	if err != nil {
		return err
	}

	_, err = b.connection.Write(buf)
	if err != nil {
		return err
	}

	return nil
}

func (b *Backend) reconnect(ctx context.Context) error {
	if b.connection != nil {
		b.connection.Close()
		b.connection = nil
	}

	timeoutContext, cancel := context.WithTimeout(ctx, b.writeDuration)
	defer cancel()

	dialer := net.Dialer{}
	conn, err := dialer.DialContext(timeoutContext, b.socketType, b.address)
	if err != nil {
		return err
	}

	b.connection = conn

	return nil
}

func (b *Backend) Reload(ctx context.Context) error {
	b.Lock()
	defer b.Unlock()

	err := b.reconnect(ctx)

	return err
}

func (b *Backend) Salt(ctx context.Context) (*salt.Salt, error) {
	b.saltMutex.RLock()
	if b.salt != nil {
		defer b.saltMutex.RUnlock()
		return b.salt, nil
	}
	b.saltMutex.RUnlock()
	b.saltMutex.Lock()
	defer b.saltMutex.Unlock()
	if b.salt != nil {
		return b.salt, nil
	}
	salt, err := salt.NewSalt(ctx, b.saltView, b.saltConfig)
	if err != nil {
		return nil, err
	}
	b.salt = salt
	return salt, nil
}

func (b *Backend) Invalidate(_ context.Context) {
	b.saltMutex.Lock()
	defer b.saltMutex.Unlock()
	b.salt = nil
}

func (b *Backend) RegisterNodesAndPipeline(broker *eventlogger.Broker, name string) error {
	for id, node := range b.nodeMap {
		if err := broker.RegisterNode(id, node); err != nil {
			return err
		}
	}

	pipeline := eventlogger.Pipeline{
		PipelineID: eventlogger.PipelineID(name),
		EventType:  eventlogger.EventType("audit"),
		NodeIDs:    b.nodeIDList,
	}

	return broker.RegisterPipeline(pipeline)
}<|MERGE_RESOLUTION|>--- conflicted
+++ resolved
@@ -105,9 +105,6 @@
 		writeDuration: writeDuration,
 		address:       address,
 		socketType:    socketType,
-
-		nodeIDList: make([]eventlogger.NodeID, 0),
-		nodeMap:    make(map[eventlogger.NodeID]eventlogger.Node),
 	}
 
 	// Configure the formatter for either case.
@@ -123,9 +120,6 @@
 		w = &audit.JSONxWriter{Prefix: conf.Config["prefix"]}
 	}
 
-	formatterNodeID := event.GenerateNodeID()
-	b.nodeIDList = append(b.nodeIDList, formatterNodeID)
-	b.nodeMap[formatterNodeID] = f
 	fw, err := audit.NewEntryFormatterWriter(b.formatConfig, f, w)
 	if err != nil {
 		return nil, fmt.Errorf("error creating formatter writer: %w", err)
@@ -133,15 +127,6 @@
 
 	b.formatter = fw
 
-<<<<<<< HEAD
-	sinkNode, err := event.NewSocketSink(format, address, event.WithSocketType(socketType), event.WithMaxDuration(writeDuration.String()))
-	if err != nil {
-		return nil, fmt.Errorf("error creating socket sink node: %w", err)
-	}
-	sinkNodeID := event.GenerateNodeID()
-	b.nodeIDList = append(b.nodeIDList, sinkNodeID)
-	b.nodeMap[sinkNodeID] = sinkNode
-=======
 	if useEventLogger {
 		b.nodeIDList = make([]eventlogger.NodeID, 2)
 		b.nodeMap = make(map[eventlogger.NodeID]eventlogger.Node)
@@ -158,7 +143,6 @@
 		b.nodeIDList[1] = sinkNodeID
 		b.nodeMap[sinkNodeID] = sinkNode
 	}
->>>>>>> 24243156
 
 	return b, nil
 }
