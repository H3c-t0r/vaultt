// Copyright (c) HashiCorp, Inc.
// SPDX-License-Identifier: BUSL-1.1

//go:build !enterprise

package socket

import (
	"testing"

	"github.com/hashicorp/eventlogger"
	"github.com/hashicorp/go-hclog"
	"github.com/hashicorp/vault/audit"
	"github.com/hashicorp/vault/helper/testhelpers/corehelpers"
	"github.com/stretchr/testify/require"
)

// TestBackend_configureFilterNode ensures that configureFilterNode handles various
// filter values as expected. Empty (including whitespace) strings should return
// no error but skip configuration of the node.
// NOTE: Audit filtering is an Enterprise feature and behaves differently in the
// community edition of Vault.
func TestBackend_configureFilterNode(t *testing.T) {
	t.Parallel()

	tests := map[string]struct {
		filter string
	}{
		"happy": {
			filter: "operation == update",
		},
		"empty": {
			filter: "",
		},
		"spacey": {
			filter: "    ",
		},
		"bad": {
			filter: "___qwerty",
		},
		"unsupported-field": {
			filter: "foo == bar",
		},
	}
	for name, tc := range tests {
		name := name
		tc := tc
		t.Run(name, func(t *testing.T) {
			t.Parallel()

			b := &Backend{
				nodeIDList: []eventlogger.NodeID{},
				nodeMap:    map[eventlogger.NodeID]eventlogger.Node{},
			}

			err := b.configureFilterNode(tc.filter)
			require.NoError(t, err)
			require.Len(t, b.nodeIDList, 0)
			require.Len(t, b.nodeMap, 0)
		})
	}
}

// TestBackend_configureFilterFormatterSink ensures that configuring all three
// types of nodes on a Backend works as expected, i.e. we have only formatter and sink
// nodes at the end and nothing gets overwritten. The order of calls influences the
// slice of IDs on the Backend.
// NOTE: Audit filtering is an Enterprise feature and behaves differently in the
// community edition of Vault.
func TestBackend_configureFilterFormatterSink(t *testing.T) {
	t.Parallel()

	b := &Backend{
		nodeIDList: []eventlogger.NodeID{},
		nodeMap:    map[eventlogger.NodeID]eventlogger.Node{},
	}

<<<<<<< HEAD
	formatConfig, cfgErr := audit.NewFormatterConfig()
	require.Nil(t, cfgErr)
=======
	formatConfig, err := audit.NewFormatterConfig(&corehelpers.NoopHeaderFormatter{})
	require.NoError(t, err)
>>>>>>> dbe6e4ee

	err := b.configureFilterNode("path == bar")
	require.Nil(t, err)

	err = b.configureFormatterNode("juan", formatConfig, hclog.NewNullLogger())
	require.Nil(t, err)

	err = b.configureSinkNode("foo", "https://hashicorp.com", "json")
	require.Nil(t, err)

	require.Len(t, b.nodeIDList, 2)
	require.Len(t, b.nodeMap, 2)

	id := b.nodeIDList[0]
	node := b.nodeMap[id]
	require.Equal(t, eventlogger.NodeTypeFormatter, node.Type())

	id = b.nodeIDList[1]
	node = b.nodeMap[id]
	require.Equal(t, eventlogger.NodeTypeSink, node.Type())
}<|MERGE_RESOLUTION|>--- conflicted
+++ resolved
@@ -75,13 +75,8 @@
 		nodeMap:    map[eventlogger.NodeID]eventlogger.Node{},
 	}
 
-<<<<<<< HEAD
-	formatConfig, cfgErr := audit.NewFormatterConfig()
+	formatConfig, cfgErr := audit.NewFormatterConfig(&corehelpers.NoopHeaderFormatter{})
 	require.Nil(t, cfgErr)
-=======
-	formatConfig, err := audit.NewFormatterConfig(&corehelpers.NoopHeaderFormatter{})
-	require.NoError(t, err)
->>>>>>> dbe6e4ee
 
 	err := b.configureFilterNode("path == bar")
 	require.Nil(t, err)
