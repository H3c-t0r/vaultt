package awsauth

import (
	"crypto/subtle"
	"crypto/x509"
	"encoding/base64"
	"encoding/pem"
	"encoding/xml"
	"fmt"
	"io/ioutil"
	"net/http"
	"net/url"
	"regexp"
	"strings"
	"time"

	"github.com/aws/aws-sdk-go/aws"
	"github.com/aws/aws-sdk-go/service/ec2"
	"github.com/aws/aws-sdk-go/service/iam"
	"github.com/fullsailor/pkcs7"
	"github.com/hashicorp/go-cleanhttp"
	"github.com/hashicorp/go-uuid"
	"github.com/hashicorp/vault/helper/jsonutil"
	"github.com/hashicorp/vault/helper/strutil"
	"github.com/hashicorp/vault/logical"
	"github.com/hashicorp/vault/logical/framework"
)

const (
	reauthenticationDisabledNonce = "reauthentication-disabled-nonce"
	iamAuthType                   = "iam"
	ec2AuthType                   = "ec2"
	ec2EntityType                 = "ec2_instance"
)

func pathLogin(b *backend) *framework.Path {
	return &framework.Path{
		Pattern: "login$",
		Fields: map[string]*framework.FieldSchema{
			"role": {
				Type: framework.TypeString,
				Description: `Name of the role against which the login is being attempted.
If 'role' is not specified, then the login endpoint looks for a role
bearing the name of the AMI ID of the EC2 instance that is trying to login.
If a matching role is not found, login fails.`,
			},

			"pkcs7": {
				Type: framework.TypeString,
				Description: `PKCS7 signature of the identity document when using an auth_type
of ec2.`,
			},

			"nonce": {
				Type: framework.TypeString,
				Description: `The nonce to be used for subsequent login requests when
auth_type is ec2.  If this parameter is not specified at
all and if reauthentication is allowed, then the backend will generate a random
nonce, attaches it to the instance's identity-whitelist entry and returns the
nonce back as part of auth metadata.  This value should be used with further
login requests, to establish client authenticity. Clients can choose to set a
custom nonce if preferred, in which case, it is recommended that clients provide
a strong nonce.  If a nonce is provided but with an empty value, it indicates
intent to disable reauthentication. Note that, when 'disallow_reauthentication'
option is enabled on either the role or the role tag, the 'nonce' holds no
significance.`,
			},

			"iam_http_request_method": {
				Type: framework.TypeString,
				Description: `HTTP method to use for the AWS request when auth_type is
iam. This must match what has been signed in the
presigned request. Currently, POST is the only supported value`,
			},

			"iam_request_url": {
				Type: framework.TypeString,
				Description: `Base64-encoded full URL against which to make the AWS request
when using iam auth_type.`,
			},

			"iam_request_body": {
				Type: framework.TypeString,
				Description: `Base64-encoded request body when auth_type is iam.
This must match the request body included in the signature.`,
			},
			"iam_request_headers": {
				Type: framework.TypeString,
				Description: `Base64-encoded JSON representation of the request headers when auth_type is
iam. This must at a minimum include the headers over
which AWS has included a signature.`,
			},
			"identity": {
				Type: framework.TypeString,
				Description: `Base64 encoded EC2 instance identity document. This needs to be supplied along
with the 'signature' parameter. If using 'curl' for fetching the identity
document, consider using the option '-w 0' while piping the output to 'base64'
binary.`,
			},
			"signature": {
				Type: framework.TypeString,
				Description: `Base64 encoded SHA256 RSA signature of the instance identity document. This
needs to be supplied along with 'identity' parameter.`,
			},
		},

		Callbacks: map[logical.Operation]framework.OperationFunc{
			logical.UpdateOperation: b.pathLoginUpdate,
		},

		HelpSynopsis:    pathLoginSyn,
		HelpDescription: pathLoginDesc,
	}
}

// instanceIamRoleARN fetches the IAM role ARN associated with the given
// instance profile name
func (b *backend) instanceIamRoleARN(iamClient *iam.IAM, instanceProfileName string) (string, error) {
	if iamClient == nil {
		return "", fmt.Errorf("nil iamClient")
	}
	if instanceProfileName == "" {
		return "", fmt.Errorf("missing instance profile name")
	}

	profile, err := iamClient.GetInstanceProfile(&iam.GetInstanceProfileInput{
		InstanceProfileName: aws.String(instanceProfileName),
	})
	if err != nil {
		return "", err
	}
	if profile == nil {
		return "", fmt.Errorf("nil output while getting instance profile details")
	}

	if profile.InstanceProfile == nil {
		return "", fmt.Errorf("nil instance profile in the output of instance profile details")
	}

	if profile.InstanceProfile.Roles == nil || len(profile.InstanceProfile.Roles) != 1 {
		return "", fmt.Errorf("invalid roles in the output of instance profile details")
	}

	if profile.InstanceProfile.Roles[0].Arn == nil {
		return "", fmt.Errorf("nil role ARN in the output of instance profile details")
	}

	return *profile.InstanceProfile.Roles[0].Arn, nil
}

// validateInstance queries the status of the EC2 instance using AWS EC2 API
// and checks if the instance is running and is healthy
func (b *backend) validateInstance(s logical.Storage, instanceID, region, accountID string) (*ec2.Instance, error) {
	// Create an EC2 client to pull the instance information
	ec2Client, err := b.clientEC2(s, region, accountID)
	if err != nil {
		return nil, err
	}

	status, err := ec2Client.DescribeInstances(&ec2.DescribeInstancesInput{
		InstanceIds: []*string{
			aws.String(instanceID),
		},
	})
	if err != nil {
		return nil, fmt.Errorf("error fetching description for instance ID %q: %q\n", instanceID, err)
	}
	if status == nil {
		return nil, fmt.Errorf("nil output from describe instances")
	}
	if len(status.Reservations) == 0 {
		return nil, fmt.Errorf("no reservations found in instance description")

	}
	if len(status.Reservations[0].Instances) == 0 {
		return nil, fmt.Errorf("no instance details found in reservations")
	}
	if *status.Reservations[0].Instances[0].InstanceId != instanceID {
		return nil, fmt.Errorf("expected instance ID not matching the instance ID in the instance description")
	}
	if status.Reservations[0].Instances[0].State == nil {
		return nil, fmt.Errorf("instance state in instance description is nil")
	}
	if *status.Reservations[0].Instances[0].State.Name != "running" {
		return nil, fmt.Errorf("instance is not in 'running' state")
	}
	return status.Reservations[0].Instances[0], nil
}

// validateMetadata matches the given client nonce and pending time with the
// one cached in the identity whitelist during the previous login. But, if
// reauthentication is disabled, login attempt is failed immediately.
func validateMetadata(clientNonce, pendingTime string, storedIdentity *whitelistIdentity, roleEntry *awsRoleEntry) error {
	// For sanity
	if !storedIdentity.DisallowReauthentication && storedIdentity.ClientNonce == "" {
		return fmt.Errorf("client nonce missing in stored identity")
	}

	// If reauthentication is disabled or if the nonce supplied matches a
	// predefied nonce which indicates reauthentication to be disabled,
	// authentication will not succeed.
	if storedIdentity.DisallowReauthentication ||
		subtle.ConstantTimeCompare([]byte(reauthenticationDisabledNonce), []byte(clientNonce)) == 1 {
		return fmt.Errorf("reauthentication is disabled")
	}

	givenPendingTime, err := time.Parse(time.RFC3339, pendingTime)
	if err != nil {
		return err
	}

	storedPendingTime, err := time.Parse(time.RFC3339, storedIdentity.PendingTime)
	if err != nil {
		return err
	}

	// When the presented client nonce does not match the cached entry, it
	// is either that a rogue client is trying to login or that a valid
	// client suffered a migration. The migration is detected via
	// pendingTime in the instance metadata, which sadly is only updated
	// when an instance is stopped and started but *not* when the instance
	// is rebooted. If reboot survivability is needed, either
	// instrumentation to delete the instance ID from the whitelist is
	// necessary, or the client must durably store the nonce.
	//
	// If the `allow_instance_migration` property of the registered role is
	// enabled, then the client nonce mismatch is ignored, as long as the
	// pending time in the presented instance identity document is newer
	// than the cached pending time. The new pendingTime is stored and used
	// for future checks.
	//
	// This is a weak criterion and hence the `allow_instance_migration`
	// option should be used with caution.
	if subtle.ConstantTimeCompare([]byte(clientNonce), []byte(storedIdentity.ClientNonce)) != 1 {
		if !roleEntry.AllowInstanceMigration {
			return fmt.Errorf("client nonce mismatch")
		}
		if roleEntry.AllowInstanceMigration && !givenPendingTime.After(storedPendingTime) {
			return fmt.Errorf("client nonce mismatch and instance meta-data incorrect")
		}
	}

	// Ensure that the 'pendingTime' on the given identity document is not
	// before the 'pendingTime' that was used for previous login. This
	// disallows old metadata documents from being used to perform login.
	if givenPendingTime.Before(storedPendingTime) {
		return fmt.Errorf("instance meta-data is older than the one used for previous login")
	}
	return nil
}

// Verifies the integrity of the instance identity document using its SHA256
// RSA signature. After verification, returns the unmarshaled instance identity
// document.
func (b *backend) verifyInstanceIdentitySignature(s logical.Storage, identityBytes, signatureBytes []byte) (*identityDocument, error) {
	if len(identityBytes) == 0 {
		return nil, fmt.Errorf("missing instance identity document")
	}

	if len(signatureBytes) == 0 {
		return nil, fmt.Errorf("missing SHA256 RSA signature of the instance identity document")
	}

	// Get the public certificates that are used to verify the signature.
	// This returns a slice of certificates containing the default
	// certificate and all the registered certificates via
	// 'config/certificate/<cert_name>' endpoint, for verifying the RSA
	// digest.
	publicCerts, err := b.awsPublicCertificates(s, false)
	if err != nil {
		return nil, err
	}
	if publicCerts == nil || len(publicCerts) == 0 {
		return nil, fmt.Errorf("certificates to verify the signature are not found")
	}

	// Check if any of the certs registered at the backend can verify the
	// signature
	for _, cert := range publicCerts {
		err := cert.CheckSignature(x509.SHA256WithRSA, identityBytes, signatureBytes)
		if err == nil {
			var identityDoc identityDocument
			if decErr := jsonutil.DecodeJSON(identityBytes, &identityDoc); decErr != nil {
				return nil, decErr
			}
			return &identityDoc, nil
		}
	}

	return nil, fmt.Errorf("instance identity verification using SHA256 RSA signature is unsuccessful")
}

// Verifies the correctness of the authenticated attributes present in the PKCS#7
// signature. After verification, extracts the instance identity document from the
// signature, parses it and returns it.
func (b *backend) parseIdentityDocument(s logical.Storage, pkcs7B64 string) (*identityDocument, error) {
	// Insert the header and footer for the signature to be able to pem decode it
	pkcs7B64 = fmt.Sprintf("-----BEGIN PKCS7-----\n%s\n-----END PKCS7-----", pkcs7B64)

	// Decode the PEM encoded signature
	pkcs7BER, pkcs7Rest := pem.Decode([]byte(pkcs7B64))
	if len(pkcs7Rest) != 0 {
		return nil, fmt.Errorf("failed to decode the PEM encoded PKCS#7 signature")
	}

	// Parse the signature from asn1 format into a struct
	pkcs7Data, err := pkcs7.Parse(pkcs7BER.Bytes)
	if err != nil {
		return nil, fmt.Errorf("failed to parse the BER encoded PKCS#7 signature: %v\n", err)
	}

	// Get the public certificates that are used to verify the signature.
	// This returns a slice of certificates containing the default certificate
	// and all the registered certificates via 'config/certificate/<cert_name>' endpoint
	publicCerts, err := b.awsPublicCertificates(s, true)
	if err != nil {
		return nil, err
	}
	if publicCerts == nil || len(publicCerts) == 0 {
		return nil, fmt.Errorf("certificates to verify the signature are not found")
	}

	// Before calling Verify() on the PKCS#7 struct, set the certificates to be used
	// to verify the contents in the signer information.
	pkcs7Data.Certificates = publicCerts

	// Verify extracts the authenticated attributes in the PKCS#7 signature, and verifies
	// the authenticity of the content using 'dsa.PublicKey' embedded in the public certificate.
	if pkcs7Data.Verify() != nil {
		return nil, fmt.Errorf("failed to verify the signature")
	}

	// Check if the signature has content inside of it
	if len(pkcs7Data.Content) == 0 {
		return nil, fmt.Errorf("instance identity document could not be found in the signature")
	}

	var identityDoc identityDocument
	if err := jsonutil.DecodeJSON(pkcs7Data.Content, &identityDoc); err != nil {
		return nil, err
	}

	return &identityDoc, nil
}

func (b *backend) pathLoginUpdate(
	req *logical.Request, data *framework.FieldData) (*logical.Response, error) {
	anyEc2, allEc2 := hasValuesForEc2Auth(data)
	anyIam, allIam := hasValuesForIamAuth(data)
	switch {
	case anyEc2 && anyIam:
		return logical.ErrorResponse("supplied auth values for both ec2 and iam auth types"), nil
	case anyEc2 && !allEc2:
		return logical.ErrorResponse("supplied some of the auth values for the ec2 auth type but not all"), nil
	case anyEc2:
		return b.pathLoginUpdateEc2(req, data)
	case anyIam && !allIam:
		return logical.ErrorResponse("supplied some of the auth values for the iam auth type but not all"), nil
	case anyIam:
		return b.pathLoginUpdateIam(req, data)
	default:
		return logical.ErrorResponse("didn't supply required authentication values"), nil
	}
}

// Returns whether the EC2 instance meets the requirements of the particular
// AWS role entry.
// The first error return value is whether there's some sort of validation
// error that means the instance doesn't meet the role requirements
// The second error return value indicates whether there's an error in even
// trying to validate those requirements
func (b *backend) verifyInstanceMeetsRoleRequirements(
	s logical.Storage, instance *ec2.Instance, roleEntry *awsRoleEntry, roleName string, identityDoc *identityDocument) (error, error) {

	switch {
	case instance == nil:
		return nil, fmt.Errorf("nil instance")
	case roleEntry == nil:
		return nil, fmt.Errorf("nil roleEntry")
	case identityDoc == nil:
		return nil, fmt.Errorf("nil identityDoc")
	}

	// Verify that the AccountID of the instance trying to login matches the
	// AccountID specified as a constraint on role
	if roleEntry.BoundAccountID != "" && identityDoc.AccountID != roleEntry.BoundAccountID {
		return fmt.Errorf("account ID %q does not belong to role %q", identityDoc.AccountID, roleName), nil
	}

	// Verify that the AMI ID of the instance trying to login matches the
	// AMI ID specified as a constraint on the role.
	//
	// Here, we're making a tradeoff and pulling the AMI ID out of the EC2
	// API rather than the signed instance identity doc. They *should* match.
	// This means we require an EC2 API call to retrieve the AMI ID, but we're
	// already calling the API to validate the Instance ID anyway, so it shouldn't
	// matter. The benefit is that we have the exact same code whether auth_type
	// is ec2 or iam.
	if roleEntry.BoundAmiID != "" {
		if instance.ImageId == nil {
			return nil, fmt.Errorf("AMI ID in the instance description is nil")
		}
		if roleEntry.BoundAmiID != *instance.ImageId {
			return fmt.Errorf("AMI ID %q does not belong to role %q", instance.ImageId, roleName), nil
		}
	}

	// Validate the SubnetID if corresponding bound was set on the role
	if roleEntry.BoundSubnetID != "" {
		if instance.SubnetId == nil {
			return nil, fmt.Errorf("subnet ID in the instance description is nil")
		}
		if roleEntry.BoundSubnetID != *instance.SubnetId {
			return fmt.Errorf("subnet ID %q does not satisfy the constraint on role %q", *instance.SubnetId, roleName), nil
		}
	}

	// Validate the VpcID if corresponding bound was set on the role
	if roleEntry.BoundVpcID != "" {
		if instance.VpcId == nil {
			return nil, fmt.Errorf("VPC ID in the instance description is nil")
		}
		if roleEntry.BoundVpcID != *instance.VpcId {
			return fmt.Errorf("VPC ID %q does not satisfy the constraint on role %q", *instance.VpcId, roleName), nil
		}
	}

	// Check if the IAM instance profile ARN of the instance trying to
	// login, matches the IAM instance profile ARN specified as a constraint
	// on the role
	if roleEntry.BoundIamInstanceProfileARN != "" {
		if instance.IamInstanceProfile == nil {
			return nil, fmt.Errorf("IAM instance profile in the instance description is nil")
		}
		if instance.IamInstanceProfile.Arn == nil {
			return nil, fmt.Errorf("IAM instance profile ARN in the instance description is nil")
		}
		iamInstanceProfileARN := *instance.IamInstanceProfile.Arn
		if !strings.HasPrefix(iamInstanceProfileARN, roleEntry.BoundIamInstanceProfileARN) {
			return fmt.Errorf("IAM instance profile ARN %q does not satisfy the constraint role %q", iamInstanceProfileARN, roleName), nil
		}
	}

	// Check if the IAM role ARN of the instance trying to login, matches
	// the IAM role ARN specified as a constraint on the role.
	if roleEntry.BoundIamRoleARN != "" {
		if instance.IamInstanceProfile == nil {
			return nil, fmt.Errorf("IAM instance profile in the instance description is nil")
		}
		if instance.IamInstanceProfile.Arn == nil {
			return nil, fmt.Errorf("IAM instance profile ARN in the instance description is nil")
		}

		// Fetch the instance profile ARN from the instance description
		iamInstanceProfileARN := *instance.IamInstanceProfile.Arn

		if iamInstanceProfileARN == "" {
			return nil, fmt.Errorf("IAM instance profile ARN in the instance description is empty")
		}

		// Extract out the instance profile name from the instance
		// profile ARN
<<<<<<< HEAD
		iamInstanceProfileEntity, err := parseIamArn(iamInstanceProfileARN)
=======
		iamInstanceProfileARNSlice := strings.SplitAfter(iamInstanceProfileARN, "/")
		iamInstanceProfileName := iamInstanceProfileARNSlice[len(iamInstanceProfileARNSlice)-1]
>>>>>>> 2631bde3

		if err != nil {
			return nil, fmt.Errorf("failed to extract out IAM instance profile name from IAM instance profile ARN; error: %v", err)
		}

		// Use instance profile ARN to fetch the associated role ARN
		iamClient, err := b.clientIAM(s, identityDoc.Region, identityDoc.AccountID)
		if err != nil {
			return nil, fmt.Errorf("could not fetch IAM client: %v", err)
		} else if iamClient == nil {
			return nil, fmt.Errorf("received a nil iamClient")
		}
		iamRoleARN, err := b.instanceIamRoleARN(iamClient, iamInstanceProfileEntity.FriendlyName)
		if err != nil {
			return nil, fmt.Errorf("IAM role ARN could not be fetched: %v", err)
		}
		if iamRoleARN == "" {
			return nil, fmt.Errorf("IAM role ARN could not be fetched")
		}

		if !strings.HasPrefix(iamRoleARN, roleEntry.BoundIamRoleARN) {
			return fmt.Errorf("IAM role ARN %q does not satisfy the constraint role %q", iamRoleARN, roleName), nil
		}
	}

	return nil, nil
}

// pathLoginUpdateEc2 is used to create a Vault token by the EC2 instances
// by providing the pkcs7 signature of the instance identity document
// and a client created nonce. Client nonce is optional if 'disallow_reauthentication'
// option is enabled on the registered role.
func (b *backend) pathLoginUpdateEc2(
	req *logical.Request, data *framework.FieldData) (*logical.Response, error) {
	identityDocB64 := data.Get("identity").(string)
	var identityDocBytes []byte
	var err error
	if identityDocB64 != "" {
		identityDocBytes, err = base64.StdEncoding.DecodeString(identityDocB64)
		if err != nil || len(identityDocBytes) == 0 {
			return logical.ErrorResponse("failed to base64 decode the instance identity document"), nil
		}
	}

	signatureB64 := data.Get("signature").(string)
	var signatureBytes []byte
	if signatureB64 != "" {
		signatureBytes, err = base64.StdEncoding.DecodeString(signatureB64)
		if err != nil {
			return logical.ErrorResponse("failed to base64 decode the SHA256 RSA signature of the instance identity document"), nil
		}
	}

	pkcs7B64 := data.Get("pkcs7").(string)

	// Either the pkcs7 signature of the instance identity document, or
	// the identity document itself along with its SHA256 RSA signature
	// needs to be provided.
	if pkcs7B64 == "" && (len(identityDocBytes) == 0 && len(signatureBytes) == 0) {
		return logical.ErrorResponse("either pkcs7 or a tuple containing the instance identity document and its SHA256 RSA signature needs to be provided"), nil
	} else if pkcs7B64 != "" && (len(identityDocBytes) != 0 && len(signatureBytes) != 0) {
		return logical.ErrorResponse("both pkcs7 and a tuple containing the instance identity document and its SHA256 RSA signature is supplied; provide only one"), nil
	}

	// Verify the signature of the identity document and unmarshal it
	var identityDocParsed *identityDocument
	if pkcs7B64 != "" {
		identityDocParsed, err = b.parseIdentityDocument(req.Storage, pkcs7B64)
		if err != nil {
			return nil, err
		}
		if identityDocParsed == nil {
			return logical.ErrorResponse("failed to verify the instance identity document using pkcs7"), nil
		}
	} else {
		identityDocParsed, err = b.verifyInstanceIdentitySignature(req.Storage, identityDocBytes, signatureBytes)
		if err != nil {
			return nil, err
		}
		if identityDocParsed == nil {
			return logical.ErrorResponse("failed to verify the instance identity document using the SHA256 RSA digest"), nil
		}
	}

	roleName := data.Get("role").(string)

	// If roleName is not supplied, a role in the name of the instance's AMI ID will be looked for
	if roleName == "" {
		roleName = identityDocParsed.AmiID
	}

	// Get the entry for the role used by the instance
	roleEntry, err := b.lockedAWSRole(req.Storage, roleName)
	if err != nil {
		return nil, err
	}
	if roleEntry == nil {
		return logical.ErrorResponse(fmt.Sprintf("entry for role %q not found", roleName)), nil
	}

	if roleEntry.AuthType != ec2AuthType {
		return logical.ErrorResponse(fmt.Sprintf("auth method ec2 not allowed for role %s", roleName)), nil
	}

	// Validate the instance ID by making a call to AWS EC2 DescribeInstances API
	// and fetching the instance description. Validation succeeds only if the
	// instance is in 'running' state.
	instance, err := b.validateInstance(req.Storage, identityDocParsed.InstanceID, identityDocParsed.Region, identityDocParsed.AccountID)
	if err != nil {
		return logical.ErrorResponse(fmt.Sprintf("failed to verify instance ID: %v", err)), nil
	}

	// Verify that the `Region` of the instance trying to login matches the
	// `Region` specified as a constraint on role
	if roleEntry.BoundRegion != "" && identityDocParsed.Region != roleEntry.BoundRegion {
		return logical.ErrorResponse(fmt.Sprintf("Region %q does not satisfy the constraint on role %q", identityDocParsed.Region, roleName)), nil
	}

	validationError, err := b.verifyInstanceMeetsRoleRequirements(req.Storage, instance, roleEntry, roleName, identityDocParsed)
	if err != nil {
		return nil, err
	}
	if validationError != nil {
		return logical.ErrorResponse(fmt.Sprintf("Error validating instance: %v", validationError)), nil
	}

	// Get the entry from the identity whitelist, if there is one
	storedIdentity, err := whitelistIdentityEntry(req.Storage, identityDocParsed.InstanceID)
	if err != nil {
		return nil, err
	}

	// disallowReauthentication value that gets cached at the stored
	// identity-whitelist entry is determined not just by the role entry.
	// If client explicitly sets nonce to be empty, it implies intent to
	// disable reauthentication. Also, role tag can override the 'false'
	// value with 'true' (the other way around is not allowed).

	// Read the value from the role entry
	disallowReauthentication := roleEntry.DisallowReauthentication

	clientNonce := ""

	// Check if the nonce is supplied by the client
	clientNonceRaw, clientNonceSupplied := data.GetOk("nonce")
	if clientNonceSupplied {
		clientNonce = clientNonceRaw.(string)

		// Nonce explicitly set to empty implies intent to disable
		// reauthentication by the client. Set a predefined nonce which
		// indicates reauthentication being disabled.
		if clientNonce == "" {
			clientNonce = reauthenticationDisabledNonce

			// Ensure that the intent lands in the whitelist
			disallowReauthentication = true
		}
	}

	// This is NOT a first login attempt from the client
	if storedIdentity != nil {
		// Check if the client nonce match the cached nonce and if the pending time
		// of the identity document is not before the pending time of the document
		// with which previous login was made. If 'allow_instance_migration' is
		// enabled on the registered role, client nonce requirement is relaxed.
		if err = validateMetadata(clientNonce, identityDocParsed.PendingTime, storedIdentity, roleEntry); err != nil {
			return logical.ErrorResponse(err.Error()), nil
		}

		// Don't let subsequent login attempts to bypass in initial
		// intent of disabling reauthentication, despite the properties
		// of role getting updated. For example: Role has the value set
		// to 'false', a role-tag login sets the value to 'true', then
		// role gets updated to not use a role-tag, and a login attempt
		// is made with role's value set to 'false'. Removing the entry
		// from the identity-whitelist should be the only way to be
		// able to login from the instance again.
		disallowReauthentication = disallowReauthentication || storedIdentity.DisallowReauthentication
	}

	// If we reach this point without erroring and if the client nonce was
	// not supplied, a first time login is implied and that the client
	// intends that the nonce be generated by the backend. Create a random
	// nonce to be associated for the instance ID.
	if !clientNonceSupplied {
		if clientNonce, err = uuid.GenerateUUID(); err != nil {
			return nil, fmt.Errorf("failed to generate random nonce")
		}
	}

	// Load the current values for max TTL and policies from the role entry,
	// before checking for overriding max TTL in the role tag.  The shortest
	// max TTL is used to cap the token TTL; the longest max TTL is used to
	// make the whitelist entry as long as possible as it controls for replay
	// attacks.
	shortestMaxTTL := b.System().MaxLeaseTTL()
	longestMaxTTL := b.System().MaxLeaseTTL()
	if roleEntry.MaxTTL > time.Duration(0) && roleEntry.MaxTTL < shortestMaxTTL {
		shortestMaxTTL = roleEntry.MaxTTL
	}
	if roleEntry.MaxTTL > longestMaxTTL {
		longestMaxTTL = roleEntry.MaxTTL
	}

	policies := roleEntry.Policies
	rTagMaxTTL := time.Duration(0)
	var roleTagResp *roleTagLoginResponse
	if roleEntry.RoleTag != "" {
		roleTagResp, err := b.handleRoleTagLogin(req.Storage, roleName, roleEntry, instance)
		if err != nil {
			return nil, err
		}
		if roleTagResp == nil {
			return logical.ErrorResponse("failed to fetch and verify the role tag"), nil
		}
	}

	if roleTagResp != nil {
		// Role tag is enabled on the role.
		//

		// Overwrite the policies with the ones returned from processing the role tag
		// If there are no policies on the role tag, policies on the role are inherited.
		// If policies on role tag are set, by this point, it is verified that it is a subset of the
		// policies on the role. So, apply only those.
		if len(roleTagResp.Policies) != 0 {
			policies = roleTagResp.Policies
		}

		// If roleEntry had disallowReauthentication set to 'true', do not reset it
		// to 'false' based on role tag having it not set. But, if role tag had it set,
		// be sure to override the value.
		if !disallowReauthentication {
			disallowReauthentication = roleTagResp.DisallowReauthentication
		}

		// Cache the value of role tag's max_ttl value
		rTagMaxTTL = roleTagResp.MaxTTL

		// Scope the shortestMaxTTL to the value set on the role tag
		if roleTagResp.MaxTTL > time.Duration(0) && roleTagResp.MaxTTL < shortestMaxTTL {
			shortestMaxTTL = roleTagResp.MaxTTL
		}
		if roleTagResp.MaxTTL > longestMaxTTL {
			longestMaxTTL = roleTagResp.MaxTTL
		}
	}

	// Save the login attempt in the identity whitelist
	currentTime := time.Now()
	if storedIdentity == nil {
		// Role, ClientNonce and CreationTime of the identity entry,
		// once set, should never change.
		storedIdentity = &whitelistIdentity{
			Role:         roleName,
			ClientNonce:  clientNonce,
			CreationTime: currentTime,
		}
	}

	// DisallowReauthentication, PendingTime, LastUpdatedTime and
	// ExpirationTime may change.
	storedIdentity.LastUpdatedTime = currentTime
	storedIdentity.ExpirationTime = currentTime.Add(longestMaxTTL)
	storedIdentity.PendingTime = identityDocParsed.PendingTime
	storedIdentity.DisallowReauthentication = disallowReauthentication

	// Don't cache the nonce if DisallowReauthentication is set
	if storedIdentity.DisallowReauthentication {
		storedIdentity.ClientNonce = ""
	}

	// Sanitize the nonce to a reasonable length
	if len(clientNonce) > 128 && !storedIdentity.DisallowReauthentication {
		return logical.ErrorResponse("client nonce exceeding the limit of 128 characters"), nil
	}

	if err = setWhitelistIdentityEntry(req.Storage, identityDocParsed.InstanceID, storedIdentity); err != nil {
		return nil, err
	}

	resp := &logical.Response{
		Auth: &logical.Auth{
			Period:   roleEntry.Period,
			Policies: policies,
			Metadata: map[string]string{
				"instance_id":      identityDocParsed.InstanceID,
				"region":           identityDocParsed.Region,
				"account_id":       identityDocParsed.AccountID,
				"role_tag_max_ttl": rTagMaxTTL.String(),
				"role":             roleName,
				"ami_id":           identityDocParsed.AmiID,
			},
			LeaseOptions: logical.LeaseOptions{
				Renewable: true,
				TTL:       roleEntry.TTL,
			},
		},
	}

	// Return the nonce only if reauthentication is allowed
	if !disallowReauthentication {
		// Echo the client nonce back. If nonce param was not supplied
		// to the endpoint at all (setting it to empty string does not
		// qualify here), callers should extract out the nonce from
		// this field for reauthentication requests.
		resp.Auth.Metadata["nonce"] = clientNonce
	}

	if roleEntry.Period > time.Duration(0) {
		resp.Auth.TTL = roleEntry.Period
	} else {
		// Cap the TTL value.
		shortestTTL := b.System().DefaultLeaseTTL()
		if roleEntry.TTL > time.Duration(0) && roleEntry.TTL < shortestTTL {
			shortestTTL = roleEntry.TTL
		}
		if shortestMaxTTL < shortestTTL {
			resp.AddWarning(fmt.Sprintf("Effective ttl of %q exceeded the effective max_ttl of %q; ttl value is capped appropriately", (shortestTTL / time.Second).String(), (shortestMaxTTL / time.Second).String()))
			shortestTTL = shortestMaxTTL
		}
		resp.Auth.TTL = shortestTTL
	}

	return resp, nil

}

// handleRoleTagLogin is used to fetch the role tag of the instance and
// verifies it to be correct.  Then the policies for the login request will be
// set off of the role tag, if certain creteria satisfies.
func (b *backend) handleRoleTagLogin(s logical.Storage, roleName string, roleEntry *awsRoleEntry, instance *ec2.Instance) (*roleTagLoginResponse, error) {
	if roleEntry == nil {
		return nil, fmt.Errorf("nil role entry")
	}
	if instance == nil {
		return nil, fmt.Errorf("nil instance")
	}

	// Input validation on instance is not performed here considering
	// that it would have been done in validateInstance method.
	tags := instance.Tags
	if tags == nil || len(tags) == 0 {
		return nil, fmt.Errorf("missing tag with key %q on the instance", roleEntry.RoleTag)
	}

	// Iterate through the tags attached on the instance and look for
	// a tag with its 'key' matching the expected role tag value.
	rTagValue := ""
	for _, tagItem := range tags {
		if tagItem.Key != nil && *tagItem.Key == roleEntry.RoleTag {
			rTagValue = *tagItem.Value
			break
		}
	}

	// If 'role_tag' is enabled on the role, and if a corresponding tag is not found
	// to be attached to the instance, fail.
	if rTagValue == "" {
		return nil, fmt.Errorf("missing tag with key %q on the instance", roleEntry.RoleTag)
	}

	// Parse the role tag into a struct, extract the plaintext part of it and verify its HMAC
	rTag, err := b.parseAndVerifyRoleTagValue(s, rTagValue)
	if err != nil {
		return nil, err
	}

	// Check if the role name with which this login is being made is same
	// as the role name embedded in the tag.
	if rTag.Role != roleName {
		return nil, fmt.Errorf("role on the tag is not matching the role supplied")
	}

	// If instance_id was set on the role tag, check if the same instance is attempting to login
	if rTag.InstanceID != "" && rTag.InstanceID != *instance.InstanceId {
		return nil, fmt.Errorf("role tag is being used by an unauthorized instance.")
	}

	// Check if the role tag is blacklisted
	blacklistEntry, err := b.lockedBlacklistRoleTagEntry(s, rTagValue)
	if err != nil {
		return nil, err
	}
	if blacklistEntry != nil {
		return nil, fmt.Errorf("role tag is blacklisted")
	}

	// Ensure that the policies on the RoleTag is a subset of policies on the role
	if !strutil.StrListSubset(roleEntry.Policies, rTag.Policies) {
		return nil, fmt.Errorf("policies on the role tag must be subset of policies on the role")
	}

	return &roleTagLoginResponse{
		Policies: rTag.Policies,
		MaxTTL:   rTag.MaxTTL,
		DisallowReauthentication: rTag.DisallowReauthentication,
	}, nil
}

// pathLoginRenew is used to renew an authenticated token
func (b *backend) pathLoginRenew(
	req *logical.Request, data *framework.FieldData) (*logical.Response, error) {
	authType, ok := req.Auth.Metadata["auth_type"]
	if !ok {
		// backwards compatibility for clients that have leases from before we added auth_type
		authType = ec2AuthType
	}

	if authType == ec2AuthType {
		return b.pathLoginRenewEc2(req, data)
	} else if authType == iamAuthType {
		return b.pathLoginRenewIam(req, data)
	} else {
		return nil, fmt.Errorf("unrecognized auth_type: %q", authType)
	}
}

func (b *backend) pathLoginRenewIam(
	req *logical.Request, data *framework.FieldData) (*logical.Response, error) {
	canonicalArn := req.Auth.Metadata["canonical_arn"]
	if canonicalArn == "" {
		return nil, fmt.Errorf("unable to retrieve canonical ARN from metadata during renewal")
	}

	roleName := req.Auth.InternalData["role_name"].(string)
	if roleName == "" {
		return nil, fmt.Errorf("error retrieving role_name during renewal")
	}
	roleEntry, err := b.lockedAWSRole(req.Storage, roleName)
	if err != nil {
		return nil, err
	}
	if roleEntry == nil {
		return nil, fmt.Errorf("role entry not found")
	}

	if entityType, ok := req.Auth.Metadata["inferred_entity_type"]; !ok {
		if entityType == ec2EntityType {
			instanceID, ok := req.Auth.Metadata["inferred_entity_id"]
			if !ok {
				return nil, fmt.Errorf("no inferred entity ID in auth metadata")
			}
			instanceRegion, ok := req.Auth.Metadata["inferred_aws_region"]
			if !ok {
				return nil, fmt.Errorf("no inferred AWS region in auth metadata")
			}
			_, err := b.validateInstance(req.Storage, instanceID, instanceRegion, req.Auth.Metadata["accountID"])
			if err != nil {
				return nil, fmt.Errorf("failed to verify instance ID %q: %v", instanceID, err)
			}
		} else {
			return nil, fmt.Errorf("unrecognized entity_type in metadata: %q", entityType)
		}
	}

	if roleEntry.BoundIamPrincipalARN != canonicalArn {
		return nil, fmt.Errorf("role no longer bound to arn %q", canonicalArn)
	}
	// Need to hanndle the case where an auth token was generated before we put client_user_id in the metadata
	// Basic goal here is:
	//  1. If no client_user_id metadata exists, then skip the check (it might be nice to fill it in later, but
	//     could be complicated)
	//  2. If role is not bound to an ID, that means that checking the unique ID has been disabled, so skip the
	//     check
	//  3. Otherwise, ensure that the stored client_user_id matches the bound IAM principal ID. If an IAM user
	//     or role is deleted and recreated, then existing clients will NOT be able to renew and they'll need
	//     to reauthenticate to Vault with updated IAM credentials
	originalUserId, ok := req.Auth.Metadata["client_user_id"]
	if ok && roleEntry.BoundIamPrincipalID != "" && roleEntry.BoundIamPrincipalID != req.Auth.Metadata["client_user_id"] {
		return nil, fmt.Errorf("role no longer bound to ID %q", originalUserId)
	}

	return framework.LeaseExtend(roleEntry.TTL, roleEntry.MaxTTL, b.System())(req, data)

}

func (b *backend) pathLoginRenewEc2(
	req *logical.Request, data *framework.FieldData) (*logical.Response, error) {
	instanceID := req.Auth.Metadata["instance_id"]
	if instanceID == "" {
		return nil, fmt.Errorf("unable to fetch instance ID from metadata during renewal")
	}

	region := req.Auth.Metadata["region"]
	if region == "" {
		return nil, fmt.Errorf("unable to fetch region from metadata during renewal")
	}

	// Ensure backwards compatibility for older clients without account_id saved in metadata
	accountID, ok := req.Auth.Metadata["account_id"]
	if ok {
		if accountID == "" {
			return nil, fmt.Errorf("unable to fetch account_id from metadata during renewal")
		}
	}

	// Cross check that the instance is still in 'running' state
	_, err := b.validateInstance(req.Storage, instanceID, region, accountID)
	if err != nil {
		return nil, fmt.Errorf("failed to verify instance ID %q: %q", instanceID, err)
	}

	storedIdentity, err := whitelistIdentityEntry(req.Storage, instanceID)
	if err != nil {
		return nil, err
	}
	if storedIdentity == nil {
		return nil, fmt.Errorf("failed to verify the whitelist identity entry for instance ID: %q", instanceID)
	}

	// Ensure that role entry is not deleted
	roleEntry, err := b.lockedAWSRole(req.Storage, storedIdentity.Role)
	if err != nil {
		return nil, err
	}
	if roleEntry == nil {
		return nil, fmt.Errorf("role entry not found")
	}

	// If the login was made using the role tag, then max_ttl from tag
	// is cached in internal data during login and used here to cap the
	// max_ttl of renewal.
	rTagMaxTTL, err := time.ParseDuration(req.Auth.Metadata["role_tag_max_ttl"])
	if err != nil {
		return nil, err
	}

	// Re-evaluate the maxTTL bounds
	shortestMaxTTL := b.System().MaxLeaseTTL()
	longestMaxTTL := b.System().MaxLeaseTTL()
	if roleEntry.MaxTTL > time.Duration(0) && roleEntry.MaxTTL < shortestMaxTTL {
		shortestMaxTTL = roleEntry.MaxTTL
	}
	if roleEntry.MaxTTL > longestMaxTTL {
		longestMaxTTL = roleEntry.MaxTTL
	}
	if rTagMaxTTL > time.Duration(0) && rTagMaxTTL < shortestMaxTTL {
		shortestMaxTTL = rTagMaxTTL
	}
	if rTagMaxTTL > longestMaxTTL {
		longestMaxTTL = rTagMaxTTL
	}

	// Only LastUpdatedTime and ExpirationTime change and all other fields remain the same
	currentTime := time.Now()
	storedIdentity.LastUpdatedTime = currentTime
	storedIdentity.ExpirationTime = currentTime.Add(longestMaxTTL)

	// Updating the expiration time is required for the tidy operation on the
	// whitelist identity storage items
	if err = setWhitelistIdentityEntry(req.Storage, instanceID, storedIdentity); err != nil {
		return nil, err
	}

	// If 'Period' is set on the role, then the token should never expire. Role
	// tag does not have a 'Period' field. So, regarless of whether the token
	// was issued using a role login or a role tag login, the period set on the
	// role should take effect.
	if roleEntry.Period > time.Duration(0) {
		req.Auth.TTL = roleEntry.Period
		return &logical.Response{Auth: req.Auth}, nil
	} else {
		// Cap the TTL value
		shortestTTL := b.System().DefaultLeaseTTL()
		if roleEntry.TTL > time.Duration(0) && roleEntry.TTL < shortestTTL {
			shortestTTL = roleEntry.TTL
		}
		if shortestMaxTTL < shortestTTL {
			shortestTTL = shortestMaxTTL
		}
		return framework.LeaseExtend(shortestTTL, shortestMaxTTL, b.System())(req, data)
	}
}

func (b *backend) pathLoginUpdateIam(
	req *logical.Request, data *framework.FieldData) (*logical.Response, error) {

	method := data.Get("iam_http_request_method").(string)
	if method == "" {
		return logical.ErrorResponse("missing iam_http_request_method"), nil
	}

	// In the future, might consider supporting GET
	if method != "POST" {
		return logical.ErrorResponse("invalid iam_http_request_method; currently only 'POST' is supported"), nil
	}

	rawUrlB64 := data.Get("iam_request_url").(string)
	if rawUrlB64 == "" {
		return logical.ErrorResponse("missing iam_request_url"), nil
	}
	rawUrl, err := base64.StdEncoding.DecodeString(rawUrlB64)
	if err != nil {
		return logical.ErrorResponse("failed to base64 decode iam_request_url"), nil
	}
	parsedUrl, err := url.Parse(string(rawUrl))
	if err != nil {
		return logical.ErrorResponse("error parsing iam_request_url"), nil
	}

	// TODO: There are two potentially valid cases we're not yet supporting that would
	// necessitate this check being changed. First, if we support GET requests.
	// Second if we support presigned POST requests
	bodyB64 := data.Get("iam_request_body").(string)
	if bodyB64 == "" {
		return logical.ErrorResponse("missing iam_request_body"), nil
	}
	bodyRaw, err := base64.StdEncoding.DecodeString(bodyB64)
	if err != nil {
		return logical.ErrorResponse("failed to base64 decode iam_request_body"), nil
	}
	body := string(bodyRaw)

	headersB64 := data.Get("iam_request_headers").(string)
	if headersB64 == "" {
		return logical.ErrorResponse("missing iam_request_headers"), nil
	}
	headersJson, err := base64.StdEncoding.DecodeString(headersB64)
	if err != nil {
		return logical.ErrorResponse("failed to base64 decode iam_request_headers"), nil
	}
	var headers http.Header
	err = jsonutil.DecodeJSON(headersJson, &headers)
	if err != nil {
		return logical.ErrorResponse(fmt.Sprintf("failed to JSON decode iam_request_headers %q: %v", headersJson, err)), nil
	}

	config, err := b.lockedClientConfigEntry(req.Storage)
	if err != nil {
		return logical.ErrorResponse("error getting configuration"), nil
	}

	endpoint := "https://sts.amazonaws.com"

	if config != nil {
		if config.IAMServerIdHeaderValue != "" {
			err = validateVaultHeaderValue(headers, parsedUrl, config.IAMServerIdHeaderValue)
			if err != nil {
				return logical.ErrorResponse(fmt.Sprintf("error validating %s header: %v", iamServerIdHeader, err)), nil
			}
		}
		if config.STSEndpoint != "" {
			endpoint = config.STSEndpoint
		}
	}

	callerID, err := submitCallerIdentityRequest(method, endpoint, parsedUrl, body, headers)
	if err != nil {
		return logical.ErrorResponse(fmt.Sprintf("error making upstream request: %v", err)), nil
	}
	entity, err := parseIamArn(callerID.Arn)
	if err != nil {
		return logical.ErrorResponse(fmt.Sprintf("Error parsing arn: %v", err)), nil
	}

	roleName := data.Get("role").(string)
	if roleName == "" {
		roleName = entity.FriendlyName
	}

	roleEntry, err := b.lockedAWSRole(req.Storage, roleName)
	if err != nil {
		return nil, err
	}
	if roleEntry == nil {
		return logical.ErrorResponse(fmt.Sprintf("entry for role %s not found", roleName)), nil
	}

	if roleEntry.AuthType != iamAuthType {
		return logical.ErrorResponse(fmt.Sprintf("auth method iam not allowed for role %s", roleName)), nil
	}

	// The role creation should ensure that either we're inferring this is an EC2 instance
	// or that we're binding an ARN
	// The only way BoundIamPrincipalID could get set is if BoundIamPrincipalARN was also set and
	// resolving to internal IDs was turned on, which can't be turned off. So, there should be no
	// way for this to be set and not match BoundIamPrincipalARN
	if roleEntry.BoundIamPrincipalID != "" {
		// This could either be a "userID:SessionID" (in the case of an assumed role) or just a "userID"
		// (in the case of an IAM user).
		uniqueId := strings.Split(callerID.UserId, ":")[0]
		if err != nil {
			return nil, err
		}
		if uniqueId != roleEntry.BoundIamPrincipalID {
			return logical.ErrorResponse(fmt.Sprintf("expected IAM %s %s to resolve to unique AWS ID %q but got %q instead", entity.Type, entity.FriendlyName, roleEntry.BoundIamPrincipalID, uniqueId)), nil
		}
	} else if roleEntry.BoundIamPrincipalARN != "" && roleEntry.BoundIamPrincipalARN != entity.canonicalArn() {
		return logical.ErrorResponse(fmt.Sprintf("IAM Principal %q does not belong to the role %q", callerID.Arn, roleName)), nil
	}

	policies := roleEntry.Policies

	inferredEntityType := ""
	inferredEntityId := ""
	if roleEntry.InferredEntityType == ec2EntityType {
		instance, err := b.validateInstance(req.Storage, entity.SessionInfo, roleEntry.InferredAWSRegion, callerID.Account)
		if err != nil {
			return logical.ErrorResponse(fmt.Sprintf("failed to verify %s as a valid EC2 instance in region %s", entity.SessionInfo, roleEntry.InferredAWSRegion)), nil
		}

		// build a fake identity doc to pass on metadata about the instance to verifyInstanceMeetsRoleRequirements
		identityDoc := &identityDocument{
			Tags:        nil, // Don't really need the tags, so not doing the work of converting them from Instance.Tags to identityDocument.Tags
			InstanceID:  *instance.InstanceId,
			AmiID:       *instance.ImageId,
			AccountID:   callerID.Account,
			Region:      roleEntry.InferredAWSRegion,
			PendingTime: instance.LaunchTime.Format(time.RFC3339),
		}

		validationError, err := b.verifyInstanceMeetsRoleRequirements(req.Storage, instance, roleEntry, roleName, identityDoc)
		if err != nil {
			return nil, err
		}
		if validationError != nil {
			return logical.ErrorResponse(fmt.Sprintf("error validating instance: %s", validationError)), nil
		}

		inferredEntityType = ec2EntityType
		inferredEntityId = entity.SessionInfo
	}

	resp := &logical.Response{
		Auth: &logical.Auth{
			Policies: policies,
			Metadata: map[string]string{
				"client_arn":           callerID.Arn,
				"canonical_arn":        entity.canonicalArn(),
				"client_user_id":       callerID.UserId,
				"auth_type":            iamAuthType,
				"inferred_entity_type": inferredEntityType,
				"inferred_entity_id":   inferredEntityId,
				"inferred_aws_region":  roleEntry.InferredAWSRegion,
				"account_id":           entity.AccountNumber,
			},
			InternalData: map[string]interface{}{
				"role_name": roleName,
			},
			DisplayName: entity.FriendlyName,
			LeaseOptions: logical.LeaseOptions{
				Renewable: true,
				TTL:       roleEntry.TTL,
			},
		},
	}

	if roleEntry.Period > time.Duration(0) {
		resp.Auth.TTL = roleEntry.Period
	} else {
		shortestTTL := b.System().DefaultLeaseTTL()
		if roleEntry.TTL > time.Duration(0) && roleEntry.TTL < shortestTTL {
			shortestTTL = roleEntry.TTL
		}

		maxTTL := b.System().MaxLeaseTTL()
		if roleEntry.MaxTTL > time.Duration(0) && roleEntry.MaxTTL < maxTTL {
			maxTTL = roleEntry.MaxTTL
		}

		if shortestTTL > maxTTL {
			resp.AddWarning(fmt.Sprintf("Effective TTL of %q exceeded the effective max_ttl of %q; TTL value is capped accordingly", (shortestTTL / time.Second).String(), (maxTTL / time.Second).String()))
			shortestTTL = maxTTL
		}

		resp.Auth.TTL = shortestTTL
	}

	return resp, nil
}

// These two methods (hasValuesFor*) return two bools
// The first is a hasAll, that is, does the request have all the values
// necessary for this auth method
// The second is a hasAny, that is, does the request have any of the fields
// exclusive to this auth method
func hasValuesForEc2Auth(data *framework.FieldData) (bool, bool) {
	_, hasPkcs7 := data.GetOk("pkcs7")
	_, hasIdentity := data.GetOk("identity")
	_, hasSignature := data.GetOk("signature")
	return (hasPkcs7 || (hasIdentity && hasSignature)), (hasPkcs7 || hasIdentity || hasSignature)
}

func hasValuesForIamAuth(data *framework.FieldData) (bool, bool) {
	_, hasRequestMethod := data.GetOk("iam_http_request_method")
	_, hasRequestUrl := data.GetOk("iam_request_url")
	_, hasRequestBody := data.GetOk("iam_request_body")
	_, hasRequestHeaders := data.GetOk("iam_request_headers")
	return (hasRequestMethod && hasRequestUrl && hasRequestBody && hasRequestHeaders),
		(hasRequestMethod || hasRequestUrl || hasRequestBody || hasRequestHeaders)
}

func parseIamArn(iamArn string) (*iamEntity, error) {
	// iamArn should look like one of the following:
	// 1. arn:aws:iam::<account_id>:<entity_type>/<UserName>
	// 2. arn:aws:sts::<account_id>:assumed-role/<RoleName>/<RoleSessionName>
	// if we get something like 2, then we want to transform that back to what
	// most people would expect, which is arn:aws:iam::<account_id>:role/<RoleName>
	var entity iamEntity
	fullParts := strings.Split(iamArn, ":")
	if fullParts[0] != "arn" {
		return nil, fmt.Errorf("unrecognized arn: does not begin with arn:")
	}
	// normally aws, but could be aws-cn or aws-us-gov
	entity.Partition = fullParts[1]
	if fullParts[2] != "iam" && fullParts[2] != "sts" {
		return nil, fmt.Errorf("unrecognized service: %v, not one of iam or sts", fullParts[2])
	}
	// fullParts[3] is the region, which doesn't matter for AWS IAM entities
	entity.AccountNumber = fullParts[4]
	// fullParts[5] would now be something like user/<UserName> or assumed-role/<RoleName>/<RoleSessionName>
	parts := strings.Split(fullParts[5], "/")
	entity.Type = parts[0]
	entity.Path = strings.Join(parts[1:len(parts)-1], "/")
	entity.FriendlyName = parts[len(parts)-1]
	// now, entity.FriendlyName should either be <UserName> or <RoleName>
	switch entity.Type {
	case "assumed-role":
		// Assumed roles don't have paths and have a slightly different format
		// parts[2] is <RoleSessionName>
		entity.Path = ""
		entity.FriendlyName = parts[1]
		entity.SessionInfo = parts[2]
	case "user":
	case "role":
	case "instance-profile":
	default:
		return &iamEntity{}, fmt.Errorf("unrecognized principal type: %q", entity.Type)
	}
	return &entity, nil
}

func validateVaultHeaderValue(headers http.Header, requestUrl *url.URL, requiredHeaderValue string) error {
	providedValue := ""
	for k, v := range headers {
		if strings.ToLower(iamServerIdHeader) == strings.ToLower(k) {
			providedValue = strings.Join(v, ",")
			break
		}
	}
	if providedValue == "" {
		return fmt.Errorf("didn't find %s", iamServerIdHeader)
	}

	// NOT doing a constant time compare here since the value is NOT intended to be secret
	if providedValue != requiredHeaderValue {
		return fmt.Errorf("expected %s but got %s", requiredHeaderValue, providedValue)
	}

	if authzHeaders, ok := headers["Authorization"]; ok {
		// authzHeader looks like AWS4-HMAC-SHA256 Credential=AKI..., SignedHeaders=host;x-amz-date;x-vault-awsiam-id, Signature=...
		// We need to extract out the SignedHeaders
		re := regexp.MustCompile(".*SignedHeaders=([^,]+)")
		authzHeader := strings.Join(authzHeaders, ",")
		matches := re.FindSubmatch([]byte(authzHeader))
		if len(matches) < 1 {
			return fmt.Errorf("vault header wasn't signed")
		}
		if len(matches) > 2 {
			return fmt.Errorf("found multiple SignedHeaders components")
		}
		signedHeaders := string(matches[1])
		return ensureHeaderIsSigned(signedHeaders, iamServerIdHeader)
	}
	// TODO: If we support GET requests, then we need to parse the X-Amz-SignedHeaders
	// argument out of the query string and search in there for the header value
	return fmt.Errorf("missing Authorization header")
}

func buildHttpRequest(method, endpoint string, parsedUrl *url.URL, body string, headers http.Header) *http.Request {
	// This is all a bit complicated because the AWS signature algorithm requires that
	// the Host header be included in the signed headers. See
	// http://docs.aws.amazon.com/general/latest/gr/sigv4-create-canonical-request.html
	// The use cases we want to support, in order of increasing complexity, are:
	// 1. All defaults (client assumes sts.amazonaws.com and server has no override)
	// 2. Alternate STS regions: client wants to go to a specific region, in which case
	//    Vault must be confiugred with that endpoint as well. The client's signed request
	//    will include a signature over what the client expects the Host header to be,
	//    so we cannot change that and must match.
	// 3. Alternate STS regions with a proxy that is transparent to Vault's clients.
	//    In this case, Vault is aware of the proxy, as the proxy is configured as the
	//    endpoint, but the clients should NOT be aware of the proxy (because STS will
	//    not be aware of the proxy)
	// It's also annoying because:
	// 1. The AWS Sigv4 algorithm requires the Host header to be defined
	// 2. Some of the official SDKs (at least botocore and aws-sdk-go) don't actually
	//    incude an explicit Host header in the HTTP requests they generate, relying on
	//    the underlying HTTP library to do that for them.
	// 3. To get a validly signed request, the SDKs check if a Host header has been set
	//    and, if not, add an inferred host header (based on the URI) to the internal
	//    data structure used for calculating the signature, but never actually expose
	//    that to clients. So then they just "hope" that the underlying library actually
	//    adds the right Host header which was included in the signature calculation.
	// We could either explicity require all Vault clients to explicitly add the Host header
	// in the encoded request, or we could also implicitly infer it from the URI.
	// We choose to support both -- allow you to explicitly set a Host header, but if not,
	// infer one from the URI.
	// HOWEVER, we have to preserve the request URI portion of the client's
	// URL because the GetCallerIdentity Action can be encoded in either the body
	// or the URL. So, we need to rebuild the URL sent to the http library to have the
	// custom, Vault-specified endpoint with the client-side request parameters.
	targetUrl := fmt.Sprintf("%s/%s", endpoint, parsedUrl.RequestURI())
	request, err := http.NewRequest(method, targetUrl, strings.NewReader(body))
	if err != nil {
		return nil
	}
	request.Host = parsedUrl.Host
	for k, vals := range headers {
		for _, val := range vals {
			request.Header.Add(k, val)
		}
	}
	return request
}

func ensureHeaderIsSigned(signedHeaders, headerToSign string) error {
	// Not doing a constant time compare here, the values aren't secret
	for _, header := range strings.Split(signedHeaders, ";") {
		if header == strings.ToLower(headerToSign) {
			return nil
		}
	}
	return fmt.Errorf("vault header wasn't signed")
}

func parseGetCallerIdentityResponse(response string) (GetCallerIdentityResponse, error) {
	decoder := xml.NewDecoder(strings.NewReader(response))
	result := GetCallerIdentityResponse{}
	err := decoder.Decode(&result)
	return result, err
}

func submitCallerIdentityRequest(method, endpoint string, parsedUrl *url.URL, body string, headers http.Header) (*GetCallerIdentityResult, error) {
	// NOTE: We need to ensure we're calling STS, instead of acting as an unintended network proxy
	// The protection against this is that this method will only call the endpoint specified in the
	// client config (defaulting to sts.amazonaws.com), so it would require a Vault admin to override
	// the endpoint to talk to alternate web addresses
	request := buildHttpRequest(method, endpoint, parsedUrl, body, headers)
	client := cleanhttp.DefaultClient()
	response, err := client.Do(request)
	if err != nil {
		return nil, fmt.Errorf("error making request: %v", err)
	}
	if response != nil {
		defer response.Body.Close()
	}
	// we check for status code afterwards to also print out response body
	responseBody, err := ioutil.ReadAll(response.Body)
	if response.StatusCode != 200 {
		return nil, fmt.Errorf("received error code %s from STS: %s", response.StatusCode, string(responseBody))
	}
	callerIdentityResponse, err := parseGetCallerIdentityResponse(string(responseBody))
	if err != nil {
		return nil, fmt.Errorf("error parsing STS response")
	}
	return &callerIdentityResponse.GetCallerIdentityResult[0], nil
}

type GetCallerIdentityResponse struct {
	XMLName                 xml.Name                  `xml:"GetCallerIdentityResponse"`
	GetCallerIdentityResult []GetCallerIdentityResult `xml:"GetCallerIdentityResult"`
	ResponseMetadata        []ResponseMetadata        `xml:"ResponseMetadata"`
}

type GetCallerIdentityResult struct {
	Arn     string `xml:"Arn"`
	UserId  string `xml:"UserId"`
	Account string `xml:"Account"`
}

type ResponseMetadata struct {
	RequestId string `xml:"RequestId"`
}

// identityDocument represents the items of interest from the EC2 instance
// identity document
type identityDocument struct {
	Tags        map[string]interface{} `json:"tags,omitempty" structs:"tags" mapstructure:"tags"`
	InstanceID  string                 `json:"instanceId,omitempty" structs:"instanceId" mapstructure:"instanceId"`
	AmiID       string                 `json:"imageId,omitempty" structs:"imageId" mapstructure:"imageId"`
	AccountID   string                 `json:"accountId,omitempty" structs:"accountId" mapstructure:"accountId"`
	Region      string                 `json:"region,omitempty" structs:"region" mapstructure:"region"`
	PendingTime string                 `json:"pendingTime,omitempty" structs:"pendingTime" mapstructure:"pendingTime"`
}

// roleTagLoginResponse represents the return values required after the process
// of verifying a role tag login
type roleTagLoginResponse struct {
	Policies                 []string      `json:"policies" structs:"policies" mapstructure:"policies"`
	MaxTTL                   time.Duration `json:"max_ttl" structs:"max_ttl" mapstructure:"max_ttl"`
	DisallowReauthentication bool          `json:"disallow_reauthentication" structs:"disallow_reauthentication" mapstructure:"disallow_reauthentication"`
}

type iamEntity struct {
	Partition     string
	AccountNumber string
	Type          string
	Path          string
	FriendlyName  string
	SessionInfo   string
}

func (e *iamEntity) canonicalArn() string {
	entityType := e.Type
	// canonicalize "assumed-role" into "role"
	if entityType == "assumed-role" {
		entityType = "role"
	}
	// Annoyingly, the assumed-role entity type doesn't have the Path of the role which was assumed
	// So, we "canonicalize" it by just completely dropping the path. The other option would be to
	// make an AWS API call to look up the role by FriendlyName, which introduces more complexity to
	// code and test, and it also breaks backwards compatibility in an area where we would really want
	// it
	return fmt.Sprintf("arn:%s:iam::%s:%s/%s", e.Partition, e.AccountNumber, entityType, e.FriendlyName)
}

const iamServerIdHeader = "X-Vault-AWS-IAM-Server-ID"

const pathLoginSyn = `
Authenticates an EC2 instance with Vault.
`

const pathLoginDesc = `
Authenticate AWS entities, either an arbitrary IAM principal or EC2 instances.

IAM principals are authenticated by processing a signed sts:GetCallerIdentity
request and then parsing the response to see who signed the request. Optionally,
the caller can be inferred to be another AWS entity type, with EC2 instances
the only currently supported entity type, and additional filtering can be
implemented based on that inferred type.

An EC2 instance is authenticated using the PKCS#7 signature of the instance identity
document and a client created nonce. This nonce should be unique and should be used by
the instance for all future logins, unless 'disallow_reauthenitcation' option on the
registered role is enabled, in which case client nonce is optional.

First login attempt, creates a whitelist entry in Vault associating the instance to the nonce
provided. All future logins will succeed only if the client nonce matches the nonce in the
whitelisted entry.

By default, a cron task will periodically look for expired entries in the whitelist
and deletes them. The duration to periodically run this, is one hour by default.
However, this can be configured using the 'config/tidy/identities' endpoint. This tidy
action can be triggered via the API as well, using the 'tidy/identities' endpoint.
`<|MERGE_RESOLUTION|>--- conflicted
+++ resolved
@@ -460,12 +460,7 @@
 
 		// Extract out the instance profile name from the instance
 		// profile ARN
-<<<<<<< HEAD
 		iamInstanceProfileEntity, err := parseIamArn(iamInstanceProfileARN)
-=======
-		iamInstanceProfileARNSlice := strings.SplitAfter(iamInstanceProfileARN, "/")
-		iamInstanceProfileName := iamInstanceProfileARNSlice[len(iamInstanceProfileARNSlice)-1]
->>>>>>> 2631bde3
 
 		if err != nil {
 			return nil, fmt.Errorf("failed to extract out IAM instance profile name from IAM instance profile ARN; error: %v", err)
