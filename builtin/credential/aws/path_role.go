package awsauth

import (
	"context"
	"errors"
	"fmt"
	"strings"
	"time"

	"github.com/hashicorp/errwrap"
	uuid "github.com/hashicorp/go-uuid"
	"github.com/hashicorp/vault/sdk/framework"
	"github.com/hashicorp/vault/sdk/helper/consts"
	"github.com/hashicorp/vault/sdk/helper/policyutil"
	"github.com/hashicorp/vault/sdk/logical"
	"github.com/mitchellh/copystructure"
)

var (
	currentRoleStorageVersion = 3
)

func pathRole(b *backend) *framework.Path {
	return &framework.Path{
		Pattern: "role/" + framework.GenericNameRegex("role"),
		Fields: map[string]*framework.FieldSchema{
			"role": {
				Type:        framework.TypeString,
				Description: "Name of the role.",
			},
			"auth_type": {
				Type: framework.TypeString,
				Description: `The auth_type permitted to authenticate to this role. Must be one of
iam or ec2 and cannot be changed after role creation.`,
			},
			"bound_ami_id": {
				Type: framework.TypeCommaStringSlice,
				Description: `If set, defines a constraint on the EC2 instances that they should be
using one of the AMI IDs specified by this parameter. This is only applicable
when auth_type is ec2 or inferred_entity_type is ec2_instance.`,
			},
			"bound_account_id": {
				Type: framework.TypeCommaStringSlice,
				Description: `If set, defines a constraint on the EC2 instances that the account ID
in its identity document to match one of the IDs specified by this parameter.
This is only applicable when auth_type is ec2 or inferred_entity_type is
ec2_instance.`,
			},
			"bound_iam_principal_arn": {
				Type: framework.TypeCommaStringSlice,
				Description: `ARN of the IAM principals to bind to this role. Only applicable when
auth_type is iam.`,
			},
			"bound_region": {
				Type: framework.TypeCommaStringSlice,
				Description: `If set, defines a constraint on the EC2 instances that the region in
its identity document match one of the regions specified by this parameter. This is only
applicable when auth_type is ec2.`,
			},
			"bound_iam_role_arn": {
				Type: framework.TypeCommaStringSlice,
				Description: `If set, defines a constraint on the authenticating EC2 instance
that it must match one of the IAM role ARNs specified by this parameter.
The value is prefix-matched (as though it were a glob ending in
'*').  The configured IAM user or EC2 instance role must be allowed
to execute the 'iam:GetInstanceProfile' action if this is specified. This is
only applicable when auth_type is ec2 or inferred_entity_type is
ec2_instance.`,
			},
			"bound_iam_instance_profile_arn": {
				Type: framework.TypeCommaStringSlice,
				Description: `If set, defines a constraint on the EC2 instances to be associated
with an IAM instance profile ARN which has a prefix that matches
one of the values specified by this parameter. The value is prefix-matched
(as though it were a glob ending in '*'). This is only applicable when
auth_type is ec2 or inferred_entity_type is ec2_instance.`,
			},
			"bound_ec2_instance_id": {
				Type: framework.TypeCommaStringSlice,
				Description: `If set, defines a constraint on the EC2 instances to have one of the
given instance IDs. Can be a list or comma-separated string of EC2 instance
IDs. This is only applicable when auth_type is ec2 or inferred_entity_type is
ec2_instance.`,
			},
			"resolve_aws_unique_ids": {
				Type:    framework.TypeBool,
				Default: true,
				Description: `If set, resolve all AWS IAM ARNs into AWS's internal unique IDs.
When an IAM entity (e.g., user, role, or instance profile) is deleted, then all references
to it within the role will be invalidated, which prevents a new IAM entity from being created
with the same name and matching the role's IAM binds. Once set, this cannot be unset.`,
			},
			"inferred_entity_type": {
				Type: framework.TypeString,
				Description: `When auth_type is iam, the
AWS entity type to infer from the authenticated principal. The only supported
value is ec2_instance, which will extract the EC2 instance ID from the
authenticated role and apply the following restrictions specific to EC2
instances: bound_ami_id, bound_account_id, bound_iam_role_arn,
bound_iam_instance_profile_arn, bound_vpc_id, bound_subnet_id. The configured
EC2 client must be able to find the inferred instance ID in the results, and the
instance must be running. If unable to determine the EC2 instance ID or unable
to find the EC2 instance ID among running instances, then authentication will
fail.`,
			},
			"inferred_aws_region": {
				Type: framework.TypeString,
				Description: `When auth_type is iam and
inferred_entity_type is set, the region to assume the inferred entity exists in.`,
			},
			"bound_vpc_id": {
				Type: framework.TypeCommaStringSlice,
				Description: `
If set, defines a constraint on the EC2 instance to be associated with a VPC
ID that matches one of the value specified by this parameter. This is only
applicable when auth_type is ec2 or inferred_entity_type is ec2_instance.`,
			},
			"bound_subnet_id": {
				Type: framework.TypeCommaStringSlice,
				Description: `
If set, defines a constraint on the EC2 instance to be associated with the
subnet ID that matches one of the values specified by this parameter. This is
only applicable when auth_type is ec2 or inferred_entity_type is
ec2_instance.`,
			},
			"role_tag": {
				Type:    framework.TypeString,
				Default: "",
				Description: `If set, enables the role tags for this role. The value set for this
field should be the 'key' of the tag on the EC2 instance. The 'value'
of the tag should be generated using 'role/<role>/tag' endpoint.
Defaults to an empty string, meaning that role tags are disabled. This
is only allowed if auth_type is ec2.`,
			},
			"period": &framework.FieldSchema{
				Type:    framework.TypeDurationSecond,
				Default: 0,
				Description: `
If set, indicates that the token generated using this role should never expire.
The token should be renewed within the duration specified by this value. At
each renewal, the token's TTL will be set to the value of this parameter.`,
			},
			"ttl": {
				Type:    framework.TypeDurationSecond,
				Default: 0,
				Description: `Duration in seconds after which the issued token should expire. Defaults
to 0, in which case the value will fallback to the system/mount defaults.`,
			},
			"max_ttl": {
				Type:        framework.TypeDurationSecond,
				Default:     0,
				Description: "The maximum allowed lifetime of tokens issued using this role.",
			},
			"policies": {
				Type:        framework.TypeCommaStringSlice,
				Default:     "default",
				Description: "Policies to be set on tokens issued using this role.",
			},
			"allow_instance_migration": {
				Type:    framework.TypeBool,
				Default: false,
				Description: `If set, allows migration of the underlying instance where the client
resides. This keys off of pendingTime in the metadata document, so
essentially, this disables the client nonce check whenever the
instance is migrated to a new host and pendingTime is newer than the
previously-remembered time. Use with caution. This is only checked when
auth_type is ec2.`,
			},
			"disallow_reauthentication": {
				Type:    framework.TypeBool,
				Default: false,
				Description: `If set, only allows a single token to be granted per
        instance ID. In order to perform a fresh login, the entry in whitelist
        for the instance ID needs to be cleared using
        'auth/aws-ec2/identity-whitelist/<instance_id>' endpoint. This is only
        applicable when auth_type is ec2.`,
			},
		},

		ExistenceCheck: b.pathRoleExistenceCheck,

		Callbacks: map[logical.Operation]framework.OperationFunc{
			logical.CreateOperation: b.pathRoleCreateUpdate,
			logical.UpdateOperation: b.pathRoleCreateUpdate,
			logical.ReadOperation:   b.pathRoleRead,
			logical.DeleteOperation: b.pathRoleDelete,
		},

		HelpSynopsis:    pathRoleSyn,
		HelpDescription: pathRoleDesc,
	}
}

func pathListRole(b *backend) *framework.Path {
	return &framework.Path{
		Pattern: "role/?",

		Callbacks: map[logical.Operation]framework.OperationFunc{
			logical.ListOperation: b.pathRoleList,
		},

		HelpSynopsis:    pathListRolesHelpSyn,
		HelpDescription: pathListRolesHelpDesc,
	}
}

func pathListRoles(b *backend) *framework.Path {
	return &framework.Path{
		Pattern: "roles/?",

		Callbacks: map[logical.Operation]framework.OperationFunc{
			logical.ListOperation: b.pathRoleList,
		},

		HelpSynopsis:    pathListRolesHelpSyn,
		HelpDescription: pathListRolesHelpDesc,
	}
}

// Establishes dichotomy of request operation between CreateOperation and UpdateOperation.
// Returning 'true' forces an UpdateOperation, CreateOperation otherwise.
func (b *backend) pathRoleExistenceCheck(ctx context.Context, req *logical.Request, data *framework.FieldData) (bool, error) {
	entry, err := b.role(ctx, req.Storage, strings.ToLower(data.Get("role").(string)))
	if err != nil {
		return false, err
	}
	return entry != nil, nil
}

<<<<<<< HEAD
// lockedAWSRole returns the properties set on the given role. This method
// acquires the read lock before reading the role from the storage.
//
// If the role needs to be upgraded, the write lock will be used to persist
// the role to storage before being returned.
func (b *backend) lockedAWSRole(ctx context.Context, s logical.Storage, roleName string) (*awsRoleEntry, error) {
=======
// role fetches the role entry from cache, or loads from disk if necessary
func (b *backend) role(ctx context.Context, s logical.Storage, roleName string) (*awsRoleEntry, error) {
>>>>>>> 7977a0d5
	if roleName == "" {
		return nil, fmt.Errorf("missing role name")
	}

	roleEntryRaw, found := b.roleCache.Get(roleName)
	if found && roleEntryRaw != nil {
		roleEntry, ok := roleEntryRaw.(*awsRoleEntry)
		if !ok {
			return nil, errors.New("could not convert role entry internally")
		}
		if roleEntry == nil {
			return nil, errors.New("converted role entry is nil")
		}
	}

	// Not found, or was nil
	b.roleMutex.Lock()
	defer b.roleMutex.Unlock()

	return b.roleInternal(ctx, s, roleName)
}

// roleInternal does not perform locking, and rechecks the cache, going to disk if necessar
func (b *backend) roleInternal(ctx context.Context, s logical.Storage, roleName string) (*awsRoleEntry, error) {
	// Check cache again now that we have the lock
	roleEntryRaw, found := b.roleCache.Get(roleName)
	if found && roleEntryRaw != nil {
		roleEntry, ok := roleEntryRaw.(*awsRoleEntry)
		if !ok {
			return nil, errors.New("could not convert role entry internally")
		}
		if roleEntry == nil {
			return nil, errors.New("converted role entry is nil")
		}
	}

	// Fetch from storage
	entry, err := s.Get(ctx, "role/"+strings.ToLower(roleName))
	if err != nil {
		return nil, err
	}
	if entry == nil {
		return nil, nil
	}

	result := new(awsRoleEntry)
	if err := entry.DecodeJSON(result); err != nil {
		return nil, err
	}

	needUpgrade, err := b.upgradeRole(ctx, s, result)
	if err != nil {
		return nil, errwrap.Wrapf("error upgrading roleEntry: {{err}}", err)
	}
<<<<<<< HEAD

	// Upgrade only if we are either: (1) a local mount, or (2) are _not_ a
	// performance replicated standby cluster.
	if needUpgrade && (b.System().LocalMount() || !b.System().ReplicationState().HasState(
		consts.ReplicationPerformanceSecondary|consts.ReplicationPerformanceStandby)) {

		b.roleMutex.Lock()
		defer b.roleMutex.Unlock()
		// Now that we have a R/W lock, we need to re-read the role entry in case it was
		// written to between releasing the read lock and acquiring the write lock
		roleEntry, err = b.nonLockedAWSRole(ctx, s, roleName)
		if err != nil {
			return nil, err
		}
		// somebody deleted the role, so no use in putting it back
		if roleEntry == nil {
			return nil, nil
=======
	if needUpgrade && (b.System().LocalMount() || !b.System().ReplicationState().HasState(consts.ReplicationPerformanceSecondary|consts.ReplicationPerformanceStandby)) {
		if err = b.setRole(ctx, s, roleName, result); err != nil {
			return nil, errwrap.Wrapf("error saving upgraded roleEntry: {{err}}", err)
>>>>>>> 7977a0d5
		}
	}

	b.roleCache.SetDefault(roleName, result)

	return result, nil
}

// setRole creates or updates a role in the storage. The caller must hold
// the write lock.
func (b *backend) setRole(ctx context.Context, s logical.Storage, roleName string,
	roleEntry *awsRoleEntry) error {
	if roleName == "" {
		return fmt.Errorf("missing role name")
	}

	if roleEntry == nil {
		return fmt.Errorf("nil role entry")
	}

	entry, err := logical.StorageEntryJSON("role/"+strings.ToLower(roleName), roleEntry)
	if err != nil {
		return err
	}

	if err := s.Put(ctx, entry); err != nil {
		return err
	}

	b.roleCache.SetDefault(roleName, roleEntry)

	return nil
}

// updateUpgradableRoleEntries upgrades and persists all of the role entries
// that are in need of being upgraded.
func (b *backend) updateUpgradableRoleEntries(ctx context.Context, req *logical.InitializationRequest) error {

	// Upgrade only if we are either: (1) a local mount, or (2) are _not_ a
	// performance replicated standby cluster.
	if !(b.System().LocalMount() || !b.System().ReplicationState().HasState(
		consts.ReplicationPerformanceSecondary|consts.ReplicationPerformanceStandby)) {
		return nil
	}

	// Read all the role names.
	b.roleMutex.RLock()
	roleNames, err := req.Storage.List(ctx, "role/")
	b.roleMutex.RUnlock()
	if err != nil {
		return err
	}

	// Upgrade the roles as necessary.
	for _, roleName := range roleNames {
		err := b.updateUpgradableRoleEntry(ctx, req.Storage, roleName)
		if err != nil {
			return err
		}
	}

	return nil
}

// updateUpgradableRoleEntry uses the write lock to read a role and persist it
// if it needs to be upgraded.
func (b *backend) updateUpgradableRoleEntry(ctx context.Context, s logical.Storage, roleName string) error {

	b.roleMutex.Lock()
	defer b.roleMutex.Unlock()

	roleEntry, err := b.nonLockedAWSRole(ctx, s, roleName)
	if err != nil {
		return err
	}
	if roleEntry == nil {
		return nil
	}

	needUpgrade, err := b.upgradeRoleEntry(ctx, s, roleEntry)
	if err != nil {
		return err
	}
	if needUpgrade {
		if err = b.nonLockedSetAWSRole(ctx, s, roleName, roleEntry); err != nil {
			return err
		}
	}

	return nil
}

// If needed, updates the role entry and returns a bool indicating if it was updated
// (and thus needs to be persisted)
func (b *backend) upgradeRole(ctx context.Context, s logical.Storage, roleEntry *awsRoleEntry) (bool, error) {
	if roleEntry == nil {
		return false, fmt.Errorf("received nil roleEntry")
	}
	upgraded := roleEntry.Version < currentRoleStorageVersion
	switch roleEntry.Version {
	case 0:
		// Check if the value held by role ARN field is actually an instance profile ARN
		if roleEntry.BoundIamRoleARN != "" && strings.Contains(roleEntry.BoundIamRoleARN, ":instance-profile/") {
			// If yes, move it to the correct field
			roleEntry.BoundIamInstanceProfileARN = roleEntry.BoundIamRoleARN

			// Reset the old field
			roleEntry.BoundIamRoleARN = ""
		}

		// Check if there was no pre-existing AuthType set (from older versions)
		if roleEntry.AuthType == "" {
			// then default to the original behavior of ec2
			roleEntry.AuthType = ec2AuthType
		}

		// Check if we need to resolve the unique ID on the role
		if roleEntry.AuthType == iamAuthType &&
			roleEntry.ResolveAWSUniqueIDs &&
			roleEntry.BoundIamPrincipalARN != "" &&
			roleEntry.BoundIamPrincipalID == "" &&
			!strings.HasSuffix(roleEntry.BoundIamPrincipalARN, "*") {
			principalId, err := b.resolveArnToUniqueIDFunc(ctx, s, roleEntry.BoundIamPrincipalARN)
			if err != nil {
				return false, err
			}
			roleEntry.BoundIamPrincipalID = principalId
			// Not setting roleEntry.BoundIamPrincipalARN to "" here so that clients can see the original
			// ARN that the role was bound to
		}

		// Check if we need to convert individual string values to lists
		if roleEntry.BoundAmiID != "" {
			roleEntry.BoundAmiIDs = []string{roleEntry.BoundAmiID}
			roleEntry.BoundAmiID = ""
		}
		if roleEntry.BoundAccountID != "" {
			roleEntry.BoundAccountIDs = []string{roleEntry.BoundAccountID}
			roleEntry.BoundAccountID = ""
		}
		if roleEntry.BoundIamPrincipalARN != "" {
			roleEntry.BoundIamPrincipalARNs = []string{roleEntry.BoundIamPrincipalARN}
			roleEntry.BoundIamPrincipalARN = ""
		}
		if roleEntry.BoundIamPrincipalID != "" {
			roleEntry.BoundIamPrincipalIDs = []string{roleEntry.BoundIamPrincipalID}
			roleEntry.BoundIamPrincipalID = ""
		}
		if roleEntry.BoundIamRoleARN != "" {
			roleEntry.BoundIamRoleARNs = []string{roleEntry.BoundIamRoleARN}
			roleEntry.BoundIamRoleARN = ""
		}
		if roleEntry.BoundIamInstanceProfileARN != "" {
			roleEntry.BoundIamInstanceProfileARNs = []string{roleEntry.BoundIamInstanceProfileARN}
			roleEntry.BoundIamInstanceProfileARN = ""
		}
		if roleEntry.BoundRegion != "" {
			roleEntry.BoundRegions = []string{roleEntry.BoundRegion}
			roleEntry.BoundRegion = ""
		}
		if roleEntry.BoundSubnetID != "" {
			roleEntry.BoundSubnetIDs = []string{roleEntry.BoundSubnetID}
			roleEntry.BoundSubnetID = ""
		}
		if roleEntry.BoundVpcID != "" {
			roleEntry.BoundVpcIDs = []string{roleEntry.BoundVpcID}
			roleEntry.BoundVpcID = ""
		}
		fallthrough

	case 1:
		// Make BoundIamRoleARNs and BoundIamInstanceProfileARNs explicitly prefix-matched
		for i, arn := range roleEntry.BoundIamRoleARNs {
			roleEntry.BoundIamRoleARNs[i] = fmt.Sprintf("%s*", arn)
		}
		for i, arn := range roleEntry.BoundIamInstanceProfileARNs {
			roleEntry.BoundIamInstanceProfileARNs[i] = fmt.Sprintf("%s*", arn)
		}
		fallthrough

	case 2:
		roleID, err := uuid.GenerateUUID()
		if err != nil {
			return false, err
		}
		roleEntry.RoleID = roleID
		fallthrough

	case currentRoleStorageVersion:
		roleEntry.Version = currentRoleStorageVersion

	default:
		return false, fmt.Errorf("unrecognized role version: %q", roleEntry.Version)
	}

	return upgraded, nil
}

// pathRoleDelete is used to delete the information registered for a given AMI ID.
func (b *backend) pathRoleDelete(ctx context.Context, req *logical.Request, data *framework.FieldData) (*logical.Response, error) {
	roleName := data.Get("role").(string)
	if roleName == "" {
		return logical.ErrorResponse("missing role"), nil
	}

	b.roleMutex.Lock()
	defer b.roleMutex.Unlock()

	err := req.Storage.Delete(ctx, "role/"+strings.ToLower(roleName))
	if err != nil {
		return nil, errwrap.Wrapf("error deleting role: {{err}}", err)
	}

	b.roleCache.Delete(roleName)

	return nil, nil
}

// pathRoleList is used to list all the AMI IDs registered with Vault.
func (b *backend) pathRoleList(ctx context.Context, req *logical.Request, data *framework.FieldData) (*logical.Response, error) {
	roles, err := req.Storage.List(ctx, "role/")
	if err != nil {
		return nil, err
	}

	return logical.ListResponse(roles), nil
}

// pathRoleRead is used to view the information registered for a given AMI ID.
func (b *backend) pathRoleRead(ctx context.Context, req *logical.Request, data *framework.FieldData) (*logical.Response, error) {
	roleEntry, err := b.role(ctx, req.Storage, strings.ToLower(data.Get("role").(string)))
	if err != nil {
		return nil, err
	}
	if roleEntry == nil {
		return nil, nil
	}

	return &logical.Response{
		Data: roleEntry.ToResponseData(),
	}, nil
}

// pathRoleCreateUpdate is used to associate Vault policies to a given AMI ID.
func (b *backend) pathRoleCreateUpdate(ctx context.Context, req *logical.Request, data *framework.FieldData) (*logical.Response, error) {
	roleName := strings.ToLower(data.Get("role").(string))
	if roleName == "" {
		return logical.ErrorResponse("missing role"), nil
	}

	b.roleMutex.Lock()
	defer b.roleMutex.Unlock()

	// We use the internal one here to ensure that we have fresh data and
	// nobody else is concurrently modifying. This will also call the upgrade
	// path on existing role entries.
	roleEntry, err := b.roleInternal(ctx, req.Storage, roleName)
	if err != nil {
		return nil, err
	}
	if roleEntry == nil {
		roleID, err := uuid.GenerateUUID()
		if err != nil {
			return nil, err
		}
		roleEntry = &awsRoleEntry{
			RoleID:  roleID,
			Version: currentRoleStorageVersion,
		}
	} else {
		// We want to always use a copy so we aren't modifying items in the
		// version in the cache while other users may be looking it up (or if
		// we fail somewhere)
		cp, err := copystructure.Copy(roleEntry)
		if err != nil {
			return nil, err
		}
		roleEntry = cp.(*awsRoleEntry)
	}

	// Fetch and set the bound parameters. There can't be default values
	// for these.
	if boundAmiIDRaw, ok := data.GetOk("bound_ami_id"); ok {
		roleEntry.BoundAmiIDs = boundAmiIDRaw.([]string)
	}

	if boundAccountIDRaw, ok := data.GetOk("bound_account_id"); ok {
		roleEntry.BoundAccountIDs = boundAccountIDRaw.([]string)
	}

	if boundRegionRaw, ok := data.GetOk("bound_region"); ok {
		roleEntry.BoundRegions = boundRegionRaw.([]string)
	}

	if boundVpcIDRaw, ok := data.GetOk("bound_vpc_id"); ok {
		roleEntry.BoundVpcIDs = boundVpcIDRaw.([]string)
	}

	if boundSubnetIDRaw, ok := data.GetOk("bound_subnet_id"); ok {
		roleEntry.BoundSubnetIDs = boundSubnetIDRaw.([]string)
	}

	if resolveAWSUniqueIDsRaw, ok := data.GetOk("resolve_aws_unique_ids"); ok {
		switch {
		case req.Operation == logical.CreateOperation:
			roleEntry.ResolveAWSUniqueIDs = resolveAWSUniqueIDsRaw.(bool)
		case roleEntry.ResolveAWSUniqueIDs && !resolveAWSUniqueIDsRaw.(bool):
			return logical.ErrorResponse("changing resolve_aws_unique_ids from true to false is not allowed"), nil
		default:
			roleEntry.ResolveAWSUniqueIDs = resolveAWSUniqueIDsRaw.(bool)
		}
	} else if req.Operation == logical.CreateOperation {
		roleEntry.ResolveAWSUniqueIDs = data.Get("resolve_aws_unique_ids").(bool)
	}

	if boundIamRoleARNRaw, ok := data.GetOk("bound_iam_role_arn"); ok {
		roleEntry.BoundIamRoleARNs = boundIamRoleARNRaw.([]string)
	}

	if boundIamInstanceProfileARNRaw, ok := data.GetOk("bound_iam_instance_profile_arn"); ok {
		roleEntry.BoundIamInstanceProfileARNs = boundIamInstanceProfileARNRaw.([]string)
	}

	if boundEc2InstanceIDRaw, ok := data.GetOk("bound_ec2_instance_id"); ok {
		roleEntry.BoundEc2InstanceIDs = boundEc2InstanceIDRaw.([]string)
	}

	if boundIamPrincipalARNRaw, ok := data.GetOk("bound_iam_principal_arn"); ok {
		principalARNs := boundIamPrincipalARNRaw.([]string)
		roleEntry.BoundIamPrincipalARNs = principalARNs
		roleEntry.BoundIamPrincipalIDs = []string{}
	}
	if roleEntry.ResolveAWSUniqueIDs && len(roleEntry.BoundIamPrincipalIDs) == 0 {
		// we might be turning on resolution on this role, so ensure we update the IDs
		for _, principalARN := range roleEntry.BoundIamPrincipalARNs {
			if !strings.HasSuffix(principalARN, "*") {
				principalID, err := b.resolveArnToUniqueIDFunc(ctx, req.Storage, principalARN)
				if err != nil {
					return logical.ErrorResponse(fmt.Sprintf("unable to resolve ARN %#v to internal ID: %s", principalARN, err.Error())), nil
				}
				roleEntry.BoundIamPrincipalIDs = append(roleEntry.BoundIamPrincipalIDs, principalID)
			}
		}
	}

	if inferRoleTypeRaw, ok := data.GetOk("inferred_entity_type"); ok {
		roleEntry.InferredEntityType = inferRoleTypeRaw.(string)
	}

	if inferredAWSRegionRaw, ok := data.GetOk("inferred_aws_region"); ok {
		roleEntry.InferredAWSRegion = inferredAWSRegionRaw.(string)
	}

	// auth_type is a special case as it's immutable and can't be changed once a role is created
	if authTypeRaw, ok := data.GetOk("auth_type"); ok {
		// roleEntry.AuthType should only be "" when it's a new role; existing roles without an
		// auth_type should have already been upgraded to have one before we get here
		if roleEntry.AuthType == "" {
			switch authTypeRaw.(string) {
			case ec2AuthType, iamAuthType:
				roleEntry.AuthType = authTypeRaw.(string)
			default:
				return logical.ErrorResponse(fmt.Sprintf("unrecognized auth_type: %v", authTypeRaw.(string))), nil
			}
		} else if authTypeRaw.(string) != roleEntry.AuthType {
			return logical.ErrorResponse("changing auth_type on a role is not allowed"), nil
		}
	} else if req.Operation == logical.CreateOperation {
		switch req.MountType {
		// maintain backwards compatibility for old aws-ec2 auth types
		case "aws-ec2":
			roleEntry.AuthType = ec2AuthType
		// but default to iamAuth for new mounts going forward
		case "aws":
			roleEntry.AuthType = iamAuthType
		default:
			roleEntry.AuthType = iamAuthType
		}
	}

	allowEc2Binds := roleEntry.AuthType == ec2AuthType

	if roleEntry.InferredEntityType != "" {
		switch {
		case roleEntry.AuthType != iamAuthType:
			return logical.ErrorResponse("specified inferred_entity_type but didn't allow iam auth_type"), nil
		case roleEntry.InferredEntityType != ec2EntityType:
			return logical.ErrorResponse(fmt.Sprintf("specified invalid inferred_entity_type: %s", roleEntry.InferredEntityType)), nil
		case roleEntry.InferredAWSRegion == "":
			return logical.ErrorResponse("specified inferred_entity_type but not inferred_aws_region"), nil
		}
		allowEc2Binds = true
	} else if roleEntry.InferredAWSRegion != "" {
		return logical.ErrorResponse("specified inferred_aws_region but not inferred_entity_type"), nil
	}

	numBinds := 0

	if len(roleEntry.BoundAccountIDs) > 0 {
		if !allowEc2Binds {
			return logical.ErrorResponse(fmt.Sprintf("specified bound_account_id but not specifying ec2 auth_type or inferring %s", ec2EntityType)), nil
		}
		numBinds++
	}

	if len(roleEntry.BoundRegions) > 0 {
		if roleEntry.AuthType != ec2AuthType {
			return logical.ErrorResponse("specified bound_region but not specifying ec2 auth_type"), nil
		}
		numBinds++
	}

	if len(roleEntry.BoundAmiIDs) > 0 {
		if !allowEc2Binds {
			return logical.ErrorResponse(fmt.Sprintf("specified bound_ami_id but not specifying ec2 auth_type or inferring %s", ec2EntityType)), nil
		}
		numBinds++
	}

	if len(roleEntry.BoundIamInstanceProfileARNs) > 0 {
		if !allowEc2Binds {
			return logical.ErrorResponse(fmt.Sprintf("specified bound_iam_instance_profile_arn but not specifying ec2 auth_type or inferring %s", ec2EntityType)), nil
		}
		numBinds++
	}

	if len(roleEntry.BoundEc2InstanceIDs) > 0 {
		if !allowEc2Binds {
			return logical.ErrorResponse(fmt.Sprintf("specified bound_ec2_instance_id but not specifying ec2 auth_type or inferring %s", ec2EntityType)), nil
		}
		numBinds++
	}

	if len(roleEntry.BoundIamRoleARNs) > 0 {
		if !allowEc2Binds {
			return logical.ErrorResponse(fmt.Sprintf("specified bound_iam_role_arn but not specifying ec2 auth_type or inferring %s", ec2EntityType)), nil
		}
		numBinds++
	}

	if len(roleEntry.BoundIamPrincipalARNs) > 0 {
		if roleEntry.AuthType != iamAuthType {
			return logical.ErrorResponse("specified bound_iam_principal_arn but not specifying iam auth_type"), nil
		}
		numBinds++
	}

	if len(roleEntry.BoundVpcIDs) > 0 {
		if !allowEc2Binds {
			return logical.ErrorResponse(fmt.Sprintf("specified bound_vpc_id but not specifying ec2 auth_type or inferring %s", ec2EntityType)), nil
		}
		numBinds++
	}

	if len(roleEntry.BoundSubnetIDs) > 0 {
		if !allowEc2Binds {
			return logical.ErrorResponse(fmt.Sprintf("specified bound_subnet_id but not specifying ec2 auth_type or inferring %s", ec2EntityType)), nil
		}
		numBinds++
	}

	if numBinds == 0 {
		return logical.ErrorResponse("at least one bound parameter should be specified on the role"), nil
	}

	policiesRaw, ok := data.GetOk("policies")
	if ok {
		roleEntry.Policies = policyutil.ParsePolicies(policiesRaw)
	} else if req.Operation == logical.CreateOperation {
		roleEntry.Policies = []string{}
	}

	disallowReauthenticationBool, ok := data.GetOk("disallow_reauthentication")
	if ok {
		if roleEntry.AuthType != ec2AuthType {
			return logical.ErrorResponse("specified disallow_reauthentication when not using ec2 auth type"), nil
		}
		roleEntry.DisallowReauthentication = disallowReauthenticationBool.(bool)
	} else if req.Operation == logical.CreateOperation && roleEntry.AuthType == ec2AuthType {
		roleEntry.DisallowReauthentication = data.Get("disallow_reauthentication").(bool)
	}

	allowInstanceMigrationBool, ok := data.GetOk("allow_instance_migration")
	if ok {
		if roleEntry.AuthType != ec2AuthType {
			return logical.ErrorResponse("specified allow_instance_migration when not using ec2 auth type"), nil
		}
		roleEntry.AllowInstanceMigration = allowInstanceMigrationBool.(bool)
	} else if req.Operation == logical.CreateOperation && roleEntry.AuthType == ec2AuthType {
		roleEntry.AllowInstanceMigration = data.Get("allow_instance_migration").(bool)
	}

	if roleEntry.AllowInstanceMigration && roleEntry.DisallowReauthentication {
		return logical.ErrorResponse("cannot specify both disallow_reauthentication=true and allow_instance_migration=true"), nil
	}

	var resp logical.Response

	ttlRaw, ok := data.GetOk("ttl")
	if ok {
		ttl := time.Duration(ttlRaw.(int)) * time.Second
		defaultLeaseTTL := b.System().DefaultLeaseTTL()
		if ttl > defaultLeaseTTL {
			resp.AddWarning(fmt.Sprintf("Given ttl of %d seconds greater than current mount/system default of %d seconds; ttl will be capped at login time", ttl/time.Second, defaultLeaseTTL/time.Second))
		}
		roleEntry.TTL = ttl
	} else if req.Operation == logical.CreateOperation {
		roleEntry.TTL = time.Duration(data.Get("ttl").(int)) * time.Second
	}

	maxTTLInt, ok := data.GetOk("max_ttl")
	if ok {
		maxTTL := time.Duration(maxTTLInt.(int)) * time.Second
		systemMaxTTL := b.System().MaxLeaseTTL()
		if maxTTL > systemMaxTTL {
			resp.AddWarning(fmt.Sprintf("Given max_ttl of %d seconds greater than current mount/system default of %d seconds; max_ttl will be capped at login time", maxTTL/time.Second, systemMaxTTL/time.Second))
		}

		if maxTTL < time.Duration(0) {
			return logical.ErrorResponse("max_ttl cannot be negative"), nil
		}

		roleEntry.MaxTTL = maxTTL
	} else if req.Operation == logical.CreateOperation {
		roleEntry.MaxTTL = time.Duration(data.Get("max_ttl").(int)) * time.Second
	}

	if roleEntry.MaxTTL != 0 && roleEntry.MaxTTL < roleEntry.TTL {
		return logical.ErrorResponse("ttl should be shorter than max_ttl"), nil
	}

	periodRaw, ok := data.GetOk("period")
	if ok {
		roleEntry.Period = time.Second * time.Duration(periodRaw.(int))
	} else if req.Operation == logical.CreateOperation {
		roleEntry.Period = time.Second * time.Duration(data.Get("period").(int))
	}

	if roleEntry.Period > b.System().MaxLeaseTTL() {
		return logical.ErrorResponse(fmt.Sprintf("'period' of '%s' is greater than the backend's maximum lease TTL of '%s'", roleEntry.Period.String(), b.System().MaxLeaseTTL().String())), nil
	}

	roleTagStr, ok := data.GetOk("role_tag")
	if ok {
		if roleEntry.AuthType != ec2AuthType {
			return logical.ErrorResponse("tried to enable role_tag when not using ec2 auth method"), nil
		}
		roleEntry.RoleTag = roleTagStr.(string)
		// There is a limit of 127 characters on the tag key for AWS EC2 instances.
		// Complying to that requirement, do not allow the value of 'key' to be more than that.
		if len(roleEntry.RoleTag) > 127 {
			return logical.ErrorResponse("length of role tag exceeds the EC2 key limit of 127 characters"), nil
		}
	} else if req.Operation == logical.CreateOperation && roleEntry.AuthType == ec2AuthType {
		roleEntry.RoleTag = data.Get("role_tag").(string)
	}

	if roleEntry.HMACKey == "" {
		roleEntry.HMACKey, err = uuid.GenerateUUID()
		if err != nil {
			return nil, errwrap.Wrapf("failed to generate role HMAC key: {{err}}", err)
		}
	}

	if err := b.setRole(ctx, req.Storage, roleName, roleEntry); err != nil {
		return nil, err
	}

	if len(resp.Warnings) == 0 {
		return nil, nil
	}

	return &resp, nil
}

// Struct to hold the information associated with a Vault role
type awsRoleEntry struct {
	RoleID                      string        `json:"role_id"`
	AuthType                    string        `json:"auth_type"`
	BoundAmiIDs                 []string      `json:"bound_ami_id_list"`
	BoundAccountIDs             []string      `json:"bound_account_id_list"`
	BoundEc2InstanceIDs         []string      `json:"bound_ec2_instance_id_list"`
	BoundIamPrincipalARNs       []string      `json:"bound_iam_principal_arn_list"`
	BoundIamPrincipalIDs        []string      `json:"bound_iam_principal_id_list"`
	BoundIamRoleARNs            []string      `json:"bound_iam_role_arn_list"`
	BoundIamInstanceProfileARNs []string      `json:"bound_iam_instance_profile_arn_list"`
	BoundRegions                []string      `json:"bound_region_list"`
	BoundSubnetIDs              []string      `json:"bound_subnet_id_list"`
	BoundVpcIDs                 []string      `json:"bound_vpc_id_list"`
	InferredEntityType          string        `json:"inferred_entity_type"`
	InferredAWSRegion           string        `json:"inferred_aws_region"`
	ResolveAWSUniqueIDs         bool          `json:"resolve_aws_unique_ids"`
	RoleTag                     string        `json:"role_tag"`
	AllowInstanceMigration      bool          `json:"allow_instance_migration"`
	TTL                         time.Duration `json:"ttl"`
	MaxTTL                      time.Duration `json:"max_ttl"`
	Policies                    []string      `json:"policies"`
	DisallowReauthentication    bool          `json:"disallow_reauthentication"`
	HMACKey                     string        `json:"hmac_key"`
	Period                      time.Duration `json:"period"`
	Version                     int           `json:"version"`
	// DEPRECATED -- these are the old fields before we supported lists and exist for backwards compatibility
	BoundAmiID                 string `json:"bound_ami_id,omitempty" `
	BoundAccountID             string `json:"bound_account_id,omitempty"`
	BoundIamPrincipalARN       string `json:"bound_iam_principal_arn,omitempty"`
	BoundIamPrincipalID        string `json:"bound_iam_principal_id,omitempty"`
	BoundIamRoleARN            string `json:"bound_iam_role_arn,omitempty"`
	BoundIamInstanceProfileARN string `json:"bound_iam_instance_profile_arn,omitempty"`
	BoundRegion                string `json:"bound_region,omitempty"`
	BoundSubnetID              string `json:"bound_subnet_id,omitempty"`
	BoundVpcID                 string `json:"bound_vpc_id,omitempty"`
}

func (r *awsRoleEntry) ToResponseData() map[string]interface{} {
	responseData := map[string]interface{}{
		"auth_type":                      r.AuthType,
		"bound_ami_id":                   r.BoundAmiIDs,
		"bound_account_id":               r.BoundAccountIDs,
		"bound_ec2_instance_id":          r.BoundEc2InstanceIDs,
		"bound_iam_principal_arn":        r.BoundIamPrincipalARNs,
		"bound_iam_principal_id":         r.BoundIamPrincipalIDs,
		"bound_iam_role_arn":             r.BoundIamRoleARNs,
		"bound_iam_instance_profile_arn": r.BoundIamInstanceProfileARNs,
		"bound_region":                   r.BoundRegions,
		"bound_subnet_id":                r.BoundSubnetIDs,
		"bound_vpc_id":                   r.BoundVpcIDs,
		"inferred_entity_type":           r.InferredEntityType,
		"inferred_aws_region":            r.InferredAWSRegion,
		"resolve_aws_unique_ids":         r.ResolveAWSUniqueIDs,
		"role_id":                        r.RoleID,
		"role_tag":                       r.RoleTag,
		"allow_instance_migration":       r.AllowInstanceMigration,
		"ttl":                            r.TTL / time.Second,
		"max_ttl":                        r.MaxTTL / time.Second,
		"policies":                       r.Policies,
		"disallow_reauthentication":      r.DisallowReauthentication,
		"period":                         r.Period / time.Second,
	}

	convertNilToEmptySlice := func(data map[string]interface{}, field string) {
		if data[field] == nil || len(data[field].([]string)) == 0 {
			data[field] = []string{}
		}
	}
	convertNilToEmptySlice(responseData, "bound_ami_id")
	convertNilToEmptySlice(responseData, "bound_account_id")
	convertNilToEmptySlice(responseData, "bound_iam_principal_arn")
	convertNilToEmptySlice(responseData, "bound_iam_principal_id")
	convertNilToEmptySlice(responseData, "bound_iam_role_arn")
	convertNilToEmptySlice(responseData, "bound_iam_instance_profile_arn")
	convertNilToEmptySlice(responseData, "bound_region")
	convertNilToEmptySlice(responseData, "bound_subnet_id")
	convertNilToEmptySlice(responseData, "bound_vpc_id")

	return responseData
}

const pathRoleSyn = `
Create a role and associate policies to it.
`

const pathRoleDesc = `
A precondition for login is that a role should be created in the backend.
The login endpoint takes in the role name against which the client
should be validated. After authenticating the client, the authorization
to access Vault's resources is determined by the policies that are
associated to the role though this endpoint.

When an EC2 instance requires only a subset of policies on the role, then
'role_tag' option on the role can be enabled to create a role tag via the
endpoint 'role/<role>/tag'. This tag then needs to be applied on the
instance before it attempts a login. The policies on the tag should be a
subset of policies that are associated to the role. In order to enable
login using tags, 'role_tag' option should be set while creating a role.
This only applies when authenticating EC2 instances.

Also, a 'max_ttl' can be configured in this endpoint that determines the maximum
duration for which a login can be renewed. Note that the 'max_ttl' has an upper
limit of the 'max_ttl' value on the backend's mount.
`

const pathListRolesHelpSyn = `
Lists all the roles that are registered with Vault.
`

const pathListRolesHelpDesc = `
Roles will be listed by their respective role names.
`<|MERGE_RESOLUTION|>--- conflicted
+++ resolved
@@ -227,17 +227,8 @@
 	return entry != nil, nil
 }
 
-<<<<<<< HEAD
-// lockedAWSRole returns the properties set on the given role. This method
-// acquires the read lock before reading the role from the storage.
-//
-// If the role needs to be upgraded, the write lock will be used to persist
-// the role to storage before being returned.
-func (b *backend) lockedAWSRole(ctx context.Context, s logical.Storage, roleName string) (*awsRoleEntry, error) {
-=======
 // role fetches the role entry from cache, or loads from disk if necessary
 func (b *backend) role(ctx context.Context, s logical.Storage, roleName string) (*awsRoleEntry, error) {
->>>>>>> 7977a0d5
 	if roleName == "" {
 		return nil, fmt.Errorf("missing role name")
 	}
@@ -292,29 +283,11 @@
 	if err != nil {
 		return nil, errwrap.Wrapf("error upgrading roleEntry: {{err}}", err)
 	}
-<<<<<<< HEAD
-
 	// Upgrade only if we are either: (1) a local mount, or (2) are _not_ a
 	// performance replicated standby cluster.
-	if needUpgrade && (b.System().LocalMount() || !b.System().ReplicationState().HasState(
-		consts.ReplicationPerformanceSecondary|consts.ReplicationPerformanceStandby)) {
-
-		b.roleMutex.Lock()
-		defer b.roleMutex.Unlock()
-		// Now that we have a R/W lock, we need to re-read the role entry in case it was
-		// written to between releasing the read lock and acquiring the write lock
-		roleEntry, err = b.nonLockedAWSRole(ctx, s, roleName)
-		if err != nil {
-			return nil, err
-		}
-		// somebody deleted the role, so no use in putting it back
-		if roleEntry == nil {
-			return nil, nil
-=======
 	if needUpgrade && (b.System().LocalMount() || !b.System().ReplicationState().HasState(consts.ReplicationPerformanceSecondary|consts.ReplicationPerformanceStandby)) {
 		if err = b.setRole(ctx, s, roleName, result); err != nil {
 			return nil, errwrap.Wrapf("error saving upgraded roleEntry: {{err}}", err)
->>>>>>> 7977a0d5
 		}
 	}
 
@@ -386,7 +359,7 @@
 	b.roleMutex.Lock()
 	defer b.roleMutex.Unlock()
 
-	roleEntry, err := b.nonLockedAWSRole(ctx, s, roleName)
+	roleEntry, err := b.roleInternal(ctx, s, roleName)
 	if err != nil {
 		return err
 	}
@@ -394,12 +367,12 @@
 		return nil
 	}
 
-	needUpgrade, err := b.upgradeRoleEntry(ctx, s, roleEntry)
+	needUpgrade, err := b.upgradeRole(ctx, s, roleEntry)
 	if err != nil {
 		return err
 	}
 	if needUpgrade {
-		if err = b.nonLockedSetAWSRole(ctx, s, roleName, roleEntry); err != nil {
+		if err = b.setRole(ctx, s, roleName, roleEntry); err != nil {
 			return err
 		}
 	}
