--- conflicted
+++ resolved
@@ -1929,11 +1929,8 @@
 	uris                 string // allowed uris in SAN extension of the certificate
 	organizational_units string // allowed OUs in the certificate
 	ext                  string // required extensions in the certificate
-<<<<<<< HEAD
+	metadata_ext         string // allowed metadata extensions to add to identity alias
 	sbjDnOids            string // required subject dn entries
-=======
-	metadata_ext         string // allowed metadata extensions to add to identity alias
->>>>>>> f4c88172
 }
 
 func testAccStepCert(t *testing.T, name string, cert []byte, policies string, testData allowed, expectError bool) logicaltest.TestStep {
@@ -1954,6 +1951,7 @@
 		"required_extensions":          testData.ext,
 		"allowed_metadata_extensions":  testData.metadata_ext,
 		"lease":                        1000,
+		"required_subject_oids":        testData.sbjDnOids,
 	}
 	for k, v := range extraParams {
 		data[k] = v
@@ -1962,24 +1960,7 @@
 		Operation: logical.UpdateOperation,
 		Path:      "certs/" + name,
 		ErrorOk:   expectError,
-<<<<<<< HEAD
-		Data: map[string]interface{}{
-			"certificate":                  string(cert),
-			"policies":                     policies,
-			"display_name":                 name,
-			"allowed_names":                testData.names,
-			"allowed_common_names":         testData.common_names,
-			"allowed_dns_sans":             testData.dns,
-			"allowed_email_sans":           testData.emails,
-			"allowed_uri_sans":             testData.uris,
-			"allowed_organizational_units": testData.organizational_units,
-			"required_extensions":          testData.ext,
-			"required_subject_oids":        testData.sbjDnOids,
-			"lease":                        1000,
-		},
-=======
 		Data:      data,
->>>>>>> f4c88172
 		Check: func(resp *logical.Response) error {
 			if resp == nil && expectError {
 				return fmt.Errorf("expected error but received nil")
@@ -2305,108 +2286,6 @@
 	}
 }
 
-<<<<<<< HEAD
-// Test a self-signed client containing subject DN entries that is trusted by root CA.
-func TestBackend_subjectoids_singleCert(t *testing.T) {
-	connState, err := testConnState(
-		"test-fixtures/root/rootcawsubjoidscert.pem",
-		"test-fixtures/root/rootcawsubjoidskey.pem",
-		"test-fixtures/root/rootcacert.pem",
-	)
-	if err != nil {
-		t.Fatalf("error testing connection state: %v", err)
-	}
-	ca, err := ioutil.ReadFile("test-fixtures/root/rootcacert.pem")
-	if err != nil {
-		t.Fatalf("err: %v", err)
-	}
-	logicaltest.Test(t, logicaltest.TestCase{
-		CredentialBackend: testFactory(t),
-		Steps: []logicaltest.TestStep{
-			// First set of cases check all available fields in the Subject DN
-			testAccStepCert(t, "web", ca, "foo", allowed{sbjDnOids: "0.9.2342.19200300.100.1.1:TheUID"}, false),
-			testAccStepLogin(t, connState),
-			testAccStepCert(t, "web", ca, "foo", allowed{sbjDnOids: "0.9.2342.19200300.100.1.1:TheUID,2.5.4.3:example.com"}, false),
-			testAccStepLogin(t, connState),
-			testAccStepCert(t, "web", ca, "foo", allowed{sbjDnOids: "2.5.4.3:example.com"}, false),
-			testAccStepLogin(t, connState),
-			testAccStepCert(t, "web", ca, "foo", allowed{sbjDnOids: "2.5.4.3:example.com,2.5.4.6:US"}, false),
-			testAccStepLogin(t, connState),
-			testAccStepCert(t, "web", ca, "foo", allowed{sbjDnOids: "2.5.4.3:example.com,2.5.4.6:US,2.5.4.8:CA"}, false),
-			testAccStepLogin(t, connState),
-			testAccStepCert(t, "web", ca, "foo", allowed{sbjDnOids: "2.5.4.3:example.com,2.5.4.6:US,2.5.4.8:CA,2.5.4.7:Sunnyvale,2.5.4.10:ExampleOrg"}, false),
-			testAccStepLogin(t, connState),
-			testAccStepCert(t, "web", ca, "foo", allowed{sbjDnOids: "2.5.4.3:example.com,2.5.4.6:US,2.5.4.8:CA,2.5.4.7:Sunnyvale,2.5.4.10:ExampleOrg,2.5.4.11:ExampleDivision1"}, false),
-			testAccStepLogin(t, connState),
-			testAccStepCert(t, "web", ca, "foo", allowed{sbjDnOids: "2.5.4.3:example.com,2.5.4.6:US,2.5.4.8:CA,2.5.4.7:Sunnyvale,2.5.4.10:ExampleOrg,2.5.4.11:ExampleDivision1,2.5.4.11:ExampleDivision2"}, false),
-			testAccStepLogin(t, connState),
-			testAccStepCert(t, "web", ca, "foo", allowed{sbjDnOids: "2.5.4.3:example.com,2.5.4.6:US,2.5.4.8:CA,2.5.4.7:Sunnyvale,2.5.4.10:ExampleOrg,2.5.4.11:ExampleDivision1,2.5.4.11:Example*2,2.5.4.11:ExampleDivision3"}, false),
-			testAccStepLogin(t, connState),
-			testAccStepCert(t, "web", ca, "foo", allowed{sbjDnOids: "2.5.4.3:example.com,2.5.4.6:US,2.5.4.8:CA,2.5.4.7:Sunnyvale,2.5.4.10:ExampleOrg,2.5.4.11:Example*1,2.5.4.11:ExampleDivision2,2.5.4.11:ExampleDivision3,0.9.2342.19200300.100.1.25:ExampleDC"}, false),
-			testAccStepLogin(t, connState),
-			testAccStepCert(t, "web", ca, "foo", allowed{sbjDnOids: "2.5.4.3:example.com,2.5.4.6:US,2.5.4.8:CA,2.5.4.7:Sunnyvale,2.5.4.10:ExampleOrg,2.5.4.11:ExampleDivision1,2.5.4.11:Example*2,2.5.4.11:ExampleDivision3,0.9.2342.19200300.100.1.25:ExampleDC,2.5.4.4:ExampleSN"}, false),
-			testAccStepLogin(t, connState),
-
-			//This Second set of test cases check for all available fields in the Subject DN for globbed pattern(s)
-			testAccStepCert(t, "web", ca, "foo", allowed{sbjDnOids: "0.9.2342.19200300.100.1.1:*UID"}, false),
-			testAccStepLogin(t, connState),
-			testAccStepCert(t, "web", ca, "foo", allowed{sbjDnOids: "0.9.2342.19200300.100.1.1:*UID,2.5.4.3:example*"}, false),
-			testAccStepLogin(t, connState),
-			testAccStepCert(t, "web", ca, "foo", allowed{sbjDnOids: "2.5.4.3:example*"}, false),
-			testAccStepLogin(t, connState),
-			testAccStepCert(t, "web", ca, "foo", allowed{sbjDnOids: "2.5.4.3:example*,2.5.4.6:US"}, false),
-			testAccStepLogin(t, connState),
-			testAccStepCert(t, "web", ca, "foo", allowed{sbjDnOids: "2.5.4.3:example*,2.5.4.6:US,2.5.4.8:CA"}, false),
-			testAccStepLogin(t, connState),
-			testAccStepCert(t, "web", ca, "foo", allowed{sbjDnOids: "2.5.4.3:example*,2.5.4.6:US,2.5.4.8:CA,2.5.4.7:Sunnyvale,2.5.4.10:*Org"}, false),
-			testAccStepLogin(t, connState),
-			testAccStepCert(t, "web", ca, "foo", allowed{sbjDnOids: "2.5.4.3:example*,2.5.4.6:US,2.5.4.8:CA,2.5.4.7:Sunnyvale,2.5.4.10:*Org,2.5.4.11:*Division1"}, false),
-			testAccStepLogin(t, connState),
-			testAccStepCert(t, "web", ca, "foo", allowed{sbjDnOids: "2.5.4.3:example*,2.5.4.6:US,2.5.4.8:CA,2.5.4.7:Sunnyvale,2.5.4.10:*Org,2.5.4.11:*Division1,2.5.4.11:*Division2"}, false),
-			testAccStepLogin(t, connState),
-			testAccStepCert(t, "web", ca, "foo", allowed{sbjDnOids: "2.5.4.3:example*,2.5.4.6:US,2.5.4.8:CA,2.5.4.7:Sunnyvale,2.5.4.10:*Org,2.5.4.11:*Division1,2.5.4.11:*Division2,2.5.4.11:*Division3"}, false),
-			testAccStepLogin(t, connState),
-			testAccStepCert(t, "web", ca, "foo", allowed{sbjDnOids: "2.5.4.3:example*,2.5.4.6:US,2.5.4.8:CA,2.5.4.7:Sunnyvale,2.5.4.10:*Org,2.5.4.11:*Division1,2.5.4.11:*Division2,2.5.4.11:*Division3,0.9.2342.19200300.100.1.25:Example*"}, false),
-			testAccStepLogin(t, connState),
-			testAccStepCert(t, "web", ca, "foo", allowed{sbjDnOids: "2.5.4.3:example*,2.5.4.6:US,2.5.4.8:CA,2.5.4.7:Sunnyvale,2.5.4.10:*Org,2.5.4.11:*Division1,2.5.4.11:*Division2,2.5.4.11:*Division3,0.9.2342.19200300.100.1.25:*DC,2.5.4.4:Example*"}, false),
-			testAccStepLogin(t, connState),
-
-			// This Third set of test cases check for all non-matching entries of OIDs in Subject DN
-			testAccStepCert(t, "web", ca, "foo", allowed{sbjDnOids: "0.9.2342.19200300.100.1.1:NotTheUID"}, false),
-			testAccStepLoginInvalid(t, connState),
-			testAccStepCert(t, "web", ca, "foo", allowed{sbjDnOids: "0.9.2342.19200300.100.1.1:TheUID,2.5.4.3:NotExample.com"}, false),
-			testAccStepLoginInvalid(t, connState),
-			testAccStepCert(t, "web", ca, "foo", allowed{sbjDnOids: "2.5.4.3:NotExample.com"}, false),
-			testAccStepLoginInvalid(t, connState),
-			testAccStepCert(t, "web", ca, "foo", allowed{sbjDnOids: "2.5.4.3:example.com,2.5.4.6:JP"}, false),
-			testAccStepLoginInvalid(t, connState),
-			testAccStepCert(t, "web", ca, "foo", allowed{sbjDnOids: "2.5.4.3:example.com,2.5.4.6:US,2.5.4.8:WA"}, false),
-			testAccStepLoginInvalid(t, connState),
-			testAccStepCert(t, "web", ca, "foo", allowed{sbjDnOids: "2.5.4.3:example.com,2.5.4.6:US,2.5.4.8:CA,2.5.4.7:San Francisco,2.5.4.10:ExampleOrg"}, false),
-			testAccStepLoginInvalid(t, connState),
-			testAccStepCert(t, "web", ca, "foo", allowed{sbjDnOids: "2.5.4.3:example.com,2.5.4.6:US,2.5.4.8:CA,2.5.4.7:Sunnyvale,2.5.4.10:NotExampleOrg,2.5.4.11:ExampleDivision1"}, false),
-			testAccStepLoginInvalid(t, connState),
-			testAccStepCert(t, "web", ca, "foo", allowed{sbjDnOids: "2.5.4.3:example.com,2.5.4.6:US,2.5.4.8:CA,2.5.4.7:Sunnyvale,2.5.4.10:ExampleOrg,2.5.4.11:NotExampleDivision1,2.5.4.11:ExampleDivision2"}, false),
-			testAccStepLoginInvalid(t, connState),
-			testAccStepCert(t, "web", ca, "foo", allowed{sbjDnOids: "2.5.4.3:example.com,2.5.4.6:US,2.5.4.8:CA,2.5.4.7:Sunnyvale,2.5.4.10:ExampleOrg,2.5.4.11:ExampleDivision1,2.5.4.11:NotExampleDivision2,2.5.4.11:ExampleDivision3"}, false),
-			testAccStepLoginInvalid(t, connState),
-			testAccStepCert(t, "web", ca, "foo", allowed{sbjDnOids: "2.5.4.3:example.com,2.5.4.6:US,2.5.4.8:CA,2.5.4.7:Sunnyvale,2.5.4.10:ExampleOrg,2.5.4.11:ExampleDivision1,2.5.4.11:ExampleDivision2,2.5.4.11:NotExampleDivision3,0.9.2342.19200300.100.1.25:ExampleDC"}, false),
-			testAccStepLoginInvalid(t, connState),
-			testAccStepCert(t, "web", ca, "foo", allowed{sbjDnOids: "2.5.4.3:example.com,2.5.4.6:US,2.5.4.8:CA,2.5.4.7:Sunnyvale,2.5.4.10:ExampleOrg,2.5.4.11:ExampleDivision1,2.5.4.11:ExampleDivision2,2.5.4.11:ExampleDivision3,0.9.2342.19200300.100.1.25:NotExampleDC,2.5.4.4:ExampleSN"}, false),
-			testAccStepLoginInvalid(t, connState),
-
-			//+ve Tests for condition when both "allowed_common_names" and "required_subject_oids" are provided.
-			testAccStepCert(t, "web", ca, "foo", allowed{sbjDnOids: "2.5.4.3:example.com", common_names: "example.com"}, false),
-			testAccStepLogin(t, connState),
-
-			//-ve Tests for condition when both "allowed_common_names" and "required_subject_oids" are provided.
-			testAccStepCert(t, "web", ca, "foo", allowed{sbjDnOids: "2.5.4.3:example.com", common_names: "Notexample.com"}, false),
-			testAccStepLoginInvalid(t, connState),
-			testAccStepCert(t, "web", ca, "foo", allowed{sbjDnOids: "2.5.4.3:Notexample.com", common_names: "example.com"}, false),
-			testAccStepLoginInvalid(t, connState),
-		},
-	})
-=======
 func TestBackend_CertUpgrade(t *testing.T) {
 	s := &logical.InmemStorage{}
 
@@ -2462,5 +2341,106 @@
 	if diff := deep.Equal(certEntry, exp); diff != nil {
 		t.Fatal(diff)
 	}
->>>>>>> f4c88172
+}
+
+// Test a self-signed client containing subject DN entries that is trusted by root CA.
+func TestBackend_subjectoids_singleCert(t *testing.T) {
+	connState, err := testConnState(
+		"test-fixtures/root/rootcawsubjoidscert.pem",
+		"test-fixtures/root/rootcawsubjoidskey.pem",
+		"test-fixtures/root/rootcacert.pem",
+	)
+	if err != nil {
+		t.Fatalf("error testing connection state: %v", err)
+	}
+	ca, err := ioutil.ReadFile("test-fixtures/root/rootcacert.pem")
+	if err != nil {
+		t.Fatalf("err: %v", err)
+	}
+	logicaltest.Test(t, logicaltest.TestCase{
+		CredentialBackend: testFactory(t),
+		Steps: []logicaltest.TestStep{
+			// First set of cases check all available fields in the Subject DN
+			testAccStepCert(t, "web", ca, "foo", allowed{sbjDnOids: "0.9.2342.19200300.100.1.1:TheUID"}, false),
+			testAccStepLogin(t, connState),
+			testAccStepCert(t, "web", ca, "foo", allowed{sbjDnOids: "0.9.2342.19200300.100.1.1:TheUID,2.5.4.3:example.com"}, false),
+			testAccStepLogin(t, connState),
+			testAccStepCert(t, "web", ca, "foo", allowed{sbjDnOids: "2.5.4.3:example.com"}, false),
+			testAccStepLogin(t, connState),
+			testAccStepCert(t, "web", ca, "foo", allowed{sbjDnOids: "2.5.4.3:example.com,2.5.4.6:US"}, false),
+			testAccStepLogin(t, connState),
+			testAccStepCert(t, "web", ca, "foo", allowed{sbjDnOids: "2.5.4.3:example.com,2.5.4.6:US,2.5.4.8:CA"}, false),
+			testAccStepLogin(t, connState),
+			testAccStepCert(t, "web", ca, "foo", allowed{sbjDnOids: "2.5.4.3:example.com,2.5.4.6:US,2.5.4.8:CA,2.5.4.7:Sunnyvale,2.5.4.10:ExampleOrg"}, false),
+			testAccStepLogin(t, connState),
+			testAccStepCert(t, "web", ca, "foo", allowed{sbjDnOids: "2.5.4.3:example.com,2.5.4.6:US,2.5.4.8:CA,2.5.4.7:Sunnyvale,2.5.4.10:ExampleOrg,2.5.4.11:ExampleDivision1"}, false),
+			testAccStepLogin(t, connState),
+			testAccStepCert(t, "web", ca, "foo", allowed{sbjDnOids: "2.5.4.3:example.com,2.5.4.6:US,2.5.4.8:CA,2.5.4.7:Sunnyvale,2.5.4.10:ExampleOrg,2.5.4.11:ExampleDivision1,2.5.4.11:ExampleDivision2"}, false),
+			testAccStepLogin(t, connState),
+			testAccStepCert(t, "web", ca, "foo", allowed{sbjDnOids: "2.5.4.3:example.com,2.5.4.6:US,2.5.4.8:CA,2.5.4.7:Sunnyvale,2.5.4.10:ExampleOrg,2.5.4.11:ExampleDivision1,2.5.4.11:Example*2,2.5.4.11:ExampleDivision3"}, false),
+			testAccStepLogin(t, connState),
+			testAccStepCert(t, "web", ca, "foo", allowed{sbjDnOids: "2.5.4.3:example.com,2.5.4.6:US,2.5.4.8:CA,2.5.4.7:Sunnyvale,2.5.4.10:ExampleOrg,2.5.4.11:Example*1,2.5.4.11:ExampleDivision2,2.5.4.11:ExampleDivision3,0.9.2342.19200300.100.1.25:ExampleDC"}, false),
+			testAccStepLogin(t, connState),
+			testAccStepCert(t, "web", ca, "foo", allowed{sbjDnOids: "2.5.4.3:example.com,2.5.4.6:US,2.5.4.8:CA,2.5.4.7:Sunnyvale,2.5.4.10:ExampleOrg,2.5.4.11:ExampleDivision1,2.5.4.11:Example*2,2.5.4.11:ExampleDivision3,0.9.2342.19200300.100.1.25:ExampleDC,2.5.4.4:ExampleSN"}, false),
+			testAccStepLogin(t, connState),
+
+			//This Second set of test cases check for all available fields in the Subject DN for globbed pattern(s)
+			testAccStepCert(t, "web", ca, "foo", allowed{sbjDnOids: "0.9.2342.19200300.100.1.1:*UID"}, false),
+			testAccStepLogin(t, connState),
+			testAccStepCert(t, "web", ca, "foo", allowed{sbjDnOids: "0.9.2342.19200300.100.1.1:*UID,2.5.4.3:example*"}, false),
+			testAccStepLogin(t, connState),
+			testAccStepCert(t, "web", ca, "foo", allowed{sbjDnOids: "2.5.4.3:example*"}, false),
+			testAccStepLogin(t, connState),
+			testAccStepCert(t, "web", ca, "foo", allowed{sbjDnOids: "2.5.4.3:example*,2.5.4.6:US"}, false),
+			testAccStepLogin(t, connState),
+			testAccStepCert(t, "web", ca, "foo", allowed{sbjDnOids: "2.5.4.3:example*,2.5.4.6:US,2.5.4.8:CA"}, false),
+			testAccStepLogin(t, connState),
+			testAccStepCert(t, "web", ca, "foo", allowed{sbjDnOids: "2.5.4.3:example*,2.5.4.6:US,2.5.4.8:CA,2.5.4.7:Sunnyvale,2.5.4.10:*Org"}, false),
+			testAccStepLogin(t, connState),
+			testAccStepCert(t, "web", ca, "foo", allowed{sbjDnOids: "2.5.4.3:example*,2.5.4.6:US,2.5.4.8:CA,2.5.4.7:Sunnyvale,2.5.4.10:*Org,2.5.4.11:*Division1"}, false),
+			testAccStepLogin(t, connState),
+			testAccStepCert(t, "web", ca, "foo", allowed{sbjDnOids: "2.5.4.3:example*,2.5.4.6:US,2.5.4.8:CA,2.5.4.7:Sunnyvale,2.5.4.10:*Org,2.5.4.11:*Division1,2.5.4.11:*Division2"}, false),
+			testAccStepLogin(t, connState),
+			testAccStepCert(t, "web", ca, "foo", allowed{sbjDnOids: "2.5.4.3:example*,2.5.4.6:US,2.5.4.8:CA,2.5.4.7:Sunnyvale,2.5.4.10:*Org,2.5.4.11:*Division1,2.5.4.11:*Division2,2.5.4.11:*Division3"}, false),
+			testAccStepLogin(t, connState),
+			testAccStepCert(t, "web", ca, "foo", allowed{sbjDnOids: "2.5.4.3:example*,2.5.4.6:US,2.5.4.8:CA,2.5.4.7:Sunnyvale,2.5.4.10:*Org,2.5.4.11:*Division1,2.5.4.11:*Division2,2.5.4.11:*Division3,0.9.2342.19200300.100.1.25:Example*"}, false),
+			testAccStepLogin(t, connState),
+			testAccStepCert(t, "web", ca, "foo", allowed{sbjDnOids: "2.5.4.3:example*,2.5.4.6:US,2.5.4.8:CA,2.5.4.7:Sunnyvale,2.5.4.10:*Org,2.5.4.11:*Division1,2.5.4.11:*Division2,2.5.4.11:*Division3,0.9.2342.19200300.100.1.25:*DC,2.5.4.4:Example*"}, false),
+			testAccStepLogin(t, connState),
+
+			// This Third set of test cases check for all non-matching entries of OIDs in Subject DN
+			testAccStepCert(t, "web", ca, "foo", allowed{sbjDnOids: "0.9.2342.19200300.100.1.1:NotTheUID"}, false),
+			testAccStepLoginInvalid(t, connState),
+			testAccStepCert(t, "web", ca, "foo", allowed{sbjDnOids: "0.9.2342.19200300.100.1.1:TheUID,2.5.4.3:NotExample.com"}, false),
+			testAccStepLoginInvalid(t, connState),
+			testAccStepCert(t, "web", ca, "foo", allowed{sbjDnOids: "2.5.4.3:NotExample.com"}, false),
+			testAccStepLoginInvalid(t, connState),
+			testAccStepCert(t, "web", ca, "foo", allowed{sbjDnOids: "2.5.4.3:example.com,2.5.4.6:JP"}, false),
+			testAccStepLoginInvalid(t, connState),
+			testAccStepCert(t, "web", ca, "foo", allowed{sbjDnOids: "2.5.4.3:example.com,2.5.4.6:US,2.5.4.8:WA"}, false),
+			testAccStepLoginInvalid(t, connState),
+			testAccStepCert(t, "web", ca, "foo", allowed{sbjDnOids: "2.5.4.3:example.com,2.5.4.6:US,2.5.4.8:CA,2.5.4.7:San Francisco,2.5.4.10:ExampleOrg"}, false),
+			testAccStepLoginInvalid(t, connState),
+			testAccStepCert(t, "web", ca, "foo", allowed{sbjDnOids: "2.5.4.3:example.com,2.5.4.6:US,2.5.4.8:CA,2.5.4.7:Sunnyvale,2.5.4.10:NotExampleOrg,2.5.4.11:ExampleDivision1"}, false),
+			testAccStepLoginInvalid(t, connState),
+			testAccStepCert(t, "web", ca, "foo", allowed{sbjDnOids: "2.5.4.3:example.com,2.5.4.6:US,2.5.4.8:CA,2.5.4.7:Sunnyvale,2.5.4.10:ExampleOrg,2.5.4.11:NotExampleDivision1,2.5.4.11:ExampleDivision2"}, false),
+			testAccStepLoginInvalid(t, connState),
+			testAccStepCert(t, "web", ca, "foo", allowed{sbjDnOids: "2.5.4.3:example.com,2.5.4.6:US,2.5.4.8:CA,2.5.4.7:Sunnyvale,2.5.4.10:ExampleOrg,2.5.4.11:ExampleDivision1,2.5.4.11:NotExampleDivision2,2.5.4.11:ExampleDivision3"}, false),
+			testAccStepLoginInvalid(t, connState),
+			testAccStepCert(t, "web", ca, "foo", allowed{sbjDnOids: "2.5.4.3:example.com,2.5.4.6:US,2.5.4.8:CA,2.5.4.7:Sunnyvale,2.5.4.10:ExampleOrg,2.5.4.11:ExampleDivision1,2.5.4.11:ExampleDivision2,2.5.4.11:NotExampleDivision3,0.9.2342.19200300.100.1.25:ExampleDC"}, false),
+			testAccStepLoginInvalid(t, connState),
+			testAccStepCert(t, "web", ca, "foo", allowed{sbjDnOids: "2.5.4.3:example.com,2.5.4.6:US,2.5.4.8:CA,2.5.4.7:Sunnyvale,2.5.4.10:ExampleOrg,2.5.4.11:ExampleDivision1,2.5.4.11:ExampleDivision2,2.5.4.11:ExampleDivision3,0.9.2342.19200300.100.1.25:NotExampleDC,2.5.4.4:ExampleSN"}, false),
+			testAccStepLoginInvalid(t, connState),
+
+			//+ve Tests for condition when both "allowed_common_names" and "required_subject_oids" are provided.
+			testAccStepCert(t, "web", ca, "foo", allowed{sbjDnOids: "2.5.4.3:example.com", common_names: "example.com"}, false),
+			testAccStepLogin(t, connState),
+
+			//-ve Tests for condition when both "allowed_common_names" and "required_subject_oids" are provided.
+			testAccStepCert(t, "web", ca, "foo", allowed{sbjDnOids: "2.5.4.3:example.com", common_names: "Notexample.com"}, false),
+			testAccStepLoginInvalid(t, connState),
+			testAccStepCert(t, "web", ca, "foo", allowed{sbjDnOids: "2.5.4.3:Notexample.com", common_names: "example.com"}, false),
+			testAccStepLoginInvalid(t, connState),
+		},
+	})
 }