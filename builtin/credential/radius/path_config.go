package radius

import (
	"context"
	"strings"

	"github.com/fatih/structs"
	"github.com/hashicorp/vault/logical"
	"github.com/hashicorp/vault/logical/framework"
)

func pathConfig(b *backend) *framework.Path {
	return &framework.Path{
		Pattern: "config",
		Fields: map[string]*framework.FieldSchema{
			"host": &framework.FieldSchema{
				Type:        framework.TypeString,
				Description: "RADIUS server host",
			},

			"port": &framework.FieldSchema{
				Type:        framework.TypeInt,
				Default:     1812,
				Description: "RADIUS server port (default: 1812)",
			},
			"secret": &framework.FieldSchema{
				Type:        framework.TypeString,
				Description: "Secret shared with the RADIUS server",
			},
			"unregistered_user_policies": &framework.FieldSchema{
				Type:        framework.TypeString,
				Default:     "",
				Description: "Comma-separated list of policies to grant upon successful RADIUS authentication of an unregisted user (default: emtpy)",
			},
			"dial_timeout": &framework.FieldSchema{
				Type:        framework.TypeDurationSecond,
				Default:     10,
				Description: "Number of seconds before connect times out (default: 10)",
			},
			"read_timeout": &framework.FieldSchema{
				Type:        framework.TypeDurationSecond,
				Default:     10,
				Description: "Number of seconds before response times out (default: 10)",
			},
			"nas_port": &framework.FieldSchema{
				Type:        framework.TypeInt,
				Default:     10,
				Description: "RADIUS NAS port field (default: 10)",
			},
		},

		ExistenceCheck: b.configExistenceCheck,

		Callbacks: map[logical.Operation]framework.OperationFunc{
			logical.ReadOperation:   b.pathConfigRead,
			logical.CreateOperation: b.pathConfigCreateUpdate,
			logical.UpdateOperation: b.pathConfigCreateUpdate,
		},

		HelpSynopsis:    pathConfigHelpSyn,
		HelpDescription: pathConfigHelpDesc,
	}
}

// Establishes dichotomy of request operation between CreateOperation and UpdateOperation.
// Returning 'true' forces an UpdateOperation, CreateOperation otherwise.
func (b *backend) configExistenceCheck(ctx context.Context, req *logical.Request, data *framework.FieldData) (bool, error) {
	entry, err := b.Config(ctx, req)
	if err != nil {
		return false, err
	}
	return entry != nil, nil
}

/*
 * Construct ConfigEntry struct using stored configuration.
 */
func (b *backend) Config(ctx context.Context, req *logical.Request) (*ConfigEntry, error) {
<<<<<<< HEAD

=======
>>>>>>> 0bf0f55e
	storedConfig, err := req.Storage.Get(ctx, "config")
	if err != nil {
		return nil, err
	}

	if storedConfig == nil {
		return nil, nil
	}

	var result ConfigEntry

	if err := storedConfig.DecodeJSON(&result); err != nil {
		return nil, err
	}

	return &result, nil
}

func (b *backend) pathConfigRead(ctx context.Context, req *logical.Request, d *framework.FieldData) (*logical.Response, error) {
	cfg, err := b.Config(ctx, req)
	if err != nil {
		return nil, err
	}
	if cfg == nil {
		return nil, nil
	}

	resp := &logical.Response{
		Data: structs.New(cfg).Map(),
	}
	resp.AddWarning("Read access to this endpoint should be controlled via ACLs as it will return the configuration information as-is, including any secrets.")
	return resp, nil
}

func (b *backend) pathConfigCreateUpdate(ctx context.Context, req *logical.Request, d *framework.FieldData) (*logical.Response, error) {
	// Build a ConfigEntry struct out of the supplied FieldData
	cfg, err := b.Config(ctx, req)
	if err != nil {
		return nil, err
	}
	if cfg == nil {
		cfg = &ConfigEntry{}
	}

	host, ok := d.GetOk("host")
	if ok {
		cfg.Host = strings.ToLower(host.(string))
	} else if req.Operation == logical.CreateOperation {
		cfg.Host = strings.ToLower(d.Get("host").(string))
	}
	if cfg.Host == "" {
		return logical.ErrorResponse("config parameter `host` cannot be empty"), nil
	}

	port, ok := d.GetOk("port")
	if ok {
		cfg.Port = port.(int)
	} else if req.Operation == logical.CreateOperation {
		cfg.Port = d.Get("port").(int)
	}

	secret, ok := d.GetOk("secret")
	if ok {
		cfg.Secret = secret.(string)
	} else if req.Operation == logical.CreateOperation {
		cfg.Secret = d.Get("secret").(string)
	}
	if cfg.Secret == "" {
		return logical.ErrorResponse("config parameter `secret` cannot be empty"), nil
	}

	policies := make([]string, 0)
	unregisteredUserPoliciesRaw, ok := d.GetOk("unregistered_user_policies")
	if ok {
		unregisteredUserPoliciesStr := unregisteredUserPoliciesRaw.(string)
		if strings.TrimSpace(unregisteredUserPoliciesStr) != "" {
			policies = strings.Split(unregisteredUserPoliciesStr, ",")
			for _, policy := range policies {
				if policy == "root" {
					return logical.ErrorResponse("root policy cannot be granted by an auth method"), nil
				}
			}
		}
		cfg.UnregisteredUserPolicies = policies
	} else if req.Operation == logical.CreateOperation {
		cfg.UnregisteredUserPolicies = policies
	}

	dialTimeout, ok := d.GetOk("dial_timeout")
	if ok {
		cfg.DialTimeout = dialTimeout.(int)
	} else if req.Operation == logical.CreateOperation {
		cfg.DialTimeout = d.Get("dial_timeout").(int)
	}

	readTimeout, ok := d.GetOk("read_timeout")
	if ok {
		cfg.ReadTimeout = readTimeout.(int)
	} else if req.Operation == logical.CreateOperation {
		cfg.ReadTimeout = d.Get("read_timeout").(int)
	}

	nasPort, ok := d.GetOk("nas_port")
	if ok {
		cfg.NasPort = nasPort.(int)
	} else if req.Operation == logical.CreateOperation {
		cfg.NasPort = d.Get("nas_port").(int)
	}

	entry, err := logical.StorageEntryJSON("config", cfg)
	if err != nil {
		return nil, err
	}
	if err := req.Storage.Put(ctx, entry); err != nil {
		return nil, err
	}

	return nil, nil
}

type ConfigEntry struct {
	Host                     string   `json:"host" structs:"host" mapstructure:"host"`
	Port                     int      `json:"port" structs:"port" mapstructure:"port"`
	Secret                   string   `json:"secret" structs:"secret" mapstructure:"secret"`
	UnregisteredUserPolicies []string `json:"unregistered_user_policies" structs:"unregistered_user_policies" mapstructure:"unregistered_user_policies"`
	DialTimeout              int      `json:"dial_timeout" structs:"dial_timeout" mapstructure:"dial_timeout"`
	ReadTimeout              int      `json:"read_timeout" structs:"read_timeout" mapstructure:"read_timeout"`
	NasPort                  int      `json:"nas_port" structs:"nas_port" mapstructure:"nas_port"`
}

const pathConfigHelpSyn = `
Configure the RADIUS server to connect to, along with its options.
`

const pathConfigHelpDesc = `
This endpoint allows you to configure the RADIUS server to connect to and its
configuration options.
`<|MERGE_RESOLUTION|>--- conflicted
+++ resolved
@@ -76,10 +76,6 @@
  * Construct ConfigEntry struct using stored configuration.
  */
 func (b *backend) Config(ctx context.Context, req *logical.Request) (*ConfigEntry, error) {
-<<<<<<< HEAD
-
-=======
->>>>>>> 0bf0f55e
 	storedConfig, err := req.Storage.Get(ctx, "config")
 	if err != nil {
 		return nil, err
