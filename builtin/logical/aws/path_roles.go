--- conflicted
+++ resolved
@@ -91,6 +91,7 @@
 will be passed in as the Policy parameter to the AssumeRole or
 GetFederationToken API call, acting as a filter on permissions available.`,
 			},
+
 			"iam_groups": {
 				Type: framework.TypeCommaStringSlice,
 				Description: `Names of IAM groups that generated IAM users will be added to. For a credential
@@ -352,17 +353,16 @@
 		roleEntry.IAMTags = iamTags.(map[string]string)
 	}
 
-<<<<<<< HEAD
+	if serialNumber, ok := d.GetOk("mfa_serial_number"); ok {
+		roleEntry.SerialNumber = serialNumber.(string)
+	}
+
 	if sessionTags, ok := d.GetOk("session_tags"); ok {
 		roleEntry.SessionTags = sessionTags.(map[string]string)
 	}
 
 	if externalID, ok := d.GetOk("external_id"); ok {
 		roleEntry.ExternalID = externalID.(string)
-=======
-	if serialNumber, ok := d.GetOk("mfa_serial_number"); ok {
-		roleEntry.SerialNumber = serialNumber.(string)
->>>>>>> 69e919fe
 	}
 
 	if legacyRole != "" {
@@ -619,11 +619,7 @@
 			errors = multierror.Append(errors, fmt.Errorf("user_path parameter only valid for %s credential type", iamUserCred))
 		}
 		if !userPathRegex.MatchString(r.UserPath) {
-<<<<<<< HEAD
-			errors = multierror.Append(errors, fmt.Errorf("invalid user_path value. It must match %q regexp", userPathRegex.String()))
-=======
 			errors = multierror.Append(errors, fmt.Errorf("the specified value for user_path is invalid. It must match %q regexp", userPathRegex.String()))
->>>>>>> 69e919fe
 		}
 	}
 
@@ -643,6 +639,7 @@
 	if len(r.RoleArns) > 0 && !strutil.StrListContains(r.CredentialTypes, assumedRoleCred) {
 		errors = multierror.Append(errors, fmt.Errorf("cannot supply role_arns when credential_type isn't %s", assumedRoleCred))
 	}
+
 	if len(r.SessionTags) > 0 && !strutil.StrListContains(r.CredentialTypes, assumedRoleCred) {
 		errors = multierror.Append(errors, fmt.Errorf("cannot supply session_tags when credential_type isn't %s", assumedRoleCred))
 		// https://docs.aws.amazon.com/IAM/latest/UserGuide/id_session-tags.html#id_session-tags_know
