package aws

import (
	"context"
	"reflect"
	"strconv"
	"strings"
	"testing"

	"github.com/hashicorp/vault/sdk/logical"
)

func TestBackend_PathListRoles(t *testing.T) {
	var resp *logical.Response
	var err error
	config := logical.TestBackendConfig()
	config.StorageView = &logical.InmemStorage{}

	b := Backend()
	if err := b.Setup(context.Background(), config); err != nil {
		t.Fatal(err)
	}

	roleData := map[string]interface{}{
		"role_arns":       []string{"arn:aws:iam::123456789012:role/path/RoleName"},
		"credential_type": assumedRoleCred,
		"default_sts_ttl": 3600,
		"max_sts_ttl":     3600,
	}

	roleReq := &logical.Request{
		Operation: logical.UpdateOperation,
		Storage:   config.StorageView,
		Data:      roleData,
	}

	for i := 1; i <= 10; i++ {
		roleReq.Path = "roles/testrole" + strconv.Itoa(i)
		resp, err = b.HandleRequest(context.Background(), roleReq)
		if err != nil || (resp != nil && resp.IsError()) {
			t.Fatalf("bad: role creation failed. resp:%#v\n err:%v", resp, err)
		}
	}

	resp, err = b.HandleRequest(context.Background(), &logical.Request{
		Operation: logical.ListOperation,
		Path:      "roles",
		Storage:   config.StorageView,
	})
	if err != nil || (resp != nil && resp.IsError()) {
		t.Fatalf("bad: listing roles failed. resp:%#v\n err:%v", resp, err)
	}

	if len(resp.Data["keys"].([]string)) != 10 {
		t.Fatalf("failed to list all 10 roles")
	}

	resp, err = b.HandleRequest(context.Background(), &logical.Request{
		Operation: logical.ListOperation,
		Path:      "roles/",
		Storage:   config.StorageView,
	})
	if err != nil || (resp != nil && resp.IsError()) {
		t.Fatalf("bad: listing roles failed. resp:%#v\n err:%v", resp, err)
	}

	if len(resp.Data["keys"].([]string)) != 10 {
		t.Fatalf("failed to list all 10 roles")
	}
}

func TestUpgradeLegacyPolicyEntry(t *testing.T) {
	var input string
	var expected awsRoleEntry
	var output *awsRoleEntry

	input = "arn:aws:iam::123456789012:role/path/RoleName"
	expected = awsRoleEntry{
		CredentialTypes:          []string{assumedRoleCred},
		RoleArns:                 []string{input},
		ProhibitFlexibleCredPath: true,
		Version:                  1,
	}
	output = upgradeLegacyPolicyEntry(input)
	if output.InvalidData != "" {
		t.Fatalf("bad: error processing upgrade of %q: got invalid data of %v", input, output.InvalidData)
	}
	if !reflect.DeepEqual(*output, expected) {
		t.Fatalf("bad: expected %#v; received %#v", expected, *output)
	}

	input = "arn:aws:iam::123456789012:policy/MyPolicy"
	expected = awsRoleEntry{
		CredentialTypes:          []string{iamUserCred},
		PolicyArns:               []string{input},
		ProhibitFlexibleCredPath: true,
		Version:                  1,
	}
	output = upgradeLegacyPolicyEntry(input)
	if output.InvalidData != "" {
		t.Fatalf("bad: error processing upgrade of %q: got invalid data of %v", input, output.InvalidData)
	}
	if !reflect.DeepEqual(*output, expected) {
		t.Fatalf("bad: expected %#v; received %#v", expected, *output)
	}

	input = "arn:aws:iam::aws:policy/AWSManagedPolicy"
	expected.PolicyArns = []string{input}
	output = upgradeLegacyPolicyEntry(input)
	if output.InvalidData != "" {
		t.Fatalf("bad: error processing upgrade of %q: got invalid data of %v", input, output.InvalidData)
	}
	if !reflect.DeepEqual(*output, expected) {
		t.Fatalf("bad: expected %#v; received %#v", expected, *output)
	}

	input = `
{
	"Version": "2012-10-07",
	"Statement": [
		{
			"Effect": "Allow",
			"Action": "ec2:Describe*",
			"Resource": "*"
		}
	]
}`
	compacted, err := compactJSON(input)
	if err != nil {
		t.Fatalf("error parsing JSON: %v", err)
	}
	expected = awsRoleEntry{
		CredentialTypes:          []string{iamUserCred, federationTokenCred},
		PolicyDocument:           compacted,
		ProhibitFlexibleCredPath: true,
		Version:                  1,
	}
	output = upgradeLegacyPolicyEntry(input)
	if output.InvalidData != "" {
		t.Fatalf("bad: error processing upgrade of %q: got invalid data of %v", input, output.InvalidData)
	}
	if !reflect.DeepEqual(*output, expected) {
		t.Fatalf("bad: expected %#v; received %#v", expected, *output)
	}

	// Due to lack of prior input validation, this could exist in the storage, and we need
	// to be able to read it out in some fashion, so have to handle this in a poor fashion
	input = "arn:gobbledygook"
	expected = awsRoleEntry{
		InvalidData: input,
		Version:     1,
	}
	output = upgradeLegacyPolicyEntry(input)
	if !reflect.DeepEqual(*output, expected) {
		t.Fatalf("bad: expected %#v; received %#v", expected, *output)
	}
}

func TestUserPathValidity(t *testing.T) {

	testCases := []struct {
		description string
		userPath    string
		isValid     bool
	}{
		{
			description: "Default",
			userPath:    "/",
			isValid:     true,
		},
		{
			description: "Empty",
			userPath:    "",
			isValid:     false,
		},
		{
			description: "Valid",
			userPath:    "/path/",
			isValid:     true,
		},
		{
			description: "Missing leading slash",
			userPath:    "path/",
			isValid:     false,
		},
		{
			description: "Missing trailing slash",
			userPath:    "/path",
			isValid:     false,
		},
		{
			description: "Invalid character",
			userPath:    "/šiauliai/",
			isValid:     false,
		},
		{
			description: "Max length",
			userPath:    "/" + strings.Repeat("a", 510) + "/",
			isValid:     true,
		},
		{
			description: "Too long",
			userPath:    "/" + strings.Repeat("a", 511) + "/",
			isValid:     false,
		},
	}

	for _, tc := range testCases {
		t.Run(tc.description, func(t *testing.T) {
			if tc.isValid != userPathRegex.MatchString(tc.userPath) {
				t.Fatalf("bad: expected %s", strconv.FormatBool(tc.isValid))
			}
		})
	}
}

<<<<<<< HEAD
func TestRoleCRUDWithPermissionsBoundary(t *testing.T) {
	roleName := "test_perm_boundary"

	config := logical.TestBackendConfig()
	config.StorageView = &logical.InmemStorage{}

	b := Backend()
	if err := b.Setup(context.Background(), config); err != nil {
		t.Fatal(err)
	}

	permissionsBoundaryARN := "arn:aws:iam::aws:policy/EC2FullAccess"

	roleData := map[string]interface{}{
		"credential_type":          iamUserCred,
		"policy_arns":              []string{"arn:aws:iam::aws:policy/AdministratorAccess"},
		"permissions_boundary_arn": permissionsBoundaryARN,
	}
	request := &logical.Request{
		Operation: logical.UpdateOperation,
		Path:      "roles/" + roleName,
		Storage:   config.StorageView,
		Data:      roleData,
	}
	resp, err := b.HandleRequest(context.Background(), request)
	if err != nil || (resp != nil && resp.IsError()) {
		t.Fatalf("bad: role creation failed. resp:%#v\nerr:%v", resp, err)
	}

	request = &logical.Request{
		Operation: logical.ReadOperation,
		Path:      "roles/" + roleName,
		Storage:   config.StorageView,
	}
	resp, err = b.HandleRequest(context.Background(), request)
	if err != nil || (resp != nil && resp.IsError()) {
		t.Fatalf("bad: reading role failed. resp:%#v\nerr:%v", resp, err)
	}
	if resp.Data["credential_type"] != iamUserCred {
		t.Errorf("bad: expected credential_type of %s, got %s instead", iamUserCred, resp.Data["credential_type"])
	}
	if resp.Data["permissions_boundary_arn"] != permissionsBoundaryARN {
		t.Errorf("bad: expected permissions_boundary_arn of %s, got %s instead", permissionsBoundaryARN, resp.Data["permissions_boundary_arn"])
	}
}

func TestRoleWithPermissionsBoundaryValidation(t *testing.T) {
	config := logical.TestBackendConfig()
	config.StorageView = &logical.InmemStorage{}

	b := Backend()
	if err := b.Setup(context.Background(), config); err != nil {
		t.Fatal(err)
	}

	roleData := map[string]interface{}{
		"credential_type":          assumedRoleCred, // only iamUserCred supported with permissions_boundary_arn
		"role_arns":                []string{"arn:aws:iam::123456789012:role/VaultRole"},
		"permissions_boundary_arn": "arn:aws:iam::aws:policy/FooBar",
	}
	request := &logical.Request{
		Operation: logical.UpdateOperation,
		Path:      "roles/test_perm_boundary",
		Storage:   config.StorageView,
		Data:      roleData,
	}
	resp, err := b.HandleRequest(context.Background(), request)
	if err == nil && (resp == nil || !resp.IsError()) {
		t.Fatalf("bad: expected role creation to fail due to bad credential_type, but it didn't. resp:%#v\nerr:%v", resp, err)
	}

	roleData = map[string]interface{}{
		"credential_type":          iamUserCred,
		"policy_arns":              []string{"arn:aws:iam::aws:role/AdministratorAccess"},
		"permissions_boundary_arn": "arn:aws:notiam::aws:policy/FooBar",
	}
	request.Data = roleData
	resp, err = b.HandleRequest(context.Background(), request)
	if err == nil && (resp == nil || !resp.IsError()) {
		t.Fatalf("bad: expected role creation to fail due to malformed permissions_boundary_arn, but it didn't. resp:%#v\nerr:%v", resp, err)
	}
}

func TestValidateAWSManagedPolicy(t *testing.T) {
	expectErr := func(arn string) {
		err := validateAWSManagedPolicy(arn)
		if err == nil {
			t.Errorf("bad: expected arn of %s to return an error but it didn't", arn)
		}
	}

	expectErr("not_an_arn")
	expectErr("notarn:aws:iam::aws:policy/FooBar")
	expectErr("arn:aws:notiam::aws:policy/FooBar")
	expectErr("arn:aws:iam::aws:notpolicy/FooBar")
	expectErr("arn:aws:iam::aws:policynot/FooBar")

	arn := "arn:aws:iam::aws:policy/FooBar"
	err := validateAWSManagedPolicy(arn)
	if err != nil {
		t.Errorf("bad: expected arn of %s to not return an error but it did: %#v", arn, err)
=======
func TestRoleEntryValidationCredTypes(t *testing.T) {
	roleEntry := awsRoleEntry{
		CredentialTypes: []string{},
		PolicyArns:      []string{"arn:aws:iam::aws:policy/AdministratorAccess"},
	}
	if roleEntry.validate() == nil {
		t.Errorf("bad: invalid roleEntry with no CredentialTypes %#v passed validation", roleEntry)
	}
	roleEntry.CredentialTypes = []string{"invalid_type"}
	if roleEntry.validate() == nil {
		t.Errorf("bad: invalid roleEntry with invalid CredentialTypes %#v passed validation", roleEntry)
	}
	roleEntry.CredentialTypes = []string{iamUserCred, "invalid_type"}
	if roleEntry.validate() == nil {
		t.Errorf("bad: invalid roleEntry with invalid CredentialTypes %#v passed validation", roleEntry)
	}
}

func TestRoleEntryValidationIamUserCred(t *testing.T) {
	var allowAllPolicyDocument = `{"Version": "2012-10-17", "Statement": [{"Sid": "AllowAll", "Effect": "Allow", "Action": "*", "Resource": "*"}]}`

	roleEntry := awsRoleEntry{
		CredentialTypes: []string{iamUserCred},
		PolicyArns:      []string{"arn:aws:iam::aws:policy/AdministratorAccess"},
	}
	err := roleEntry.validate()
	if err != nil {
		t.Errorf("bad: valid roleEntry %#v failed validation: %v", roleEntry, err)
	}
	roleEntry.PolicyDocument = allowAllPolicyDocument
	err = roleEntry.validate()
	if err != nil {
		t.Errorf("bad: valid roleEntry %#v failed validation: %v", roleEntry, err)
	}
	roleEntry.PolicyArns = []string{}
	err = roleEntry.validate()
	if err != nil {
		t.Errorf("bad: valid roleEntry %#v failed validation: %v", roleEntry, err)
	}

	roleEntry = awsRoleEntry{
		CredentialTypes: []string{iamUserCred},
		RoleArns:        []string{"arn:aws:iam::123456789012:role/SomeRole"},
	}
	if roleEntry.validate() == nil {
		t.Errorf("bad: invalid roleEntry with invalid RoleArns parameter %#v passed validation", roleEntry)
	}

	roleEntry = awsRoleEntry{
		CredentialTypes: []string{iamUserCred},
		PolicyArns:      []string{"arn:aws:iam::aws:policy/AdministratorAccess"},
		DefaultSTSTTL:   1,
	}
	if roleEntry.validate() == nil {
		t.Errorf("bad: invalid roleEntry with unrecognized DefaultSTSTTL %#v passed validation", roleEntry)
	}
	roleEntry.DefaultSTSTTL = 0
	roleEntry.MaxSTSTTL = 1
	if roleEntry.validate() == nil {
		t.Errorf("bad: invalid roleEntry with unrecognized MaxSTSTTL %#v passed validation", roleEntry)
	}
}

func TestRoleEntryValidationAssumedRoleCred(t *testing.T) {
	var allowAllPolicyDocument = `{"Version": "2012-10-17", "Statement": [{"Sid": "AllowAll", "Effect": "Allow", "Action": "*", "Resource": "*"}]}`
	roleEntry := awsRoleEntry{
		CredentialTypes: []string{assumedRoleCred},
		RoleArns:        []string{"arn:aws:iam::123456789012:role/SomeRole"},
		PolicyArns:      []string{"arn:aws:iam::aws:policy/AdministratorAccess"},
		PolicyDocument:  allowAllPolicyDocument,
		DefaultSTSTTL:   2,
		MaxSTSTTL:       3,
	}
	if err := roleEntry.validate(); err != nil {
		t.Errorf("bad: valid roleEntry %#v failed validation: %v", roleEntry, err)
	}

	roleEntry.MaxSTSTTL = 1
	if roleEntry.validate() == nil {
		t.Errorf("bad: invalid roleEntry with MaxSTSTTL < DefaultSTSTTL %#v passed validation", roleEntry)
	}
	roleEntry.MaxSTSTTL = 0
	roleEntry.UserPath = "/foobar/"
	if roleEntry.validate() == nil {
		t.Errorf("bad: invalid roleEntry with unrecognized UserPath %#v passed validation", roleEntry)
	}
}

func TestRoleEntryValidationFederationTokenCred(t *testing.T) {
	var allowAllPolicyDocument = `{"Version": "2012-10-17", "Statement": [{"Sid": "AllowAll", "Effect": "Allow", "Action": "*", "Resource": "*"}]}`
	roleEntry := awsRoleEntry{
		CredentialTypes: []string{federationTokenCred},
		PolicyDocument:  allowAllPolicyDocument,
		PolicyArns:      []string{"arn:aws:iam::aws:policy/AdministratorAccess"},
		DefaultSTSTTL:   2,
		MaxSTSTTL:       3,
	}
	if err := roleEntry.validate(); err != nil {
		t.Errorf("bad: valid roleEntry %#v failed validation: %v", roleEntry, err)
	}

	roleEntry.RoleArns = []string{"arn:aws:iam::123456789012:role/SomeRole"}
	if roleEntry.validate() == nil {
		t.Errorf("bad: invalid roleEntry with unrecognized RoleArns %#v passed validation", roleEntry)
	}
	roleEntry.RoleArns = []string{}
	roleEntry.UserPath = "/foobar/"
	if roleEntry.validate() == nil {
		t.Errorf("bad: invalid roleEntry with unrecognized UserPath %#v passed validation", roleEntry)
	}

	roleEntry.UserPath = ""
	roleEntry.MaxSTSTTL = 1
	if roleEntry.validate() == nil {
		t.Errorf("bad: invalid roleEntry with MaxSTSTTL < DefaultSTSTTL %#v passed validation", roleEntry)
>>>>>>> d86b3352
	}
}<|MERGE_RESOLUTION|>--- conflicted
+++ resolved
@@ -9,6 +9,8 @@
 
 	"github.com/hashicorp/vault/sdk/logical"
 )
+
+const adminAccessPolicyARN = "arn:aws:iam::aws:policy/AdministratorAccess"
 
 func TestBackend_PathListRoles(t *testing.T) {
 	var resp *logical.Response
@@ -214,7 +216,6 @@
 	}
 }
 
-<<<<<<< HEAD
 func TestRoleCRUDWithPermissionsBoundary(t *testing.T) {
 	roleName := "test_perm_boundary"
 
@@ -230,7 +231,7 @@
 
 	roleData := map[string]interface{}{
 		"credential_type":          iamUserCred,
-		"policy_arns":              []string{"arn:aws:iam::aws:policy/AdministratorAccess"},
+		"policy_arns":              []string{adminAccessPolicyARN},
 		"permissions_boundary_arn": permissionsBoundaryARN,
 	}
 	request := &logical.Request{
@@ -288,7 +289,7 @@
 
 	roleData = map[string]interface{}{
 		"credential_type":          iamUserCred,
-		"policy_arns":              []string{"arn:aws:iam::aws:role/AdministratorAccess"},
+		"policy_arns":              []string{adminAccessPolicyARN},
 		"permissions_boundary_arn": "arn:aws:notiam::aws:policy/FooBar",
 	}
 	request.Data = roleData
@@ -316,11 +317,13 @@
 	err := validateAWSManagedPolicy(arn)
 	if err != nil {
 		t.Errorf("bad: expected arn of %s to not return an error but it did: %#v", arn, err)
-=======
+	}
+}
+
 func TestRoleEntryValidationCredTypes(t *testing.T) {
 	roleEntry := awsRoleEntry{
 		CredentialTypes: []string{},
-		PolicyArns:      []string{"arn:aws:iam::aws:policy/AdministratorAccess"},
+		PolicyArns:      []string{adminAccessPolicyARN},
 	}
 	if roleEntry.validate() == nil {
 		t.Errorf("bad: invalid roleEntry with no CredentialTypes %#v passed validation", roleEntry)
@@ -337,10 +340,10 @@
 
 func TestRoleEntryValidationIamUserCred(t *testing.T) {
 	var allowAllPolicyDocument = `{"Version": "2012-10-17", "Statement": [{"Sid": "AllowAll", "Effect": "Allow", "Action": "*", "Resource": "*"}]}`
-
 	roleEntry := awsRoleEntry{
-		CredentialTypes: []string{iamUserCred},
-		PolicyArns:      []string{"arn:aws:iam::aws:policy/AdministratorAccess"},
+		CredentialTypes:        []string{iamUserCred},
+		PolicyArns:             []string{adminAccessPolicyARN},
+		PermissionsBoundaryARN: adminAccessPolicyARN,
 	}
 	err := roleEntry.validate()
 	if err != nil {
@@ -367,7 +370,7 @@
 
 	roleEntry = awsRoleEntry{
 		CredentialTypes: []string{iamUserCred},
-		PolicyArns:      []string{"arn:aws:iam::aws:policy/AdministratorAccess"},
+		PolicyArns:      []string{adminAccessPolicyARN},
 		DefaultSTSTTL:   1,
 	}
 	if roleEntry.validate() == nil {
@@ -385,7 +388,7 @@
 	roleEntry := awsRoleEntry{
 		CredentialTypes: []string{assumedRoleCred},
 		RoleArns:        []string{"arn:aws:iam::123456789012:role/SomeRole"},
-		PolicyArns:      []string{"arn:aws:iam::aws:policy/AdministratorAccess"},
+		PolicyArns:      []string{adminAccessPolicyARN},
 		PolicyDocument:  allowAllPolicyDocument,
 		DefaultSTSTTL:   2,
 		MaxSTSTTL:       3,
@@ -402,6 +405,11 @@
 	roleEntry.UserPath = "/foobar/"
 	if roleEntry.validate() == nil {
 		t.Errorf("bad: invalid roleEntry with unrecognized UserPath %#v passed validation", roleEntry)
+	}
+	roleEntry.UserPath = ""
+	roleEntry.PermissionsBoundaryARN = adminAccessPolicyARN
+	if roleEntry.validate() == nil {
+		t.Errorf("bad: invalid roleEntry with unrecognized PermissionsBoundary %#v passed validation", roleEntry)
 	}
 }
 
@@ -410,7 +418,7 @@
 	roleEntry := awsRoleEntry{
 		CredentialTypes: []string{federationTokenCred},
 		PolicyDocument:  allowAllPolicyDocument,
-		PolicyArns:      []string{"arn:aws:iam::aws:policy/AdministratorAccess"},
+		PolicyArns:      []string{adminAccessPolicyARN},
 		DefaultSTSTTL:   2,
 		MaxSTSTTL:       3,
 	}
@@ -432,6 +440,11 @@
 	roleEntry.MaxSTSTTL = 1
 	if roleEntry.validate() == nil {
 		t.Errorf("bad: invalid roleEntry with MaxSTSTTL < DefaultSTSTTL %#v passed validation", roleEntry)
->>>>>>> d86b3352
-	}
+	}
+	roleEntry.MaxSTSTTL = 0
+	roleEntry.PermissionsBoundaryARN = adminAccessPolicyARN
+	if roleEntry.validate() == nil {
+		t.Errorf("bad: invalid roleEntry with unrecognized PermissionsBoundary %#v passed validation", roleEntry)
+	}
+
 }