--- conflicted
+++ resolved
@@ -922,10 +922,6 @@
 	if err := mapstructure.Decode(resp.Data, &d); err != nil {
 		t.Fatal(err)
 	}
-<<<<<<< HEAD
-	t.Logf("Generated namespace %q token: %s with accessor %s", d.ConsulNamespace, d.Token, d.Accessor)
-=======
->>>>>>> ce7f0ff5
 
 	if d.ConsulNamespace != "ns1" {
 		t.Fatalf("Failed to access namespace")
@@ -1043,10 +1039,6 @@
 	if err := mapstructure.Decode(resp.Data, &d); err != nil {
 		t.Fatal(err)
 	}
-<<<<<<< HEAD
-	t.Logf("Generated partition %q token: %s with accessor %s", d.Partition, d.Token, d.Accessor)
-=======
->>>>>>> ce7f0ff5
 
 	if d.Partition != "part1" {
 		t.Fatalf("Failed to access partition")
