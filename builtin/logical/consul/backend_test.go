package consul

import (
	"context"
	"encoding/base64"
	"fmt"
	"log"
	"os"
	"reflect"
	"strings"
	"testing"
	"time"

	consulapi "github.com/hashicorp/consul/api"
	"github.com/hashicorp/vault/logical"
	logicaltest "github.com/hashicorp/vault/logical/testing"
	"github.com/mitchellh/mapstructure"
	"github.com/ory/dockertest"
)

func prepareTestContainer(t *testing.T, version string) (cleanup func(), retAddress string, consulToken string) {
	consulToken = os.Getenv("CONSUL_HTTP_TOKEN")
	retAddress = os.Getenv("CONSUL_HTTP_ADDR")
	if retAddress != "" {
		return func() {}, retAddress, consulToken
	}

	pool, err := dockertest.NewPool("")
	if err != nil {
		t.Fatalf("Failed to connect to docker: %s", err)
	}

	config := `acl { enabled = true default_policy = "deny" }`
	if strings.HasPrefix(version, "1.3") {
		config = `datacenter = "test" acl_default_policy = "deny" acl_datacenter = "test" acl_master_token = "test"`
	}

	dockerOptions := &dockertest.RunOptions{
		Repository: "consul",
		Tag:        version,
		Cmd:        []string{"agent", "-dev", "-client", "0.0.0.0", "-hcl", config},
	}
	resource, err := pool.RunWithOptions(dockerOptions)
	if err != nil {
		t.Fatalf("Could not start local Consul %s docker container: %s", version, err)
	}

	cleanup = func() {
		err := pool.Purge(resource)
		if err != nil {
			t.Fatalf("Failed to cleanup local container: %s", err)
		}
	}

	retAddress = fmt.Sprintf("localhost:%s", resource.GetPort("8500/tcp"))

	// exponential backoff-retry
	if err = pool.Retry(func() error {
		var err error
		consulConfig := consulapi.DefaultNonPooledConfig()
		consulConfig.Address = retAddress
		consul, err := consulapi.NewClient(consulConfig)
		if err != nil {
			return err
		}

		// For version of Consul < 1.4
		if strings.HasPrefix(version, "1.3") {
			consulToken = "test"
			_, err = consul.KV().Put(&consulapi.KVPair{
				Key:   "setuptest",
				Value: []byte("setuptest"),
			}, &consulapi.WriteOptions{
				Token: consulToken,
			})
			if err != nil {
				return err
			}
			return nil
		}

		// New default behavior
		aclbootstrap, _, err := consul.ACL().Bootstrap()
		if err != nil {
			return err
		}
		consulToken = aclbootstrap.SecretID
		t.Logf("Generated Master token: %s", consulToken)
		policy := &consulapi.ACLPolicy{
			Name:        "test",
			Description: "test",
			Rules: `node_prefix "" {
                policy = "write"
              }

              service_prefix "" {
                policy = "read"
              }
      `,
		}
		q := &consulapi.WriteOptions{
			Token: consulToken,
		}
		_, _, err = consul.ACL().PolicyCreate(policy, q)
		if err != nil {
			return err
		}
		return nil
	}); err != nil {
		cleanup()
		t.Fatalf("Could not connect to docker: %s", err)
	}
	return cleanup, retAddress, consulToken
}

func TestBackend_Config_Access(t *testing.T) {
	t.Run("config_access", func(t *testing.T) {
		t.Parallel()
		t.Run("pre-1.4.0", func(t *testing.T) {
			t.Parallel()
			testBackendConfigAccess(t, "1.3.0")
		})
		t.Run("1.4.0-rc", func(t *testing.T) {
			t.Parallel()
			testBackendConfigAccess(t, "1.4.0-rc1")
		})
	})
}

func testBackendConfigAccess(t *testing.T, version string) {
	config := logical.TestBackendConfig()
	config.StorageView = &logical.InmemStorage{}
	b, err := Factory(context.Background(), config)
	if err != nil {
		t.Fatal(err)
	}

	cleanup, connURL, connToken := prepareTestContainer(t, version)
	defer cleanup()

	connData := map[string]interface{}{
		"address": connURL,
		"token":   connToken,
	}

	confReq := &logical.Request{
		Operation: logical.UpdateOperation,
		Path:      "config/access",
		Storage:   config.StorageView,
		Data:      connData,
	}

	resp, err := b.HandleRequest(context.Background(), confReq)
	if err != nil || (resp != nil && resp.IsError()) || resp != nil {
		t.Fatalf("failed to write configuration: resp:%#v err:%s", resp, err)
	}

	confReq.Operation = logical.ReadOperation
	resp, err = b.HandleRequest(context.Background(), confReq)
	if err != nil || (resp != nil && resp.IsError()) {
		t.Fatalf("failed to write configuration: resp:%#v err:%s", resp, err)
	}

	expected := map[string]interface{}{
		"address": connData["address"].(string),
		"scheme":  "http",
	}
	if !reflect.DeepEqual(expected, resp.Data) {
		t.Fatalf("bad: expected:%#v\nactual:%#v\n", expected, resp.Data)
	}
	if resp.Data["token"] != nil {
		t.Fatalf("token should not be set in the response")
	}
}

<<<<<<< HEAD
func TestBackend_basic(t *testing.T) {
	config := logical.TestBackendConfig()
	config.StorageView = &logical.InmemStorage{}
	b, err := Factory(context.Background(), config)
	if err != nil {
		t.Fatal(err)
	}

	cid, connURL := prepareTestContainer(t, config.StorageView, b)
	if cid != "" {
		defer cleanupTestContainer(t, cid)
	}
	connData := map[string]interface{}{
		"address": connURL,
		"token":   dockertest.ConsulACLMasterToken,
	}

	logicaltest.Test(t, logicaltest.TestCase{
		LogicalBackend: b,
		Steps: []logicaltest.TestStep{
			testAccStepConfig(t, connData),
			testAccStepWritePolicy(t, "test", testPolicy, ""),
			testAccStepReadToken(t, "test", connData),
		},
=======
func TestBackend_Renew_Revoke(t *testing.T) {
	t.Run("renew_revoke", func(t *testing.T) {
		t.Parallel()
		t.Run("pre-1.4.0", func(t *testing.T) {
			t.Parallel()
			testBackendRenewRevoke(t, "1.3.0")
		})
		t.Run("1.4.0-rc", func(t *testing.T) {
			t.Parallel()
			t.Run("legacy", func(t *testing.T) {
				t.Parallel()
				testBackendRenewRevoke(t, "1.4.0-rc1")
			})

			testBackendRenewRevoke14(t, "1.4.0-rc1")
		})
>>>>>>> 16bb0b33
	})
}

func testBackendRenewRevoke(t *testing.T, version string) {
	config := logical.TestBackendConfig()
	config.StorageView = &logical.InmemStorage{}
	b, err := Factory(context.Background(), config)
	if err != nil {
		t.Fatal(err)
	}

	cleanup, connURL, connToken := prepareTestContainer(t, version)
	defer cleanup()
	connData := map[string]interface{}{
		"address": connURL,
		"token":   connToken,
	}

	req := &logical.Request{
		Storage:   config.StorageView,
		Operation: logical.UpdateOperation,
		Path:      "config/access",
		Data:      connData,
	}
	resp, err := b.HandleRequest(context.Background(), req)
	if err != nil {
		t.Fatal(err)
	}

	req.Path = "roles/test"
	req.Data = map[string]interface{}{
		"policy": base64.StdEncoding.EncodeToString([]byte(testPolicy)),
		"lease":  "6h",
	}
	resp, err = b.HandleRequest(context.Background(), req)
	if err != nil {
		t.Fatal(err)
	}

	req.Operation = logical.ReadOperation
	req.Path = "creds/test"
	resp, err = b.HandleRequest(context.Background(), req)
	if err != nil {
		t.Fatal(err)
	}
	if resp == nil {
		t.Fatal("resp nil")
	}
	if resp.IsError() {
		t.Fatalf("resp is error: %v", resp.Error())
	}

	generatedSecret := resp.Secret
	generatedSecret.TTL = 6 * time.Hour

	var d struct {
		Token string `mapstructure:"token"`
	}
	if err := mapstructure.Decode(resp.Data, &d); err != nil {
		t.Fatal(err)
	}
	t.Logf("Generated token: %s", d.Token)

	// Build a client and verify that the credentials work
	consulapiConfig := consulapi.DefaultConfig()
	consulapiConfig.Address = connData["address"].(string)
	consulapiConfig.Token = d.Token
	client, err := consulapi.NewClient(consulapiConfig)
	if err != nil {
		t.Fatal(err)
	}

	t.Logf("Verifying that the generated token works...")
	_, err = client.KV().Put(&consulapi.KVPair{
		Key:   "foo",
		Value: []byte("bar"),
	}, nil)
	if err != nil {
		t.Fatal(err)
	}

	req.Operation = logical.RenewOperation
	req.Secret = generatedSecret
	resp, err = b.HandleRequest(context.Background(), req)
	if err != nil {
		t.Fatal(err)
	}
	if resp == nil {
		t.Fatal("got nil response from renew")
	}

	req.Operation = logical.RevokeOperation
	resp, err = b.HandleRequest(context.Background(), req)
	if err != nil {
		t.Fatal(err)
	}

	t.Logf("Verifying that the generated token does not work...")
	_, err = client.KV().Put(&consulapi.KVPair{
		Key:   "foo",
		Value: []byte("bar"),
	}, nil)
	if err == nil {
		t.Fatal("expected error")
	}

}

func testBackendRenewRevoke14(t *testing.T, version string) {
	config := logical.TestBackendConfig()
	config.StorageView = &logical.InmemStorage{}
	b, err := Factory(context.Background(), config)
	if err != nil {
		t.Fatal(err)
	}

	cleanup, connURL, connToken := prepareTestContainer(t, version)
	defer cleanup()
	connData := map[string]interface{}{
		"address": connURL,
		"token":   connToken,
	}

	req := &logical.Request{
		Storage:   config.StorageView,
		Operation: logical.UpdateOperation,
		Path:      "config/access",
		Data:      connData,
	}
	resp, err := b.HandleRequest(context.Background(), req)
	if err != nil {
		t.Fatal(err)
	}

	req.Path = "roles/test"
	req.Data = map[string]interface{}{
		"policies": []string{"test"},
		"lease":    "6h",
	}
	resp, err = b.HandleRequest(context.Background(), req)
	if err != nil {
		t.Fatal(err)
	}

	req.Operation = logical.ReadOperation
	req.Path = "creds/test"
	resp, err = b.HandleRequest(context.Background(), req)
	if err != nil {
		t.Fatal(err)
	}
	if resp == nil {
		t.Fatal("resp nil")
	}
	if resp.IsError() {
		t.Fatalf("resp is error: %v", resp.Error())
	}

	generatedSecret := resp.Secret
	generatedSecret.TTL = 6 * time.Hour

	var d struct {
		Token    string `mapstructure:"token"`
		Accessor string `mapstructure:"accessor"`
	}
	if err := mapstructure.Decode(resp.Data, &d); err != nil {
		t.Fatal(err)
	}
	t.Logf("Generated token: %s with accessor %s", d.Token, d.Accessor)

	// Build a client and verify that the credentials work
	consulapiConfig := consulapi.DefaultNonPooledConfig()
	consulapiConfig.Address = connData["address"].(string)
	consulapiConfig.Token = d.Token
	client, err := consulapi.NewClient(consulapiConfig)
	if err != nil {
		t.Fatal(err)
	}

	t.Log("Verifying that the generated token works...")
	_, err = client.Catalog(), nil
	if err != nil {
		t.Fatal(err)
	}

	req.Operation = logical.RenewOperation
	req.Secret = generatedSecret
	resp, err = b.HandleRequest(context.Background(), req)
	if err != nil {
		t.Fatal(err)
	}
	if resp == nil {
		t.Fatal("got nil response from renew")
	}

	req.Operation = logical.RevokeOperation
	resp, err = b.HandleRequest(context.Background(), req)
	if err != nil {
		t.Fatal(err)
	}

	// Build a management client and verify that the token does not exist anymore
	consulmgmtConfig := consulapi.DefaultNonPooledConfig()
	consulmgmtConfig.Address = connData["address"].(string)
	consulmgmtConfig.Token = connData["token"].(string)
	mgmtclient, err := consulapi.NewClient(consulmgmtConfig)

	q := &consulapi.QueryOptions{
		Datacenter: "DC1",
	}

	t.Log("Verifying that the generated token does not exist...")
	_, _, err = mgmtclient.ACL().TokenRead(d.Accessor, q)
	if err == nil {
		t.Fatal("err: expected error")
	}
}

func TestBackend_LocalToken(t *testing.T) {
	config := logical.TestBackendConfig()
	config.StorageView = &logical.InmemStorage{}
	b, err := Factory(context.Background(), config)
	if err != nil {
		t.Fatal(err)
	}

	cleanup, connURL, connToken := prepareTestContainer(t, "1.4.0-rc1")
	defer cleanup()
	connData := map[string]interface{}{
		"address": connURL,
		"token":   connToken,
	}

	req := &logical.Request{
		Storage:   config.StorageView,
		Operation: logical.UpdateOperation,
		Path:      "config/access",
		Data:      connData,
	}
	resp, err := b.HandleRequest(context.Background(), req)
	if err != nil {
		t.Fatal(err)
	}

	req.Path = "roles/test"
	req.Data = map[string]interface{}{
		"policies": []string{"test"},
		"ttl":      "6h",
		"local":    false,
	}
	resp, err = b.HandleRequest(context.Background(), req)
	if err != nil {
		t.Fatal(err)
	}

	req.Path = "roles/test_local"
	req.Data = map[string]interface{}{
		"policies": []string{"test"},
		"ttl":      "6h",
		"local":    true,
	}
	resp, err = b.HandleRequest(context.Background(), req)
	if err != nil {
		t.Fatal(err)
	}

	req.Operation = logical.ReadOperation
	req.Path = "creds/test"
	resp, err = b.HandleRequest(context.Background(), req)
	if err != nil {
		t.Fatal(err)
	}
	if resp == nil {
		t.Fatal("resp nil")
	}
	if resp.IsError() {
		t.Fatalf("resp is error: %v", resp.Error())
	}

	var d struct {
		Token    string `mapstructure:"token"`
		Accessor string `mapstructure:"accessor"`
		Local    bool   `mapstructure:"local"`
	}
	if err := mapstructure.Decode(resp.Data, &d); err != nil {
		t.Fatal(err)
	}
	t.Logf("Generated token: %s with accessor %s", d.Token, d.Accessor)

	if d.Local {
		t.Fatalf("requested global token, got local one")
	}

	// Build a client and verify that the credentials work
	consulapiConfig := consulapi.DefaultNonPooledConfig()
	consulapiConfig.Address = connData["address"].(string)
	consulapiConfig.Token = d.Token
	client, err := consulapi.NewClient(consulapiConfig)
	if err != nil {
		t.Fatal(err)
	}

	t.Log("Verifying that the generated token works...")
	_, err = client.Catalog(), nil
	if err != nil {
		t.Fatal(err)
	}

	req.Operation = logical.ReadOperation
	req.Path = "creds/test_local"
	resp, err = b.HandleRequest(context.Background(), req)
	if err != nil {
		t.Fatal(err)
	}
	if resp == nil {
		t.Fatal("resp nil")
	}
	if resp.IsError() {
		t.Fatalf("resp is error: %v", resp.Error())
	}

	if err := mapstructure.Decode(resp.Data, &d); err != nil {
		t.Fatal(err)
	}
	t.Logf("Generated token: %s with accessor %s", d.Token, d.Accessor)

	if !d.Local {
		t.Fatalf("requested local token, got global one")
	}

	// Build a client and verify that the credentials work
	consulapiConfig = consulapi.DefaultNonPooledConfig()
	consulapiConfig.Address = connData["address"].(string)
	consulapiConfig.Token = d.Token
	client, err = consulapi.NewClient(consulapiConfig)
	if err != nil {
		t.Fatal(err)
	}

	t.Log("Verifying that the generated token works...")
	_, err = client.Catalog(), nil
	if err != nil {
		t.Fatal(err)
	}
}

func TestBackend_Management(t *testing.T) {
	t.Run("management", func(t *testing.T) {
		t.Parallel()
		t.Run("pre-1.4.0", func(t *testing.T) {
			t.Parallel()
			testBackendManagement(t, "1.3.0")
		})
		t.Run("1.4.0-rc", func(t *testing.T) {
			t.Parallel()
			testBackendManagement(t, "1.4.0-rc1")
		})
	})
}

func testBackendManagement(t *testing.T, version string) {
	config := logical.TestBackendConfig()
	config.StorageView = &logical.InmemStorage{}
	b, err := Factory(context.Background(), config)
	if err != nil {
		t.Fatal(err)
	}

	cleanup, connURL, connToken := prepareTestContainer(t, version)
	defer cleanup()
	connData := map[string]interface{}{
		"address": connURL,
		"token":   connToken,
	}

	logicaltest.Test(t, logicaltest.TestCase{
		LogicalBackend: b,
		Steps: []logicaltest.TestStep{
			testAccStepConfig(t, connData),
			testAccStepWriteManagementPolicy(t, "test", ""),
			testAccStepReadManagementToken(t, "test", connData),
		},
	})
}

func TestBackend_Basic(t *testing.T) {
	t.Run("basic", func(t *testing.T) {
		t.Parallel()
		t.Run("pre-1.4.0", func(t *testing.T) {
			t.Parallel()
			testBackendBasic(t, "1.3.0")
		})
		t.Run("1.4.0-rc", func(t *testing.T) {
			t.Parallel()
			t.Run("legacy", func(t *testing.T) {
				t.Parallel()
				testBackendRenewRevoke(t, "1.4.0-rc1")
			})

			testBackendBasic(t, "1.4.0-rc1")
		})
	})
}

func testBackendBasic(t *testing.T, version string) {
	config := logical.TestBackendConfig()
	config.StorageView = &logical.InmemStorage{}
	b, err := Factory(context.Background(), config)
	if err != nil {
		t.Fatal(err)
	}

	cleanup, connURL, connToken := prepareTestContainer(t, version)
	defer cleanup()
	connData := map[string]interface{}{
		"address": connURL,
		"token":   connToken,
	}

	logicaltest.Test(t, logicaltest.TestCase{
		Backend: b,
		Steps: []logicaltest.TestStep{
			testAccStepConfig(t, connData),
			testAccStepWritePolicy(t, "test", testPolicy, ""),
			testAccStepReadToken(t, "test", connData),
		},
	})
}

func TestBackend_crud(t *testing.T) {
	b, _ := Factory(context.Background(), logical.TestBackendConfig())
	logicaltest.Test(t, logicaltest.TestCase{
		LogicalBackend: b,
		Steps: []logicaltest.TestStep{
			testAccStepWritePolicy(t, "test", testPolicy, ""),
			testAccStepWritePolicy(t, "test2", testPolicy, ""),
			testAccStepWritePolicy(t, "test3", testPolicy, ""),
			testAccStepReadPolicy(t, "test", testPolicy, 0),
			testAccStepListPolicy(t, []string{"test", "test2", "test3"}),
			testAccStepDeletePolicy(t, "test"),
		},
	})
}

func TestBackend_role_lease(t *testing.T) {
	b, _ := Factory(context.Background(), logical.TestBackendConfig())
	logicaltest.Test(t, logicaltest.TestCase{
		LogicalBackend: b,
		Steps: []logicaltest.TestStep{
			testAccStepWritePolicy(t, "test", testPolicy, "6h"),
			testAccStepReadPolicy(t, "test", testPolicy, 6*time.Hour),
			testAccStepDeletePolicy(t, "test"),
		},
	})
}

func testAccStepConfig(
	t *testing.T, config map[string]interface{}) logicaltest.TestStep {
	return logicaltest.TestStep{
		Operation: logical.UpdateOperation,
		Path:      "config/access",
		Data:      config,
	}
}

func testAccStepReadToken(
	t *testing.T, name string, conf map[string]interface{}) logicaltest.TestStep {
	return logicaltest.TestStep{
		Operation: logical.ReadOperation,
		Path:      "creds/" + name,
		Check: func(resp *logical.Response) error {
			var d struct {
				Token string `mapstructure:"token"`
			}
			if err := mapstructure.Decode(resp.Data, &d); err != nil {
				return err
			}
			log.Printf("[WARN] Generated token: %s", d.Token)

			// Build a client and verify that the credentials work
			config := consulapi.DefaultConfig()
			config.Address = conf["address"].(string)
			config.Token = d.Token
			client, err := consulapi.NewClient(config)
			if err != nil {
				return err
			}

			log.Printf("[WARN] Verifying that the generated token works...")
			_, err = client.KV().Put(&consulapi.KVPair{
				Key:   "foo",
				Value: []byte("bar"),
			}, nil)
			if err != nil {
				return err
			}

			return nil
		},
	}
}

func testAccStepReadManagementToken(
	t *testing.T, name string, conf map[string]interface{}) logicaltest.TestStep {
	return logicaltest.TestStep{
		Operation: logical.ReadOperation,
		Path:      "creds/" + name,
		Check: func(resp *logical.Response) error {
			var d struct {
				Token string `mapstructure:"token"`
			}
			if err := mapstructure.Decode(resp.Data, &d); err != nil {
				return err
			}
			log.Printf("[WARN] Generated token: %s", d.Token)

			// Build a client and verify that the credentials work
			config := consulapi.DefaultConfig()
			config.Address = conf["address"].(string)
			config.Token = d.Token
			client, err := consulapi.NewClient(config)
			if err != nil {
				return err
			}

			log.Printf("[WARN] Verifying that the generated token works...")
			_, _, err = client.ACL().Create(&consulapi.ACLEntry{
				Type: "management",
				Name: "test2",
			}, nil)
			if err != nil {
				return err
			}

			return nil
		},
	}
}

func testAccStepWritePolicy(t *testing.T, name string, policy string, lease string) logicaltest.TestStep {
	return logicaltest.TestStep{
		Operation: logical.UpdateOperation,
		Path:      "roles/" + name,
		Data: map[string]interface{}{
			"policy": base64.StdEncoding.EncodeToString([]byte(policy)),
			"lease":  lease,
		},
	}
}

func testAccStepWriteManagementPolicy(t *testing.T, name string, lease string) logicaltest.TestStep {
	return logicaltest.TestStep{
		Operation: logical.UpdateOperation,
		Path:      "roles/" + name,
		Data: map[string]interface{}{
			"token_type": "management",
			"lease":      lease,
		},
	}
}

func testAccStepReadPolicy(t *testing.T, name string, policy string, lease time.Duration) logicaltest.TestStep {
	return logicaltest.TestStep{
		Operation: logical.ReadOperation,
		Path:      "roles/" + name,
		Check: func(resp *logical.Response) error {
			policyRaw := resp.Data["policy"].(string)
			out, err := base64.StdEncoding.DecodeString(policyRaw)
			if err != nil {
				return err
			}
			if string(out) != policy {
				return fmt.Errorf("mismatch: %s %s", out, policy)
			}

			l := resp.Data["lease"].(int64)
			if lease != time.Second*time.Duration(l) {
				return fmt.Errorf("mismatch: %v %v", l, lease)
			}
			return nil
		},
	}
}

func testAccStepListPolicy(t *testing.T, names []string) logicaltest.TestStep {
	return logicaltest.TestStep{
		Operation: logical.ListOperation,
		Path:      "roles/",
		Check: func(resp *logical.Response) error {
			respKeys := resp.Data["keys"].([]string)
			if !reflect.DeepEqual(respKeys, names) {
				return fmt.Errorf("mismatch: %#v %#v", respKeys, names)
			}
			return nil
		},
	}
}

func testAccStepDeletePolicy(t *testing.T, name string) logicaltest.TestStep {
	return logicaltest.TestStep{
		Operation: logical.DeleteOperation,
		Path:      "roles/" + name,
	}
}

const testPolicy = `
key "" {
	policy = "write"
}
`<|MERGE_RESOLUTION|>--- conflicted
+++ resolved
@@ -173,32 +173,6 @@
 	}
 }
 
-<<<<<<< HEAD
-func TestBackend_basic(t *testing.T) {
-	config := logical.TestBackendConfig()
-	config.StorageView = &logical.InmemStorage{}
-	b, err := Factory(context.Background(), config)
-	if err != nil {
-		t.Fatal(err)
-	}
-
-	cid, connURL := prepareTestContainer(t, config.StorageView, b)
-	if cid != "" {
-		defer cleanupTestContainer(t, cid)
-	}
-	connData := map[string]interface{}{
-		"address": connURL,
-		"token":   dockertest.ConsulACLMasterToken,
-	}
-
-	logicaltest.Test(t, logicaltest.TestCase{
-		LogicalBackend: b,
-		Steps: []logicaltest.TestStep{
-			testAccStepConfig(t, connData),
-			testAccStepWritePolicy(t, "test", testPolicy, ""),
-			testAccStepReadToken(t, "test", connData),
-		},
-=======
 func TestBackend_Renew_Revoke(t *testing.T) {
 	t.Run("renew_revoke", func(t *testing.T) {
 		t.Parallel()
@@ -215,7 +189,6 @@
 
 			testBackendRenewRevoke14(t, "1.4.0-rc1")
 		})
->>>>>>> 16bb0b33
 	})
 }
 
@@ -635,7 +608,7 @@
 	}
 
 	logicaltest.Test(t, logicaltest.TestCase{
-		Backend: b,
+		LogicalBackend: b,
 		Steps: []logicaltest.TestStep{
 			testAccStepConfig(t, connData),
 			testAccStepWritePolicy(t, "test", testPolicy, ""),
