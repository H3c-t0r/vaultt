// Copyright (c) HashiCorp, Inc.
// SPDX-License-Identifier: MPL-2.0

package pki

import (
	"context"
	"fmt"
	"sort"
	"strings"
	"sync"
	"sync/atomic"
	"time"

	atomic2 "go.uber.org/atomic"

	"github.com/armon/go-metrics"
	"github.com/hashicorp/go-multierror"
	"github.com/hashicorp/vault/helper/constants"
	"github.com/hashicorp/vault/helper/metricsutil"
	"github.com/hashicorp/vault/helper/namespace"
	"github.com/hashicorp/vault/sdk/framework"
	"github.com/hashicorp/vault/sdk/helper/consts"
	"github.com/hashicorp/vault/sdk/logical"
)

const (
	operationPrefixPKI        = "pki"
	operationPrefixPKIIssuer  = "pki-issuer"
	operationPrefixPKIIssuers = "pki-issuers"
	operationPrefixPKIRoot    = "pki-root"

	noRole       = 0
	roleOptional = 1
	roleRequired = 2
)

/*
 * PKI requests are a bit special to keep up with the various failure and load issues.
 *
 * Any requests to write/delete shared data (such as roles, issuers, keys, and configuration)
 * are always forwarded to the Primary cluster's active node to write and send the key
 * material/config globally across all clusters. Reads should be handled locally, to give a
 * sense of where this cluster's replication state is at.
 *
 * CRL/Revocation and Fetch Certificate APIs are handled by the active node within the cluster
 * they originate. This means, if a request comes into a performance secondary cluster, the writes
 * will be forwarded to that cluster's active node and not go all the way up to the performance primary's
 * active node.
 *
 * If a certificate issue request has a role in which no_store is set to true, that node itself
 * will issue the certificate and not forward the request to the active node, as this does not
 * need to write to storage.
 *
 * Following the same pattern, if a managed key is involved to sign an issued certificate request
 * and the local node does not have access for some reason to it, the request will be forwarded to
 * the active node within the cluster only.
 *
 * To make sense of what goes where the following bits need to be analyzed within the codebase.
 *
 * 1. The backend LocalStorage paths determine what storage paths will remain within a
 *    cluster and not be forwarded to a performance primary
 * 2. Within each path's OperationHandler definition, check to see if ForwardPerformanceStandby &
 *    ForwardPerformanceSecondary flags are set to short-circuit the request to a given active node
 * 3. Within the managed key util class in pki, an initialization failure could cause the request
 *    to be forwarded to an active node if not already on it.
 */

// Factory creates a new backend implementing the logical.Backend interface
func Factory(ctx context.Context, conf *logical.BackendConfig) (logical.Backend, error) {
	b := Backend(conf)
	if err := b.Setup(ctx, conf); err != nil {
		return nil, err
	}
	return b, nil
}

// Backend returns a new Backend framework struct
func Backend(conf *logical.BackendConfig) *backend {
	var b backend
	b.Backend = &framework.Backend{
		Help: strings.TrimSpace(backendHelp),

		PathsSpecial: &logical.Paths{
			Unauthenticated: []string{
				"cert/*",
				"ca/pem",
				"ca_chain",
				"ca",
				"crl/delta",
				"crl/delta/pem",
				"crl/pem",
				"crl",
				"issuer/+/crl/der",
				"issuer/+/crl/pem",
				"issuer/+/crl",
				"issuer/+/crl/delta/der",
				"issuer/+/crl/delta/pem",
				"issuer/+/crl/delta",
				"issuer/+/unified-crl/der",
				"issuer/+/unified-crl/pem",
				"issuer/+/unified-crl",
				"issuer/+/unified-crl/delta/der",
				"issuer/+/unified-crl/delta/pem",
				"issuer/+/unified-crl/delta",
				"issuer/+/pem",
				"issuer/+/der",
				"issuer/+/json",
				"issuers/", // LIST operations append a '/' to the requested path
				"ocsp",     // OCSP POST
				"ocsp/*",   // OCSP GET
				"unified-crl/delta",
				"unified-crl/delta/pem",
				"unified-crl/pem",
				"unified-crl",
				"unified-ocsp",   // Unified OCSP POST
				"unified-ocsp/*", // Unified OCSP GET

				// ACME paths are added below
			},

			LocalStorage: []string{
				revokedPath,
				localDeltaWALPath,
				legacyCRLPath,
				clusterConfigPath,
				"crls/",
				"certs/",
				acmePathPrefix,
			},

			Root: []string{
				"root",
				"root/sign-self-issued",
			},

			SealWrapStorage: []string{
				legacyCertBundlePath,
				legacyCertBundleBackupPath,
				keyPrefix,
			},

			WriteForwardedStorage: []string{
				crossRevocationPath,
				unifiedRevocationWritePathPrefix,
				unifiedDeltaWALPath,
			},
		},

		Paths: []*framework.Path{
			pathListRoles(&b),
			pathRoles(&b),
			pathGenerateRoot(&b),
			pathSignIntermediate(&b),
			pathSignSelfIssued(&b),
			pathDeleteRoot(&b),
			pathGenerateIntermediate(&b),
			pathSetSignedIntermediate(&b),
			pathConfigCA(&b),
			pathConfigCRL(&b),
			pathConfigURLs(&b),
			pathConfigCluster(&b),
			pathSignVerbatim(&b),
			pathSign(&b),
			pathIssue(&b),
			pathRotateCRL(&b),
			pathRotateDeltaCRL(&b),
			pathRevoke(&b),
			pathRevokeWithKey(&b),
			pathListCertsRevoked(&b),
			pathTidy(&b),
			pathTidyCancel(&b),
			pathTidyStatus(&b),
			pathConfigAutoTidy(&b),

			// Issuer APIs
			pathListIssuers(&b),
			pathGetIssuer(&b),
			pathGetUnauthedIssuer(&b),
			pathGetIssuerCRL(&b),
			pathImportIssuer(&b),
			pathIssuerIssue(&b),
			pathIssuerSign(&b),
			pathIssuerSignIntermediate(&b),
			pathIssuerSignSelfIssued(&b),
			pathIssuerSignVerbatim(&b),
			pathIssuerGenerateRoot(&b),
			pathRotateRoot(&b),
			pathIssuerGenerateIntermediate(&b),
			pathCrossSignIntermediate(&b),
			pathConfigIssuers(&b),
			pathReplaceRoot(&b),
			pathRevokeIssuer(&b),

			// Key APIs
			pathListKeys(&b),
			pathKey(&b),
			pathGenerateKey(&b),
			pathImportKey(&b),
			pathConfigKeys(&b),

			// Fetch APIs have been lowered to favor the newer issuer API endpoints
			pathFetchCA(&b),
			pathFetchCAChain(&b),
			pathFetchCRL(&b),
			pathFetchCRLViaCertPath(&b),
			pathFetchValidRaw(&b),
			pathFetchValid(&b),
			pathFetchListCerts(&b),

			// OCSP APIs
			buildPathOcspGet(&b),
			buildPathOcspPost(&b),

			// CRL Signing
			pathResignCrls(&b),
			pathSignRevocationList(&b),

<<<<<<< HEAD
			// ACME APIs
			pathAcmeRootDirectory(&b),
			pathAcmeRoleDirectory(&b),
			pathAcmeIssuerDirectory(&b),
			pathAcmeIssuerAndRoleDirectory(&b),
			pathAcmeRootNonce(&b),
			pathAcmeRoleNonce(&b),
			pathAcmeIssuerNonce(&b),
			pathAcmeIssuerAndRoleNonce(&b),
			pathAcmeRootNewAccount(&b),
			pathAcmeRoleNewAccount(&b),
			pathAcmeIssuerNewAccount(&b),
			pathAcmeIssuerAndRoleNewAccount(&b),
			pathAcmeRootUpdateAccount(&b),
			pathAcmeRoleUpdateAccount(&b),
			pathAcmeIssuerUpdateAccount(&b),
			pathAcmeIssuerAndRoleUpdateAccount(&b),
			pathAcmeRootAuthorization(&b),
			pathAcmeRoleAuthorization(&b),
			pathAcmeIssuerAuthorization(&b),
			pathAcmeIssuerAndRoleAuthorization(&b),
			pathAcmeRootChallenge(&b),
			pathAcmeRoleChallenge(&b),
			pathAcmeIssuerChallenge(&b),
			pathAcmeIssuerAndRoleChallenge(&b),
			pathAcmeConfig(&b),
=======
			// ACME APIs see below
>>>>>>> 77f83d9f
		},

		Secrets: []*framework.Secret{
			secretCerts(&b),
		},

		BackendType:    logical.TypeLogical,
		InitializeFunc: b.initialize,
		Invalidate:     b.invalidate,
		PeriodicFunc:   b.periodicFunc,
		Clean:          b.cleanup,
	}

	// Add ACME paths to backend
	var acmePaths []*framework.Path
	acmePaths = append(acmePaths, pathAcmeDirectory(&b)...)
	acmePaths = append(acmePaths, pathAcmeNonce(&b)...)
	acmePaths = append(acmePaths, pathAcmeNewAccount(&b)...)
	acmePaths = append(acmePaths, pathAcmeUpdateAccount(&b)...)
	acmePaths = append(acmePaths, pathAcmeGetOrder(&b)...)
	acmePaths = append(acmePaths, pathAcmeListOrders(&b)...)
	acmePaths = append(acmePaths, pathAcmeNewOrder(&b)...)
	acmePaths = append(acmePaths, pathAcmeFinalizeOrder(&b)...)
	acmePaths = append(acmePaths, pathAcmeFetchOrderCert(&b)...)
	acmePaths = append(acmePaths, pathAcmeChallenge(&b)...)
	acmePaths = append(acmePaths, pathAcmeAuthorization(&b)...)

	for _, acmePath := range acmePaths {
		b.Backend.Paths = append(b.Backend.Paths, acmePath)
	}

	// Add specific un-auth'd paths for ACME APIs
	for _, acmePrefix := range []string{"", "issuer/+/", "roles/+/", "issuer/+/roles/+/"} {
		b.PathsSpecial.Unauthenticated = append(b.PathsSpecial.Unauthenticated, acmePrefix+"acme/directory")
		b.PathsSpecial.Unauthenticated = append(b.PathsSpecial.Unauthenticated, acmePrefix+"acme/new-nonce")
		b.PathsSpecial.Unauthenticated = append(b.PathsSpecial.Unauthenticated, acmePrefix+"acme/new-account")
		b.PathsSpecial.Unauthenticated = append(b.PathsSpecial.Unauthenticated, acmePrefix+"acme/new-order")
		b.PathsSpecial.Unauthenticated = append(b.PathsSpecial.Unauthenticated, acmePrefix+"acme/revoke-cert")
		b.PathsSpecial.Unauthenticated = append(b.PathsSpecial.Unauthenticated, acmePrefix+"acme/key-change")
		b.PathsSpecial.Unauthenticated = append(b.PathsSpecial.Unauthenticated, acmePrefix+"acme/account/+")
		b.PathsSpecial.Unauthenticated = append(b.PathsSpecial.Unauthenticated, acmePrefix+"acme/authorization/+")
		b.PathsSpecial.Unauthenticated = append(b.PathsSpecial.Unauthenticated, acmePrefix+"acme/challenge/+/+")
		b.PathsSpecial.Unauthenticated = append(b.PathsSpecial.Unauthenticated, acmePrefix+"acme/orders")
		b.PathsSpecial.Unauthenticated = append(b.PathsSpecial.Unauthenticated, acmePrefix+"acme/order/+")
		b.PathsSpecial.Unauthenticated = append(b.PathsSpecial.Unauthenticated, acmePrefix+"acme/order/+/finalize")
		b.PathsSpecial.Unauthenticated = append(b.PathsSpecial.Unauthenticated, acmePrefix+"acme/order/+/cert")
	}

	if constants.IsEnterprise {
		// Unified CRL/OCSP paths are ENT only
		entOnly := []*framework.Path{
			pathGetIssuerUnifiedCRL(&b),
			pathListCertsRevocationQueue(&b),
			pathListUnifiedRevoked(&b),
			pathFetchUnifiedCRL(&b),
			buildPathUnifiedOcspGet(&b),
			buildPathUnifiedOcspPost(&b),
		}
		b.Backend.Paths = append(b.Backend.Paths, entOnly...)
	}

	b.tidyCASGuard = new(uint32)
	b.tidyCancelCAS = new(uint32)
	b.tidyStatus = &tidyStatus{state: tidyStatusInactive}
	b.storage = conf.StorageView
	b.backendUUID = conf.BackendUUID

	b.pkiStorageVersion.Store(0)

	// b isn't yet initialized with SystemView state; calling b.System() will
	// result in a nil pointer dereference. Instead query BackendConfig's
	// copy of SystemView.
	cannotRebuildCRLs := conf.System.ReplicationState().HasState(consts.ReplicationPerformanceStandby) ||
		conf.System.ReplicationState().HasState(consts.ReplicationDRSecondary)
	b.crlBuilder = newCRLBuilder(!cannotRebuildCRLs)

	// Delay the first tidy until after we've started up.
	b.lastTidy = time.Now()

	// Metrics initialization for count of certificates in storage
	b.certCountEnabled = atomic2.NewBool(false)
	b.publishCertCountMetrics = atomic2.NewBool(false)
	b.certsCounted = atomic2.NewBool(false)
	b.certCountError = "Initialize Not Yet Run, Cert Counts Unavailable"
	b.certCount = &atomic.Uint32{}
	b.revokedCertCount = &atomic.Uint32{}
	b.possibleDoubleCountedSerials = make([]string, 0, 250)
	b.possibleDoubleCountedRevokedSerials = make([]string, 0, 250)

	b.unifiedTransferStatus = newUnifiedTransferStatus()

	b.acmeState = NewACMEState()
	return &b
}

type backend struct {
	*framework.Backend

	backendUUID       string
	storage           logical.Storage
	revokeStorageLock sync.RWMutex
	tidyCASGuard      *uint32
	tidyCancelCAS     *uint32

	tidyStatusLock sync.RWMutex
	tidyStatus     *tidyStatus
	lastTidy       time.Time

	unifiedTransferStatus *unifiedTransferStatus

	certCountEnabled                    *atomic2.Bool
	publishCertCountMetrics             *atomic2.Bool
	certCount                           *atomic.Uint32
	revokedCertCount                    *atomic.Uint32
	certsCounted                        *atomic2.Bool
	certCountError                      string
	possibleDoubleCountedSerials        []string
	possibleDoubleCountedRevokedSerials []string

	pkiStorageVersion atomic.Value
	crlBuilder        *crlBuilder

	// Write lock around issuers and keys.
	issuersLock sync.RWMutex

	// Context around ACME operations
	acmeState *acmeState
}

type roleOperation func(ctx context.Context, req *logical.Request, data *framework.FieldData, role *roleEntry) (*logical.Response, error)

const backendHelp = `
The PKI backend dynamically generates X509 server and client certificates.

After mounting this backend, configure the CA using the "pem_bundle" endpoint within
the "config/" path.
`

func metricsKey(req *logical.Request, extra ...string) []string {
	if req == nil || req.MountPoint == "" {
		return extra
	}
	key := make([]string, len(extra)+1)
	key[0] = req.MountPoint[:len(req.MountPoint)-1]
	copy(key[1:], extra)
	return key
}

func (b *backend) metricsWrap(callType string, roleMode int, ofunc roleOperation) framework.OperationFunc {
	return func(ctx context.Context, req *logical.Request, data *framework.FieldData) (*logical.Response, error) {
		key := metricsKey(req, callType)
		var role *roleEntry
		var labels []metrics.Label
		var err error

		var roleName string
		switch roleMode {
		case roleRequired:
			roleName = data.Get("role").(string)
		case roleOptional:
			r, ok := data.GetOk("role")
			if ok {
				roleName = r.(string)
			}
		}
		if roleMode > noRole {
			// Get the role
			role, err = b.getRole(ctx, req.Storage, roleName)
			if err != nil {
				return nil, err
			}
			if role == nil && (roleMode == roleRequired || len(roleName) > 0) {
				return logical.ErrorResponse(fmt.Sprintf("unknown role: %s", roleName)), nil
			}
			labels = []metrics.Label{{"role", roleName}}
		}

		ns, err := namespace.FromContext(ctx)
		if err == nil {
			labels = append(labels, metricsutil.NamespaceLabel(ns))
		}

		start := time.Now()
		defer metrics.MeasureSinceWithLabels(key, start, labels)
		resp, err := ofunc(ctx, req, data, role)

		if err != nil || resp.IsError() {
			metrics.IncrCounterWithLabels(append(key, "failure"), 1.0, labels)
		} else {
			metrics.IncrCounterWithLabels(key, 1.0, labels)
		}
		return resp, err
	}
}

// initialize is used to perform a possible PKI storage migration if needed
func (b *backend) initialize(ctx context.Context, _ *logical.InitializationRequest) error {
	sc := b.makeStorageContext(ctx, b.storage)
	if err := b.crlBuilder.reloadConfigIfRequired(sc); err != nil {
		return err
	}

	err := b.initializePKIIssuersStorage(ctx)
	if err != nil {
		return err
	}

	err = b.acmeState.Initialize(b, sc)
	if err != nil {
		return err
	}

	// Initialize also needs to populate our certificate and revoked certificate count
	err = b.initializeStoredCertificateCounts(ctx)
	if err != nil {
		// Don't block/err initialize/startup for metrics.  Context on this call can time out due to number of certificates.
		b.Logger().Error("Could not initialize stored certificate counts", err)
		b.certCountError = err.Error()
	}

	return nil
}

func (b *backend) cleanup(_ context.Context) {
	b.acmeState.validator.Closing <- struct{}{}
}

func (b *backend) initializePKIIssuersStorage(ctx context.Context) error {
	// Grab the lock prior to the updating of the storage lock preventing us flipping
	// the storage flag midway through the request stream of other requests.
	b.issuersLock.Lock()
	defer b.issuersLock.Unlock()

	// Load up our current pki storage state, no matter the host type we are on.
	b.updatePkiStorageVersion(ctx, false)

	// Early exit if not a primary cluster or performance secondary with a local mount.
	if b.System().ReplicationState().HasState(consts.ReplicationDRSecondary|consts.ReplicationPerformanceStandby) ||
		(!b.System().LocalMount() && b.System().ReplicationState().HasState(consts.ReplicationPerformanceSecondary)) {
		b.Logger().Debug("skipping PKI migration as we are not on primary or secondary with a local mount")
		return nil
	}

	if err := migrateStorage(ctx, b, b.storage); err != nil {
		b.Logger().Error("Error during migration of PKI mount: " + err.Error())
		return err
	}

	b.updatePkiStorageVersion(ctx, false)

	return nil
}

func (b *backend) useLegacyBundleCaStorage() bool {
	// This helper function is here to choose whether or not we use the newer
	// issuer/key storage format or the older legacy ca bundle format.
	//
	// This happens because we might've upgraded secondary PR clusters to
	// newer vault code versions. We still want to be able to service requests
	// with the old bundle format (e.g., issuing and revoking certs), until
	// the primary cluster's active node is upgraded to the newer Vault version
	// and the storage is migrated to the new format.
	version := b.pkiStorageVersion.Load()
	return version == nil || version == 0
}

func (b *backend) updatePkiStorageVersion(ctx context.Context, grabIssuersLock bool) {
	info, err := getMigrationInfo(ctx, b.storage)
	if err != nil {
		b.Logger().Error(fmt.Sprintf("Failed loading PKI migration status, staying in legacy mode: %v", err))
		return
	}

	// If this method is called outside the initialize function, like say an
	// invalidate func on a performance replica cluster, we should be grabbing
	// the issuers lock to offer a consistent view of the storage version while
	// other events are processing things. Its unknown what might happen during
	// a single event if one part thinks we are in legacy mode, and then later
	// on we aren't.
	if grabIssuersLock {
		b.issuersLock.Lock()
		defer b.issuersLock.Unlock()
	}

	if info.isRequired {
		b.pkiStorageVersion.Store(0)
	} else {
		b.pkiStorageVersion.Store(1)
	}
}

func (b *backend) invalidate(ctx context.Context, key string) {
	isNotPerfPrimary := b.System().ReplicationState().HasState(consts.ReplicationDRSecondary|consts.ReplicationPerformanceStandby) ||
		(!b.System().LocalMount() && b.System().ReplicationState().HasState(consts.ReplicationPerformanceSecondary))

	switch {
	case strings.HasPrefix(key, legacyMigrationBundleLogKey):
		// This is for a secondary cluster to pick up that the migration has completed
		// and reset its compatibility mode and rebuild the CRL locally. Kick it off
		// as a go routine to not block this call due to the lock grabbing
		// within updatePkiStorageVersion.
		go func() {
			b.Logger().Info("Detected a migration completed, resetting pki storage version")
			b.updatePkiStorageVersion(ctx, true)
			b.crlBuilder.requestRebuildIfActiveNode(b)
		}()
	case strings.HasPrefix(key, issuerPrefix):
		if !b.useLegacyBundleCaStorage() {
			// See note in updateDefaultIssuerId about why this is necessary.
			// We do this ahead of CRL rebuilding just so we know that things
			// are stale.
			b.crlBuilder.invalidateCRLBuildTime()

			// If an issuer has changed on the primary, we need to schedule an update of our CRL,
			// the primary cluster would have done it already, but the CRL is cluster specific so
			// force a rebuild of ours.
			b.crlBuilder.requestRebuildIfActiveNode(b)
		} else {
			b.Logger().Debug("Ignoring invalidation updates for issuer as the PKI migration has yet to complete.")
		}
	case key == "config/crl":
		// We may need to reload our OCSP status flag
		b.crlBuilder.markConfigDirty()
	case key == storageIssuerConfig:
		b.crlBuilder.invalidateCRLBuildTime()
	case strings.HasPrefix(key, crossRevocationPrefix):
		split := strings.Split(key, "/")

		if !strings.HasSuffix(key, "/confirmed") {
			cluster := split[len(split)-2]
			serial := split[len(split)-1]
			b.crlBuilder.addCertForRevocationCheck(cluster, serial)
		} else {
			if len(split) >= 3 {
				cluster := split[len(split)-3]
				serial := split[len(split)-2]
				// Only process confirmations on the perf primary. The
				// performance secondaries cannot remove other clusters'
				// entries, and so do not need to track them (only to
				// ignore them). On performance primary nodes though,
				// we do want to track them to remove them.
				if !isNotPerfPrimary {
					b.crlBuilder.addCertForRevocationRemoval(cluster, serial)
				}
			}
		}
	case strings.HasPrefix(key, unifiedRevocationReadPathPrefix):
		// Three parts to this key: prefix, cluster, and serial.
		split := strings.Split(key, "/")
		cluster := split[len(split)-2]
		serial := split[len(split)-1]
		b.crlBuilder.addCertFromCrossRevocation(cluster, serial)
	}
}

func (b *backend) periodicFunc(ctx context.Context, request *logical.Request) error {
	sc := b.makeStorageContext(ctx, request.Storage)

	doCRL := func() error {
		// First attempt to reload the CRL configuration.
		if err := b.crlBuilder.reloadConfigIfRequired(sc); err != nil {
			return err
		}

		// As we're (below) modifying the backing storage, we need to ensure
		// we're not on a standby/secondary node.
		if b.System().ReplicationState().HasState(consts.ReplicationPerformanceStandby) ||
			b.System().ReplicationState().HasState(consts.ReplicationDRSecondary) {
			return nil
		}

		// First handle any global revocation queue entries.
		if err := b.crlBuilder.processRevocationQueue(sc); err != nil {
			return err
		}

		// Then handle any unified cross-cluster revocations.
		if err := b.crlBuilder.processCrossClusterRevocations(sc); err != nil {
			return err
		}

		// Check if we're set to auto rebuild and a CRL is set to expire.
		if err := b.crlBuilder.checkForAutoRebuild(sc); err != nil {
			return err
		}

		// Then attempt to rebuild the CRLs if required.
		warnings, err := b.crlBuilder.rebuildIfForced(sc)
		if err != nil {
			return err
		}
		if len(warnings) > 0 {
			msg := "During rebuild of complete CRL, got the following warnings:"
			for index, warning := range warnings {
				msg = fmt.Sprintf("%v\n %d. %v", msg, index+1, warning)
			}
			b.Logger().Warn(msg)
		}

		// If a delta CRL was rebuilt above as part of the complete CRL rebuild,
		// this will be a no-op. However, if we do need to rebuild delta CRLs,
		// this would cause us to do so.
		warnings, err = b.crlBuilder.rebuildDeltaCRLsIfForced(sc, false)
		if err != nil {
			return err
		}
		if len(warnings) > 0 {
			msg := "During rebuild of delta CRL, got the following warnings:"
			for index, warning := range warnings {
				msg = fmt.Sprintf("%v\n %d. %v", msg, index+1, warning)
			}
			b.Logger().Warn(msg)
		}

		return nil
	}

	doAutoTidy := func() error {
		// As we're (below) modifying the backing storage, we need to ensure
		// we're not on a standby/secondary node.
		if b.System().ReplicationState().HasState(consts.ReplicationPerformanceStandby) ||
			b.System().ReplicationState().HasState(consts.ReplicationDRSecondary) {
			return nil
		}

		config, err := sc.getAutoTidyConfig()
		if err != nil {
			return err
		}

		if !config.Enabled || config.Interval <= 0*time.Second {
			return nil
		}

		// Check if we should run another tidy...
		now := time.Now()
		b.tidyStatusLock.RLock()
		nextOp := b.lastTidy.Add(config.Interval)
		b.tidyStatusLock.RUnlock()
		if now.Before(nextOp) {
			return nil
		}

		// Ensure a tidy isn't already running... If it is, we'll trigger
		// again when the running one finishes.
		if !atomic.CompareAndSwapUint32(b.tidyCASGuard, 0, 1) {
			return nil
		}

		// Prevent ourselves from starting another tidy operation while
		// this one is still running. This operation runs in the background
		// and has a separate error reporting mechanism.
		b.tidyStatusLock.Lock()
		b.lastTidy = now
		b.tidyStatusLock.Unlock()

		// Because the request from the parent storage will be cleared at
		// some point (and potentially reused) -- due to tidy executing in
		// a background goroutine -- we need to copy the storage entry off
		// of the backend instead.
		backendReq := &logical.Request{
			Storage: b.storage,
		}

		b.startTidyOperation(backendReq, config)
		return nil
	}

	backgroundSc := b.makeStorageContext(context.Background(), b.storage)
	go runUnifiedTransfer(backgroundSc)

	crlErr := doCRL()
	tidyErr := doAutoTidy()

	// Periodically re-emit gauges so that they don't disappear/go stale
	tidyConfig, err := sc.getAutoTidyConfig()
	if err != nil {
		return err
	}
	b.emitCertStoreMetrics(tidyConfig)

	var errors error
	if crlErr != nil {
		errors = multierror.Append(errors, fmt.Errorf("Error building CRLs:\n - %w\n", crlErr))
	}

	if tidyErr != nil {
		errors = multierror.Append(errors, fmt.Errorf("Error running auto-tidy:\n - %w\n", tidyErr))
	}

	if errors != nil {
		return errors
	}

	// Check if the CRL was invalidated due to issuer swap and update
	// accordingly.
	if err := b.crlBuilder.flushCRLBuildTimeInvalidation(sc); err != nil {
		return err
	}

	// All good!
	return nil
}

func (b *backend) initializeStoredCertificateCounts(ctx context.Context) error {
	// For performance reasons, we can't lock on issuance/storage of certs until a list operation completes,
	// but we want to limit possible miscounts / double-counts to over-counting, so we take the tidy lock which
	// prevents (most) deletions - in particular we take a read lock (sufficient to block the write lock in
	// tidyStatusStart while allowing tidy to still acquire a read lock to report via its endpoint)
	b.tidyStatusLock.RLock()
	defer b.tidyStatusLock.RUnlock()
	sc := b.makeStorageContext(ctx, b.storage)
	config, err := sc.getAutoTidyConfig()
	if err != nil {
		return err
	}

	b.certCountEnabled.Store(config.MaintainCount)
	b.publishCertCountMetrics.Store(config.PublishMetrics)

	if config.MaintainCount == false {
		b.possibleDoubleCountedRevokedSerials = nil
		b.possibleDoubleCountedSerials = nil
		b.certsCounted.Store(true)
		b.certCount.Store(0)
		b.revokedCertCount.Store(0)
		b.certCountError = "Cert Count is Disabled: enable via Tidy Config maintain_stored_certificate_counts"
		return nil
	}

	// Ideally these three things would be set in one transaction, since that isn't possible, set the counts to "0",
	// first, so count will over-count (and miss putting things in deduplicate queue), rather than under-count.
	b.certCount.Store(0)
	b.revokedCertCount.Store(0)
	b.possibleDoubleCountedRevokedSerials = nil
	b.possibleDoubleCountedSerials = nil
	// A cert issued or revoked here will be double-counted.  That's okay, this is "best effort" metrics.
	b.certsCounted.Store(false)

	entries, err := b.storage.List(ctx, "certs/")
	if err != nil {
		return err
	}
	b.certCount.Add(uint32(len(entries)))

	revokedEntries, err := b.storage.List(ctx, "revoked/")
	if err != nil {
		return err
	}
	b.revokedCertCount.Add(uint32(len(revokedEntries)))

	b.certsCounted.Store(true)
	// Now that the metrics are set, we can switch from appending newly-stored certificates to the possible double-count
	// list, and instead have them update the counter directly.  We need to do this so that we are looking at a static
	// slice of possibly double counted serials.  Note that certsCounted is computed before the storage operation, so
	// there may be some delay here.

	// Sort the listed-entries first, to accommodate that delay.
	sort.Slice(entries, func(i, j int) bool {
		return entries[i] < entries[j]
	})

	sort.Slice(revokedEntries, func(i, j int) bool {
		return revokedEntries[i] < revokedEntries[j]
	})

	// We assume here that these lists are now complete.
	sort.Slice(b.possibleDoubleCountedSerials, func(i, j int) bool {
		return b.possibleDoubleCountedSerials[i] < b.possibleDoubleCountedSerials[j]
	})

	listEntriesIndex := 0
	possibleDoubleCountIndex := 0
	for {
		if listEntriesIndex >= len(entries) {
			break
		}
		if possibleDoubleCountIndex >= len(b.possibleDoubleCountedSerials) {
			break
		}
		if entries[listEntriesIndex] == b.possibleDoubleCountedSerials[possibleDoubleCountIndex] {
			// This represents a double-counted entry
			b.decrementTotalCertificatesCountNoReport()
			listEntriesIndex = listEntriesIndex + 1
			possibleDoubleCountIndex = possibleDoubleCountIndex + 1
			continue
		}
		if entries[listEntriesIndex] < b.possibleDoubleCountedSerials[possibleDoubleCountIndex] {
			listEntriesIndex = listEntriesIndex + 1
			continue
		}
		if entries[listEntriesIndex] > b.possibleDoubleCountedSerials[possibleDoubleCountIndex] {
			possibleDoubleCountIndex = possibleDoubleCountIndex + 1
			continue
		}
	}

	sort.Slice(b.possibleDoubleCountedRevokedSerials, func(i, j int) bool {
		return b.possibleDoubleCountedRevokedSerials[i] < b.possibleDoubleCountedRevokedSerials[j]
	})

	listRevokedEntriesIndex := 0
	possibleRevokedDoubleCountIndex := 0
	for {
		if listRevokedEntriesIndex >= len(revokedEntries) {
			break
		}
		if possibleRevokedDoubleCountIndex >= len(b.possibleDoubleCountedRevokedSerials) {
			break
		}
		if revokedEntries[listRevokedEntriesIndex] == b.possibleDoubleCountedRevokedSerials[possibleRevokedDoubleCountIndex] {
			// This represents a double-counted revoked entry
			b.decrementTotalRevokedCertificatesCountNoReport()
			listRevokedEntriesIndex = listRevokedEntriesIndex + 1
			possibleRevokedDoubleCountIndex = possibleRevokedDoubleCountIndex + 1
			continue
		}
		if revokedEntries[listRevokedEntriesIndex] < b.possibleDoubleCountedRevokedSerials[possibleRevokedDoubleCountIndex] {
			listRevokedEntriesIndex = listRevokedEntriesIndex + 1
			continue
		}
		if revokedEntries[listRevokedEntriesIndex] > b.possibleDoubleCountedRevokedSerials[possibleRevokedDoubleCountIndex] {
			possibleRevokedDoubleCountIndex = possibleRevokedDoubleCountIndex + 1
			continue
		}
	}

	b.possibleDoubleCountedRevokedSerials = nil
	b.possibleDoubleCountedSerials = nil

	b.emitCertStoreMetrics(config)

	b.certCountError = ""

	return nil
}

func (b *backend) emitCertStoreMetrics(config *tidyConfig) {
	if config.PublishMetrics == true {
		certCount := b.certCount.Load()
		b.emitTotalCertCountMetric(certCount)
		revokedCertCount := b.revokedCertCount.Load()
		b.emitTotalRevokedCountMetric(revokedCertCount)
	}
}

// The "certsCounted" boolean here should be loaded from the backend certsCounted before the corresponding storage call:
// eg. certsCounted := b.certsCounted.Load()
func (b *backend) ifCountEnabledIncrementTotalCertificatesCount(certsCounted bool, newSerial string) {
	if b.certCountEnabled.Load() {
		certCount := b.certCount.Add(1)
		switch {
		case !certsCounted:
			// This is unsafe, but a good best-attempt
			if strings.HasPrefix(newSerial, "certs/") {
				newSerial = newSerial[6:]
			}
			b.possibleDoubleCountedSerials = append(b.possibleDoubleCountedSerials, newSerial)
		default:
			if b.publishCertCountMetrics.Load() {
				b.emitTotalCertCountMetric(certCount)
			}
		}
	}
}

func (b *backend) ifCountEnabledDecrementTotalCertificatesCountReport() {
	if b.certCountEnabled.Load() {
		certCount := b.decrementTotalCertificatesCountNoReport()
		if b.publishCertCountMetrics.Load() {
			b.emitTotalCertCountMetric(certCount)
		}
	}
}

func (b *backend) emitTotalCertCountMetric(certCount uint32) {
	metrics.SetGauge([]string{"secrets", "pki", b.backendUUID, "total_certificates_stored"}, float32(certCount))
}

// Called directly only by the initialize function to deduplicate the count, when we don't have a full count yet
// Does not respect whether-we-are-counting backend information.
func (b *backend) decrementTotalCertificatesCountNoReport() uint32 {
	newCount := b.certCount.Add(^uint32(0))
	return newCount
}

// The "certsCounted" boolean here should be loaded from the backend certsCounted before the corresponding storage call:
// eg. certsCounted := b.certsCounted.Load()
func (b *backend) ifCountEnabledIncrementTotalRevokedCertificatesCount(certsCounted bool, newSerial string) {
	if b.certCountEnabled.Load() {
		newRevokedCertCount := b.revokedCertCount.Add(1)
		switch {
		case !certsCounted:
			// This is unsafe, but a good best-attempt
			if strings.HasPrefix(newSerial, "revoked/") { // allow passing in the path (revoked/serial) OR the serial
				newSerial = newSerial[8:]
			}
			b.possibleDoubleCountedRevokedSerials = append(b.possibleDoubleCountedRevokedSerials, newSerial)
		default:
			if b.publishCertCountMetrics.Load() {
				b.emitTotalRevokedCountMetric(newRevokedCertCount)
			}
		}
	}
}

func (b *backend) ifCountEnabledDecrementTotalRevokedCertificatesCountReport() {
	if b.certCountEnabled.Load() {
		revokedCertCount := b.decrementTotalRevokedCertificatesCountNoReport()
		if b.publishCertCountMetrics.Load() {
			b.emitTotalRevokedCountMetric(revokedCertCount)
		}
	}
}

func (b *backend) emitTotalRevokedCountMetric(revokedCertCount uint32) {
	metrics.SetGauge([]string{"secrets", "pki", b.backendUUID, "total_revoked_certificates_stored"}, float32(revokedCertCount))
}

// Called directly only by the initialize function to deduplicate the count, when we don't have a full count yet
// Does not respect whether-we-are-counting backend information.
func (b *backend) decrementTotalRevokedCertificatesCountNoReport() uint32 {
	newRevokedCertCount := b.revokedCertCount.Add(^uint32(0))
	return newRevokedCertCount
}<|MERGE_RESOLUTION|>--- conflicted
+++ resolved
@@ -216,36 +216,6 @@
 			pathResignCrls(&b),
 			pathSignRevocationList(&b),
 
-<<<<<<< HEAD
-			// ACME APIs
-			pathAcmeRootDirectory(&b),
-			pathAcmeRoleDirectory(&b),
-			pathAcmeIssuerDirectory(&b),
-			pathAcmeIssuerAndRoleDirectory(&b),
-			pathAcmeRootNonce(&b),
-			pathAcmeRoleNonce(&b),
-			pathAcmeIssuerNonce(&b),
-			pathAcmeIssuerAndRoleNonce(&b),
-			pathAcmeRootNewAccount(&b),
-			pathAcmeRoleNewAccount(&b),
-			pathAcmeIssuerNewAccount(&b),
-			pathAcmeIssuerAndRoleNewAccount(&b),
-			pathAcmeRootUpdateAccount(&b),
-			pathAcmeRoleUpdateAccount(&b),
-			pathAcmeIssuerUpdateAccount(&b),
-			pathAcmeIssuerAndRoleUpdateAccount(&b),
-			pathAcmeRootAuthorization(&b),
-			pathAcmeRoleAuthorization(&b),
-			pathAcmeIssuerAuthorization(&b),
-			pathAcmeIssuerAndRoleAuthorization(&b),
-			pathAcmeRootChallenge(&b),
-			pathAcmeRoleChallenge(&b),
-			pathAcmeIssuerChallenge(&b),
-			pathAcmeIssuerAndRoleChallenge(&b),
-			pathAcmeConfig(&b),
-=======
-			// ACME APIs see below
->>>>>>> 77f83d9f
 		},
 
 		Secrets: []*framework.Secret{
