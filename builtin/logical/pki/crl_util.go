package pki

import (
	"bytes"
	"crypto/rand"
	"crypto/x509"
	"crypto/x509/pkix"
	"fmt"
	"math/big"
	"strings"
	"sync"
	"time"

	atomic2 "go.uber.org/atomic"

	"github.com/hashicorp/vault/sdk/helper/certutil"
	"github.com/hashicorp/vault/sdk/helper/errutil"
	"github.com/hashicorp/vault/sdk/logical"
)

const (
	revokedPath                   = "revoked/"
	deltaWALPath                  = "delta-wal/"
	deltaWALLastBuildSerialName   = "last-build-serial"
	deltaWALLastBuildSerial       = deltaWALPath + deltaWALLastBuildSerialName
	deltaWALLastRevokedSerialName = "last-revoked-serial"
	deltaWALLastRevokedSerial     = deltaWALPath + deltaWALLastRevokedSerialName
)

type revocationInfo struct {
	CertificateBytes  []byte    `json:"certificate_bytes"`
	RevocationTime    int64     `json:"revocation_time"`
	RevocationTimeUTC time.Time `json:"revocation_time_utc"`
	CertificateIssuer issuerID  `json:"issuer_id"`
}

type (
	// Placeholder in case of migrations needing more data. Currently
	// we use the path name to store the serial number that was revoked.
	deltaWALInfo struct{}
	lastWALInfo  struct {
		// Info to write about the last WAL entry. This is the serial number
		// of the last revoked certificate.
		//
		// We write this below in revokedCert(...) and read it in
		// rebuildDeltaCRLsIfForced(...).
		Serial string `json:"serial"`
	}
	lastDeltaInfo struct {
		// Info to write about the last built delta CRL. This is the serial
		// number of the last revoked certificate that we saw prior to delta
		// CRL building.
		//
		// We write this below in buildAnyCRLs(...) and read it in
		// rebuildDeltaCRLsIfForced(...).
		Serial string `json:"serial"`
	}
)

// crlBuilder is gatekeeper for controlling various read/write operations to the storage of the CRL.
// The extra complexity arises from secondary performance clusters seeing various writes to its storage
// without the actual API calls. During the storage invalidation process, we do not have the required state
// to actually rebuild the CRLs, so we need to schedule it in a deferred fashion. This allows either
// read or write calls to perform the operation if required, or have the flag reset upon a write operation
//
// The CRL builder also tracks the revocation configuration.
type crlBuilder struct {
	_builder              sync.Mutex
	forceRebuild          *atomic2.Bool
	canRebuild            bool
	lastDeltaRebuildCheck time.Time

	_config sync.RWMutex
	dirty   *atomic2.Bool
	config  crlConfig

	// Whether to invalidate our LastModifiedTime due to write on the
	// global issuance config.
	invalidate *atomic2.Bool
}

const (
	_ignoreForceFlag  = true
	_enforceForceFlag = false
)

func newCRLBuilder(canRebuild bool) *crlBuilder {
	return &crlBuilder{
		forceRebuild: atomic2.NewBool(false),
		canRebuild:   canRebuild,
		// Set the last delta rebuild window to now, delaying the first delta
		// rebuild by the first rebuild period to give us some time on startup
		// to stabilize.
		lastDeltaRebuildCheck: time.Now(),
		dirty:                 atomic2.NewBool(true),
		config:                defaultCrlConfig,
		invalidate:            atomic2.NewBool(false),
	}
}

func (cb *crlBuilder) markConfigDirty() {
	cb.dirty.Store(true)
}

func (cb *crlBuilder) reloadConfigIfRequired(sc *storageContext) error {
	if cb.dirty.Load() {
		// Acquire a write lock.
		cb._config.Lock()
		defer cb._config.Unlock()

		if !cb.dirty.Load() {
			// Someone else might've been reloading the config; no need
			// to do it twice.
			return nil
		}

		config, err := sc.getRevocationConfig()
		if err != nil {
			return err
		}

		// Set the default config if none was returned to us.
		if config != nil {
			cb.config = *config
		} else {
			cb.config = defaultCrlConfig
		}

		// Updated the config; unset dirty.
		cb.dirty.Store(false)
	}

	return nil
}

func (cb *crlBuilder) getConfigWithUpdate(sc *storageContext) (*crlConfig, error) {
	// Config may mutate immediately after accessing, but will be freshly
	// fetched if necessary.
	if err := cb.reloadConfigIfRequired(sc); err != nil {
		return nil, err
	}

	cb._config.RLock()
	defer cb._config.RUnlock()

	configCopy := cb.config
	return &configCopy, nil
}

func (cb *crlBuilder) checkForAutoRebuild(sc *storageContext) error {
	cfg, err := cb.getConfigWithUpdate(sc)
	if err != nil {
		return err
	}

	if cfg.Disable || !cfg.AutoRebuild || cb.forceRebuild.Load() {
		// Not enabled, not on auto-rebuilder, or we're already scheduled to
		// rebuild so there's no point to interrogate CRL values...
		return nil
	}

	// Auto-Rebuild is enabled. We need to check each issuer's CRL and see
	// if its about to expire. If it is, we've gotta rebuild it (and well,
	// every other CRL since we don't have a fine-toothed rebuilder).
	//
	// We store a list of all (unique) CRLs in the cluster-local CRL
	// configuration along with their expiration dates.
	crlConfig, err := sc.getLocalCRLConfig()
	if err != nil {
		return fmt.Errorf("error checking for auto-rebuild status: unable to fetch cluster-local CRL configuration: %w", err)
	}

	// If there's no config, assume we've gotta rebuild it to get this
	// information.
	if crlConfig == nil {
		cb.forceRebuild.Store(true)
		return nil
	}

	// If the map is empty, assume we need to upgrade and schedule a
	// rebuild.
	if len(crlConfig.CRLExpirationMap) == 0 {
		cb.forceRebuild.Store(true)
		return nil
	}

	// Otherwise, check CRL's expirations and see if its zero or within
	// the grace period and act accordingly.
	now := time.Now()

	period, err := time.ParseDuration(cfg.AutoRebuildGracePeriod)
	if err != nil {
		// This may occur if the duration is empty; in that case
		// assume the default. The default should be valid and shouldn't
		// error.
		defaultPeriod, defaultErr := time.ParseDuration(defaultCrlConfig.AutoRebuildGracePeriod)
		if defaultErr != nil {
			return fmt.Errorf("error checking for auto-rebuild status: unable to parse duration from both config's grace period (%v) and default grace period (%v):\n- config: %v\n- default: %w\n", cfg.AutoRebuildGracePeriod, defaultCrlConfig.AutoRebuildGracePeriod, err, defaultErr)
		}

		period = defaultPeriod
	}

	for _, value := range crlConfig.CRLExpirationMap {
		if value.IsZero() || now.After(value.Add(-1*period)) {
			cb.forceRebuild.Store(true)
			return nil
		}
	}

	return nil
}

// Mark the internal LastModifiedTime tracker invalid.
func (cb *crlBuilder) invalidateCRLBuildTime() {
	cb.invalidate.Store(true)
}

// Update the config to mark the modified CRL. See note in
// updateDefaultIssuerId about why this is necessary.
func (cb *crlBuilder) flushCRLBuildTimeInvalidation(sc *storageContext) error {
	if cb.invalidate.CAS(true, false) {
		// Flush out our invalidation.
		cfg, err := sc.getLocalCRLConfig()
		if err != nil {
			cb.invalidate.Store(true)
			return fmt.Errorf("unable to update local CRL config's modification time: error fetching: %w", err)
		}

		cfg.LastModified = time.Now().UTC()
		cfg.DeltaLastModified = time.Now().UTC()
		err = sc.setLocalCRLConfig(cfg)
		if err != nil {
			cb.invalidate.Store(true)
			return fmt.Errorf("unable to update local CRL config's modification time: error persisting: %w", err)
		}
	}

	return nil
}

// rebuildIfForced is to be called by readers or periodic functions that might need to trigger
// a refresh of the CRL before the read occurs.
func (cb *crlBuilder) rebuildIfForced(sc *storageContext) error {
	if cb.forceRebuild.Load() {
		return cb._doRebuild(sc, true, _enforceForceFlag)
	}

	return nil
}

// rebuild is to be called by various write apis that know the CRL is to be updated and can be now.
func (cb *crlBuilder) rebuild(sc *storageContext, forceNew bool) error {
	return cb._doRebuild(sc, forceNew, _ignoreForceFlag)
}

// requestRebuildIfActiveNode will schedule a rebuild of the CRL from the next read or write api call assuming we are the active node of a cluster
func (cb *crlBuilder) requestRebuildIfActiveNode(b *backend) {
	// Only schedule us on active nodes, as the active node is the only node that can rebuild/write the CRL.
	// Note 1: The CRL is cluster specific, so this does need to run on the active node of a performance secondary cluster.
	// Note 2: This is called by the storage invalidation function, so it should not block.
	if !cb.canRebuild {
		b.Logger().Debug("Ignoring request to schedule a CRL rebuild, not on active node.")
		return
	}

	b.Logger().Info("Scheduling PKI CRL rebuild.")
	// Set the flag to 1, we don't care if we aren't the ones that actually swap it to 1.
	cb.forceRebuild.Store(true)
}

func (cb *crlBuilder) _doRebuild(sc *storageContext, forceNew bool, ignoreForceFlag bool) error {
	cb._builder.Lock()
	defer cb._builder.Unlock()
	// Re-read the lock in case someone beat us to the punch between the previous load op.
	forceBuildFlag := cb.forceRebuild.Load()
	if forceBuildFlag || ignoreForceFlag {
		// Reset our original flag back to 0 before we start the rebuilding. This may lead to another round of
		// CRL building, but we want to avoid the race condition caused by clearing the flag after we completed (An
		// update/revocation occurred attempting to set the flag, after we listed the certs but before we wrote
		// the CRL, so we missed the update and cleared the flag.)
		cb.forceRebuild.Store(false)

		// if forceRebuild was requested, that should force a complete rebuild even if requested not too by forceNew
		myForceNew := forceBuildFlag || forceNew
		return buildCRLs(sc, myForceNew)
	}

	return nil
}

func (cb *crlBuilder) getPresentDeltaWALForClearing(sc *storageContext) ([]string, error) {
	// Clearing of the delta WAL occurs after a new complete CRL has been built.
	walSerials, err := sc.Storage.List(sc.Context, deltaWALPath)
	if err != nil {
		return nil, fmt.Errorf("error fetching list of delta WAL certificates to clear: %s", err)
	}

	// We _should_ remove the special WAL entries here, but we don't really
	// want to traverse the list again (and also below in clearDeltaWAL). So
	// trust the latter does the right thing.
	return walSerials, nil
}

func (cb *crlBuilder) clearDeltaWAL(sc *storageContext, walSerials []string) error {
	// Clearing of the delta WAL occurs after a new complete CRL has been built.
	for _, serial := range walSerials {
		// Don't remove our special entries!
		if serial == deltaWALLastBuildSerialName || serial == deltaWALLastRevokedSerialName {
			continue
		}

		if err := sc.Storage.Delete(sc.Context, deltaWALPath+serial); err != nil {
			return fmt.Errorf("error clearing delta WAL certificate: %s", err)
		}
	}

	return nil
}

func (cb *crlBuilder) rebuildDeltaCRLsIfForced(sc *storageContext, override bool) error {
	// Delta CRLs use the same expiry duration as the complete CRL. Because
	// we always rebuild the complete CRL and then the delta CRL, we can
	// be assured that the delta CRL always expires after a complete CRL,
	// and that rebuilding the complete CRL will trigger a fresh delta CRL
	// build of its own.
	//
	// This guarantee means we can avoid checking delta CRL expiry. Thus,
	// we only need to rebuild the delta CRL when we have new revocations,
	// within our time window for updating it.
	cfg, err := cb.getConfigWithUpdate(sc)
	if err != nil {
		return err
	}

	if !cfg.EnableDelta {
		// We explicitly do not update the last check time here, as we
		// want to persist the last rebuild window if it hasn't been set.
		return nil
	}

	deltaRebuildDuration, err := time.ParseDuration(cfg.DeltaRebuildInterval)
	if err != nil {
		return err
	}

	// Acquire CRL building locks before we get too much further.
	cb._builder.Lock()
	defer cb._builder.Unlock()

	// Last is setup during newCRLBuilder(...), so we don't need to deal with
	// a zero condition.
	now := time.Now()
	last := cb.lastDeltaRebuildCheck
	nextRebuildCheck := last.Add(deltaRebuildDuration)
	if !override && now.Before(nextRebuildCheck) {
		// If we're still before the time of our next rebuild check, we can
		// safely return here even if we have certs. We'll wait for a bit,
		// retrigger this check, and then do the rebuild.
		return nil
	}

	// Update our check time. If we bail out below (due to storage errors
	// or whatever), we'll delay the next CRL check (hopefully allowing
	// things to stabilize). Otherwise, we might not build a new Delta CRL
	// until our next complete CRL build.
	cb.lastDeltaRebuildCheck = now

	// Fetch two storage entries to see if we actually need to do this
	// rebuild, given we're within the window.
	lastWALEntry, err := sc.Storage.Get(sc.Context, deltaWALLastRevokedSerial)
	if err != nil || !override && (lastWALEntry == nil || lastWALEntry.Value == nil) {
		// If this entry does not exist, we don't need to rebuild the
		// delta WAL due to the expiration assumption above. There must
		// not have been any new revocations. Since err should be nil
		// in this case, we can safely return it.
		return err
	}

	lastBuildEntry, err := sc.Storage.Get(sc.Context, deltaWALLastBuildSerial)
	if err != nil {
		return err
	}

	if !override && lastBuildEntry != nil && lastBuildEntry.Value != nil {
		// If the last build entry doesn't exist, we still want to build a
		// new delta WAL, since this could be our very first time doing so.
		//
		// Otherwise, here, now that we know it exists, we want to check this
		// value against the other value. Since we previously guarded the WAL
		// entry being non-empty, we're good to decode everything within this
		// guard.
		var walInfo lastWALInfo
		if err := lastWALEntry.DecodeJSON(&walInfo); err != nil {
			return err
		}

		var deltaInfo lastDeltaInfo
		if err := lastBuildEntry.DecodeJSON(&deltaInfo); err != nil {
			return err
		}

		// Here, everything decoded properly and we know that no new certs
		// have been revoked since we built this last delta CRL. We can exit
		// without rebuilding then.
		if walInfo.Serial == deltaInfo.Serial {
			return nil
		}
	}

	// Finally, we must've needed to do the rebuild. Execute!
	return cb.rebuildDeltaCRLsHoldingLock(sc, false)
}

func (cb *crlBuilder) rebuildDeltaCRLs(sc *storageContext, forceNew bool) error {
	cb._builder.Lock()
	defer cb._builder.Unlock()

	return cb.rebuildDeltaCRLsHoldingLock(sc, forceNew)
}

func (cb *crlBuilder) rebuildDeltaCRLsHoldingLock(sc *storageContext, forceNew bool) error {
	return buildAnyCRLs(sc, forceNew, true /* building delta */)
}

// Helper function to fetch a map of issuerID->parsed cert for revocation
// usage. Unlike other paths, this needs to handle the legacy bundle
// more gracefully than rejecting it outright.
func fetchIssuerMapForRevocationChecking(sc *storageContext) (map[issuerID]*x509.Certificate, error) {
	var err error
	var issuers []issuerID

	if !sc.Backend.useLegacyBundleCaStorage() {
		issuers, err = sc.listIssuers()
		if err != nil {
			return nil, fmt.Errorf("could not fetch issuers list: %w", err)
		}
	} else {
		// Hack: this isn't a real issuerID, but it works for fetchCAInfo
		// since it resolves the reference.
		issuers = []issuerID{legacyBundleShimID}
	}

	issuerIDCertMap := make(map[issuerID]*x509.Certificate, len(issuers))
	for _, issuer := range issuers {
		_, bundle, caErr := sc.fetchCertBundleByIssuerId(issuer, false)
		if caErr != nil {
			return nil, fmt.Errorf("error fetching CA certificate for issuer id %v: %w", issuer, caErr)
		}

		if bundle == nil {
			return nil, fmt.Errorf("faulty reference: %v - CA info not found", issuer)
		}

		parsedBundle, err := parseCABundle(sc.Context, sc.Backend, bundle)
		if err != nil {
			return nil, errutil.InternalError{Err: err.Error()}
		}

		if parsedBundle.Certificate == nil {
			return nil, errutil.InternalError{Err: "stored CA information not able to be parsed"}
		}

		issuerIDCertMap[issuer] = parsedBundle.Certificate
	}

	return issuerIDCertMap, nil
}

// Revokes a cert, and tries to be smart about error recovery
func revokeCert(sc *storageContext, serial string, fromLease bool) (*logical.Response, error) {
	// As this backend is self-contained and this function does not hook into
	// third parties to manage users or resources, if the mount is tainted,
	// revocation doesn't matter anyways -- the CRL that would be written will
	// be immediately blown away by the view being cleared. So we can simply
	// fast path a successful exit.
	if sc.Backend.System().Tainted() {
		return nil, nil
	}

	// Validate that no issuers match the serial number to be revoked. We need
	// to gracefully degrade to the legacy cert bundle when it is required, as
	// secondary PR clusters might not have been upgraded, but still need to
	// handle revoking certs.
	issuerIDCertMap, err := fetchIssuerMapForRevocationChecking(sc)
	if err != nil {
		return nil, err
	}

	// Ensure we don't revoke an issuer via this API; use /issuer/:issuer_ref/revoke
	// instead.
	for issuer, certificate := range issuerIDCertMap {
		colonSerial := strings.ReplaceAll(strings.ToLower(serial), "-", ":")
		if colonSerial == serialFromCert(certificate) {
			return logical.ErrorResponse(fmt.Sprintf("adding issuer (id: %v) to its own CRL is not allowed", issuer)), nil
		}
	}

	alreadyRevoked := false
	var revInfo revocationInfo

	revEntry, err := fetchCertBySerial(sc, revokedPath, serial)
	if err != nil {
		switch err.(type) {
		case errutil.UserError:
			return logical.ErrorResponse(err.Error()), nil
		default:
			return nil, err
		}
	}
	if revEntry != nil {
		// Set the revocation info to the existing values
		alreadyRevoked = true
		err = revEntry.DecodeJSON(&revInfo)
		if err != nil {
			return nil, fmt.Errorf("error decoding existing revocation info")
		}
	}

	if !alreadyRevoked {
		certEntry, err := fetchCertBySerial(sc, "certs/", serial)
		if err != nil {
			switch err.(type) {
			case errutil.UserError:
				return logical.ErrorResponse(err.Error()), nil
			default:
				return nil, err
			}
		}
		if certEntry == nil {
			if fromLease {
				// We can't write to revoked/ or update the CRL anyway because we don't have the cert,
				// and there's no reason to expect this will work on a subsequent
				// retry.  Just give up and let the lease get deleted.
				return nil, nil
			}
			return logical.ErrorResponse(fmt.Sprintf("certificate with serial %s not found", serial)), nil
		}

		cert, err := x509.ParseCertificate(certEntry.Value)
		if err != nil {
			return nil, fmt.Errorf("error parsing certificate: %w", err)
		}
		if cert == nil {
			return nil, fmt.Errorf("got a nil certificate")
		}

		// Add a little wiggle room because leases are stored with a second
		// granularity
		if cert.NotAfter.Before(time.Now().Add(2 * time.Second)) {
			response := &logical.Response{}
			response.AddWarning(fmt.Sprintf("certificate with serial %s already expired; refusing to add to CRL", serial))
			return response, nil
		}

		// Compatibility: Don't revoke CAs if they had leases. New CAs going
		// forward aren't issued leases.
		if cert.IsCA && fromLease {
			return nil, nil
		}

		currTime := time.Now()
		revInfo.CertificateBytes = certEntry.Value
		revInfo.RevocationTime = currTime.Unix()
		revInfo.RevocationTimeUTC = currTime.UTC()

		// We may not find an issuer with this certificate; that's fine so
		// ignore the return value.
		associateRevokedCertWithIsssuer(&revInfo, cert, issuerIDCertMap)

		revEntry, err = logical.StorageEntryJSON(revokedPath+normalizeSerial(serial), revInfo)
		if err != nil {
			return nil, fmt.Errorf("error creating revocation entry")
		}

		certsCounted := sc.Backend.certsCounted.Load()
		err = sc.Storage.Put(sc.Context, revEntry)
		if err != nil {
			return nil, fmt.Errorf("error saving revoked certificate to new location")
		}
<<<<<<< HEAD
		b.ifCountEnabledIncrementTotalRevokedCertificatesCount(certsCounted, revEntry.Key)
=======
		sc.Backend.incrementTotalRevokedCertificatesCount(certsCounted, revEntry.Key)
>>>>>>> 8ea89958
	}

	// Fetch the config and see if we need to rebuild the CRL. If we have
	// auto building enabled, we will wait for the next rebuild period to
	// actually rebuild it.
	config, err := sc.Backend.crlBuilder.getConfigWithUpdate(sc)
	if err != nil {
		return nil, fmt.Errorf("error building CRL: while updating config: %w", err)
	}

	if !config.AutoRebuild {
		// Note that writing the Delta WAL here isn't necessary; we've
		// already rebuilt the full CRL so the Delta WAL will be cleared
		// afterwards. Writing an entry only to immediately remove it
		// isn't necessary.
		crlErr := sc.Backend.crlBuilder.rebuild(sc, false)
		if crlErr != nil {
			switch crlErr.(type) {
			case errutil.UserError:
				return logical.ErrorResponse(fmt.Sprintf("Error during CRL building: %s", crlErr)), nil
			default:
				return nil, fmt.Errorf("error encountered during CRL building: %w", crlErr)
			}
		}
	} else if !alreadyRevoked {
		// Regardless of whether or not we've presently enabled Delta CRLs,
		// we should always write the Delta WAL in case it is enabled in the
		// future. We could trigger another full CRL rebuild instead (to avoid
		// inconsistent state between the CRL and missing Delta WAL entries),
		// but writing extra (unused?) WAL entries versus an expensive full
		// CRL rebuild is probably a net wash.
		///
		// We should only do this when the cert hasn't already been revoked.
		// Otherwise, the re-revocation may appear on both an existing CRL and
		// on a delta CRL, or a serial may be skipped from the delta CRL if
		// there's an A->B->A revocation pattern and the delta was rebuilt
		// after the first cert.
		//
		// Currently we don't store any data in the WAL entry.
		var walInfo deltaWALInfo
		walEntry, err := logical.StorageEntryJSON(deltaWALPath+normalizeSerial(serial), walInfo)
		if err != nil {
			return nil, fmt.Errorf("unable to create delta CRL WAL entry")
		}

		if err = sc.Storage.Put(sc.Context, walEntry); err != nil {
			return nil, fmt.Errorf("error saving delta CRL WAL entry")
		}

		// In order for periodic delta rebuild to be mildly efficient, we
		// should write the last revoked delta WAL entry so we know if we
		// have new revocations that we should rebuild the delta WAL for.
		lastRevSerial := lastWALInfo{Serial: serial}
		lastWALEntry, err := logical.StorageEntryJSON(deltaWALLastRevokedSerial, lastRevSerial)
		if err != nil {
			return nil, fmt.Errorf("unable to create last delta CRL WAL entry")
		}
		if err = sc.Storage.Put(sc.Context, lastWALEntry); err != nil {
			return nil, fmt.Errorf("error saving last delta CRL WAL entry")
		}
	}

	resp := &logical.Response{
		Data: map[string]interface{}{
			"revocation_time": revInfo.RevocationTime,
		},
	}
	if !revInfo.RevocationTimeUTC.IsZero() {
		resp.Data["revocation_time_rfc3339"] = revInfo.RevocationTimeUTC.Format(time.RFC3339Nano)
	}
	return resp, nil
}

func buildCRLs(sc *storageContext, forceNew bool) error {
	return buildAnyCRLs(sc, forceNew, false)
}

func buildAnyCRLs(sc *storageContext, forceNew bool, isDelta bool) error {
	// In order to build all CRLs, we need knowledge of all issuers. Any two
	// issuers with the same keys _and_ subject should have the same CRL since
	// they're functionally equivalent.
	//
	// When building CRLs, there's two types of CRLs: an "internal" CRL for
	// just certificates issued by this issuer, and a "default" CRL, which
	// not only contains certificates by this issuer, but also ones issued
	// by "unknown" or past issuers. This means we need knowledge of not
	// only all issuers (to tell whether or not to include these orphaned
	// certs) but whether the present issuer is the configured default.
	//
	// If a configured default is lacking, we won't provision these
	// certificates on any CRL.
	//
	// In order to know which CRL a given cert belongs on, we have to read
	// it into memory, identify the corresponding issuer, and update its
	// map with the revoked cert instance. If no such issuer is found, we'll
	// place it in the default issuer's CRL.
	//
	// By not relying on the _cert_'s storage, we allow issuers to come and
	// go (either by direct deletion, having their keys deleted, or by usage
	// restrictions) -- and when they return, we'll correctly place certs
	// on their CRLs.

	// See the message in revokedCert about rebuilding CRLs: we need to
	// gracefully handle revoking entries with the legacy cert bundle.
	var err error
	var issuers []issuerID
	var wasLegacy bool

	// First, fetch an updated copy of the CRL config. We'll pass this into
	// buildCRL.
	globalCRLConfig, err := sc.Backend.crlBuilder.getConfigWithUpdate(sc)
	if err != nil {
		return fmt.Errorf("error building CRL: while updating config: %w", err)
	}

	if globalCRLConfig.Disable && !forceNew {
		// We build a single long-lived empty CRL in the event that we disable
		// the CRL, but we don't keep updating it with newer, more-valid empty
		// CRLs in the event that we later re-enable it. This is a historical
		// behavior.
		//
		// So, since tidy can now associate issuers on revocation entries, we
		// can skip the rest of this function and exit early without updating
		// anything.
		return nil
	}

	if !sc.Backend.useLegacyBundleCaStorage() {
		issuers, err = sc.listIssuers()
		if err != nil {
			return fmt.Errorf("error building CRL: while listing issuers: %w", err)
		}
	} else {
		// Here, we hard-code the legacy issuer entry instead of using the
		// default ref. This is because we need to hack some of the logic
		// below for revocation to handle the legacy bundle.
		issuers = []issuerID{legacyBundleShimID}
		wasLegacy = true

		// Here, we avoid building a delta CRL with the legacy CRL bundle.
		//
		// Users should upgrade symmetrically, rather than attempting
		// backward compatibility for new features across disparate versions.
		if isDelta {
			return nil
		}
	}

	config, err := sc.getIssuersConfig()
	if err != nil {
		return fmt.Errorf("error building CRLs: while getting the default config: %w", err)
	}

	// We map issuerID->entry for fast lookup and also issuerID->Cert for
	// signature verification and correlation of revoked certs.
	issuerIDEntryMap := make(map[issuerID]*issuerEntry, len(issuers))
	issuerIDCertMap := make(map[issuerID]*x509.Certificate, len(issuers))

	// We use a double map (keyID->subject->issuerID) to store whether or not this
	// key+subject paring has been seen before. We can then iterate over each
	// key/subject and choose any representative issuer for that combination.
	keySubjectIssuersMap := make(map[keyID]map[string][]issuerID)
	for _, issuer := range issuers {
		// We don't strictly need this call, but by requesting the bundle, the
		// legacy path is automatically ignored.
		thisEntry, _, err := sc.fetchCertBundleByIssuerId(issuer, false)
		if err != nil {
			return fmt.Errorf("error building CRLs: unable to fetch specified issuer (%v): %w", issuer, err)
		}

		if len(thisEntry.KeyID) == 0 {
			continue
		}

		// n.b.: issuer usage check has been delayed. This occurred because
		// we want to ensure any issuer (representative of a larger set) can
		// be used to associate revocation entries and we won't bother
		// rewriting that entry (causing churn) if the particular selected
		// issuer lacks CRL signing capabilities.
		//
		// The result is that this map (and the other maps) contain all the
		// issuers we know about, and only later do we check crlSigning before
		// choosing our representative.
		//
		// The other side effect (making this not compatible with Vault 1.11
		// behavior) is that _identified_ certificates whose issuer set is
		// not allowed for crlSigning will no longer appear on the default
		// issuer's CRL.
		issuerIDEntryMap[issuer] = thisEntry

		thisCert, err := thisEntry.GetCertificate()
		if err != nil {
			return fmt.Errorf("error building CRLs: unable to parse issuer (%v)'s certificate: %w", issuer, err)
		}
		issuerIDCertMap[issuer] = thisCert

		subject := string(thisCert.RawSubject)
		if _, ok := keySubjectIssuersMap[thisEntry.KeyID]; !ok {
			keySubjectIssuersMap[thisEntry.KeyID] = make(map[string][]issuerID)
		}

		keySubjectIssuersMap[thisEntry.KeyID][subject] = append(keySubjectIssuersMap[thisEntry.KeyID][subject], issuer)
	}

	// Fetch the cluster-local CRL mapping so we know where to write the
	// CRLs.
	crlConfig, err := sc.getLocalCRLConfig()
	if err != nil {
		return fmt.Errorf("error building CRLs: unable to fetch cluster-local CRL configuration: %w", err)
	}

	// Before we load cert entries, we want to store the last seen delta WAL
	// serial number. The subsequent List will have at LEAST that certificate
	// (and potentially more) in it; when we're done writing the delta CRL,
	// we'll write this serial as a sentinel to see if we need to rebuild it
	// in the future.
	var lastDeltaSerial string
	if isDelta {
		lastWALEntry, err := sc.Storage.Get(sc.Context, deltaWALLastRevokedSerial)
		if err != nil {
			return err
		}

		if lastWALEntry != nil && lastWALEntry.Value != nil {
			var walInfo lastWALInfo
			if err := lastWALEntry.DecodeJSON(&walInfo); err != nil {
				return err
			}

			lastDeltaSerial = walInfo.Serial
		}
	}

	// We fetch a list of delta WAL entries prior to generating the complete
	// CRL. This allows us to avoid a lock (to clear such storage): anything
	// visible now, should also be visible on the complete CRL we're writing.
	var currDeltaCerts []string
	if !isDelta {
		currDeltaCerts, err = sc.Backend.crlBuilder.getPresentDeltaWALForClearing(sc)
		if err != nil {
			return fmt.Errorf("error building CRLs: unable to get present delta WAL entries for removal: %w", err)
		}
	}

	var unassignedCerts []pkix.RevokedCertificate
	var revokedCertsMap map[issuerID][]pkix.RevokedCertificate

	// If the CRL is disabled do not bother reading in all the revoked certificates.
	if !globalCRLConfig.Disable {
		// Next, we load and parse all revoked certificates. We need to assign
		// these certificates to an issuer. Some certificates will not be
		// assignable (if they were issued by a since-deleted issuer), so we need
		// a separate pool for those.
		unassignedCerts, revokedCertsMap, err = getRevokedCertEntries(sc, issuerIDCertMap, isDelta)
		if err != nil {
			return fmt.Errorf("error building CRLs: unable to get revoked certificate entries: %w", err)
		}

		if !isDelta {
			// Revoking an issuer forces us to rebuild our complete CRL,
			// regardless of whether or not we've enabled auto rebuilding or
			// delta CRLs. If we elide the above isDelta check, this results
			// in a non-empty delta CRL, containing the serial of the
			// now-revoked issuer, even though it was generated _after_ the
			// complete CRL with the issuer on it. There's no reason to
			// duplicate this serial number on the delta, hence the above
			// guard for isDelta.
			if err := augmentWithRevokedIssuers(issuerIDEntryMap, issuerIDCertMap, revokedCertsMap); err != nil {
				return fmt.Errorf("error building CRLs: unable to parse revoked issuers: %w", err)
			}
		}
	}

	// Now we can call buildCRL once, on an arbitrary/representative issuer
	// from each of these (keyID, subject) sets.
	for _, subjectIssuersMap := range keySubjectIssuersMap {
		for _, issuersSet := range subjectIssuersMap {
			if len(issuersSet) == 0 {
				continue
			}

			var revokedCerts []pkix.RevokedCertificate
			representative := issuerID("")
			var crlIdentifier crlID
			var crlIdIssuer issuerID
			for _, issuerId := range issuersSet {
				// Skip entries which aren't enabled for CRL signing. We don't
				// particularly care which issuer is ultimately chosen as the
				// set representative for signing at this point, other than
				// that it has crl-signing usage.
				if err := issuerIDEntryMap[issuerId].EnsureUsage(CRLSigningUsage); err != nil {
					continue
				}

				// Prefer to use the default as the representative of this
				// set, if it is a member.
				//
				// If it is, we'll also pull in the unassigned certs to remain
				// compatible with Vault's earlier, potentially questionable
				// behavior.
				if issuerId == config.DefaultIssuerId {
					if len(unassignedCerts) > 0 {
						revokedCerts = append(revokedCerts, unassignedCerts...)
					}

					representative = issuerId
				}

				// Otherwise, use any other random issuer if we've not yet
				// chosen one.
				if representative == issuerID("") {
					representative = issuerId
				}

				// Pull in the revoked certs associated with this member.
				if thisRevoked, ok := revokedCertsMap[issuerId]; ok && len(thisRevoked) > 0 {
					revokedCerts = append(revokedCerts, thisRevoked...)
				}

				// Finally, check our crlIdentifier.
				if thisCRLId, ok := crlConfig.IssuerIDCRLMap[issuerId]; ok && len(thisCRLId) > 0 {
					if len(crlIdentifier) > 0 && crlIdentifier != thisCRLId {
						return fmt.Errorf("error building CRLs: two issuers with same keys/subjects (%v vs %v) have different internal CRL IDs: %v vs %v", issuerId, crlIdIssuer, thisCRLId, crlIdentifier)
					}

					crlIdentifier = thisCRLId
					crlIdIssuer = issuerId
				}
			}

			if representative == "" {
				// Skip this set for the time being; while we have valid
				// issuers and associated keys, this occurred because we lack
				// crl-signing usage on all issuers in this set.
				continue
			}

			if len(crlIdentifier) == 0 {
				// Create a new random UUID for this CRL if none exists.
				crlIdentifier = genCRLId()
				crlConfig.CRLNumberMap[crlIdentifier] = 1
			}

			// Update all issuers in this group to set the CRL Issuer
			for _, issuerId := range issuersSet {
				crlConfig.IssuerIDCRLMap[issuerId] = crlIdentifier
			}

			// We always update the CRL Number since we never want to
			// duplicate numbers and missing numbers is fine.
			crlNumber := crlConfig.CRLNumberMap[crlIdentifier]
			crlConfig.CRLNumberMap[crlIdentifier] += 1

			// CRLs (regardless of complete vs delta) are incrementally
			// numbered. But delta CRLs need to know the number of the
			// last complete CRL. We assume that's the previous identifier
			// if no value presently exists.
			lastCompleteNumber, haveLast := crlConfig.LastCompleteNumberMap[crlIdentifier]
			if !haveLast {
				// We use the value of crlNumber for the current CRL, so
				// decrement it by one to find the last one.
				lastCompleteNumber = crlNumber - 1
			}

			// Update `LastModified`
			if isDelta {
				crlConfig.DeltaLastModified = time.Now().UTC()
			} else {
				crlConfig.LastModified = time.Now().UTC()
			}

			// Lastly, build the CRL.
			nextUpdate, err := buildCRL(sc, globalCRLConfig, forceNew, representative, revokedCerts, crlIdentifier, crlNumber, isDelta, lastCompleteNumber)
			if err != nil {
				return fmt.Errorf("error building CRLs: unable to build CRL for issuer (%v): %w", representative, err)
			}

			crlConfig.CRLExpirationMap[crlIdentifier] = *nextUpdate
			if !isDelta {
				crlConfig.LastCompleteNumberMap[crlIdentifier] = crlNumber
			} else if !haveLast {
				// Since we're writing this config anyways, save our guess
				// as to the last CRL number.
				crlConfig.LastCompleteNumberMap[crlIdentifier] = lastCompleteNumber
			}
		}
	}

	// Before persisting our updated CRL config, check to see if we have
	// any dangling references. If we have any issuers that don't exist,
	// remove them, remembering their CRLs IDs. If we've completely removed
	// all issuers pointing to that CRL number, we can remove it from the
	// number map and from storage.
	//
	// Note that we persist the last generated CRL for a specified issuer
	// if it is later disabled for CRL generation. This mirrors the old
	// root deletion behavior, but using soft issuer deletes. If there is an
	// alternate, equivalent issuer however, we'll keep updating the shared
	// CRL; all equivalent issuers must have their CRLs disabled.
	for mapIssuerId := range crlConfig.IssuerIDCRLMap {
		stillHaveIssuer := false
		for _, listedIssuerId := range issuers {
			if mapIssuerId == listedIssuerId {
				stillHaveIssuer = true
				break
			}
		}

		if !stillHaveIssuer {
			delete(crlConfig.IssuerIDCRLMap, mapIssuerId)
		}
	}
	for crlId := range crlConfig.CRLNumberMap {
		stillHaveIssuerForID := false
		for _, remainingCRL := range crlConfig.IssuerIDCRLMap {
			if remainingCRL == crlId {
				stillHaveIssuerForID = true
				break
			}
		}

		if !stillHaveIssuerForID {
			if err := sc.Storage.Delete(sc.Context, "crls/"+crlId.String()); err != nil {
				return fmt.Errorf("error building CRLs: unable to clean up deleted issuers' CRL: %w", err)
			}
		}
	}

	// Finally, persist our potentially updated local CRL config. Only do this
	// if we didn't have a legacy CRL bundle.
	if !wasLegacy {
		if err := sc.setLocalCRLConfig(crlConfig); err != nil {
			return fmt.Errorf("error building CRLs: unable to persist updated cluster-local CRL config: %w", err)
		}
	}

	if !isDelta {
		// After we've confirmed the primary CRLs have built OK, go ahead and
		// clear the delta CRL WAL and rebuild it.
		if err := sc.Backend.crlBuilder.clearDeltaWAL(sc, currDeltaCerts); err != nil {
			return fmt.Errorf("error building CRLs: unable to clear Delta WAL: %w", err)
		}
		if err := sc.Backend.crlBuilder.rebuildDeltaCRLsHoldingLock(sc, forceNew); err != nil {
			return fmt.Errorf("error building CRLs: unable to rebuild empty Delta WAL: %w", err)
		}
	} else {
		// Update our last build time here so we avoid checking for new certs
		// for a while.
		sc.Backend.crlBuilder.lastDeltaRebuildCheck = time.Now()

		if len(lastDeltaSerial) > 0 {
			// When we have a last delta serial, write out the relevant info
			// so we can skip extra CRL rebuilds.
			deltaInfo := lastDeltaInfo{Serial: lastDeltaSerial}

			lastDeltaBuildEntry, err := logical.StorageEntryJSON(deltaWALLastBuildSerial, deltaInfo)
			if err != nil {
				return fmt.Errorf("error creating last delta CRL rebuild serial entry: %w", err)
			}

			err = sc.Storage.Put(sc.Context, lastDeltaBuildEntry)
			if err != nil {
				return fmt.Errorf("error persisting last delta CRL rebuild info: %w", err)
			}
		}
	}

	// All good :-)
	return nil
}

func isRevInfoIssuerValid(revInfo *revocationInfo, issuerIDCertMap map[issuerID]*x509.Certificate) bool {
	if len(revInfo.CertificateIssuer) > 0 {
		issuerId := revInfo.CertificateIssuer
		if _, issuerExists := issuerIDCertMap[issuerId]; issuerExists {
			return true
		}
	}

	return false
}

func associateRevokedCertWithIsssuer(revInfo *revocationInfo, revokedCert *x509.Certificate, issuerIDCertMap map[issuerID]*x509.Certificate) bool {
	for issuerId, issuerCert := range issuerIDCertMap {
		if bytes.Equal(revokedCert.RawIssuer, issuerCert.RawSubject) {
			if err := revokedCert.CheckSignatureFrom(issuerCert); err == nil {
				// Valid mapping. Add it to the specified entry.
				revInfo.CertificateIssuer = issuerId
				return true
			}
		}
	}

	return false
}

func getRevokedCertEntries(sc *storageContext, issuerIDCertMap map[issuerID]*x509.Certificate, isDelta bool) ([]pkix.RevokedCertificate, map[issuerID][]pkix.RevokedCertificate, error) {
	var unassignedCerts []pkix.RevokedCertificate
	revokedCertsMap := make(map[issuerID][]pkix.RevokedCertificate)

	listingPath := revokedPath
	if isDelta {
		listingPath = deltaWALPath
	}

	revokedSerials, err := sc.Storage.List(sc.Context, listingPath)
	if err != nil {
		return nil, nil, errutil.InternalError{Err: fmt.Sprintf("error fetching list of revoked certs: %s", err)}
	}

	// Build a mapping of issuer serial -> certificate.
	issuerSerialCertMap := make(map[string][]*x509.Certificate, len(issuerIDCertMap))
	for _, cert := range issuerIDCertMap {
		serialStr := serialFromCert(cert)
		issuerSerialCertMap[serialStr] = append(issuerSerialCertMap[serialStr], cert)
	}

	for _, serial := range revokedSerials {
		if isDelta && (serial == deltaWALLastBuildSerialName || serial == deltaWALLastRevokedSerialName) {
			// Skip our placeholder entries...
			continue
		}

		var revInfo revocationInfo
		revokedEntry, err := sc.Storage.Get(sc.Context, revokedPath+serial)
		if err != nil {
			return nil, nil, errutil.InternalError{Err: fmt.Sprintf("unable to fetch revoked cert with serial %s: %s", serial, err)}
		}

		if revokedEntry == nil {
			return nil, nil, errutil.InternalError{Err: fmt.Sprintf("revoked certificate entry for serial %s is nil", serial)}
		}
		if revokedEntry.Value == nil || len(revokedEntry.Value) == 0 {
			// TODO: In this case, remove it and continue? How likely is this to
			// happen? Alternately, could skip it entirely, or could implement a
			// delete function so that there is a way to remove these
			return nil, nil, errutil.InternalError{Err: "found revoked serial but actual certificate is empty"}
		}

		err = revokedEntry.DecodeJSON(&revInfo)
		if err != nil {
			return nil, nil, errutil.InternalError{Err: fmt.Sprintf("error decoding revocation entry for serial %s: %s", serial, err)}
		}

		revokedCert, err := x509.ParseCertificate(revInfo.CertificateBytes)
		if err != nil {
			return nil, nil, errutil.InternalError{Err: fmt.Sprintf("unable to parse stored revoked certificate with serial %s: %s", serial, err)}
		}

		// We want to skip issuer certificate's revocationEntries for two
		// reasons:
		//
		// 1. We canonically use augmentWithRevokedIssuers to handle this
		//    case and this entry is just a backup. This prevents the issue
		//    of duplicate serial numbers on the CRL from both paths.
		// 2. We want to avoid a root's serial from appearing on its own
		//    CRL. If it is a cross-signed or re-issued variant, this is OK,
		//    but in the case we mark the root itself as "revoked", we want
		//    to avoid it appearing on the CRL as that is definitely
		//    undefined/little-supported behavior.
		//
		// This hash map lookup should be faster than byte comparison against
		// each issuer proactively.
		if candidates, present := issuerSerialCertMap[serialFromCert(revokedCert)]; present {
			revokedCertIsIssuer := false
			for _, candidate := range candidates {
				if bytes.Equal(candidate.Raw, revokedCert.Raw) {
					revokedCertIsIssuer = true
					break
				}
			}

			if revokedCertIsIssuer {
				continue
			}
		}

		// NOTE: We have to change this to UTC time because the CRL standard
		// mandates it but Go will happily encode the CRL without this.
		newRevCert := pkix.RevokedCertificate{
			SerialNumber: revokedCert.SerialNumber,
		}
		if !revInfo.RevocationTimeUTC.IsZero() {
			newRevCert.RevocationTime = revInfo.RevocationTimeUTC
		} else {
			newRevCert.RevocationTime = time.Unix(revInfo.RevocationTime, 0).UTC()
		}

		// If we have a CertificateIssuer field on the revocation entry,
		// prefer it to manually checking each issuer signature, assuming it
		// appears valid. It's highly unlikely for two different issuers
		// to have the same id (after the first was deleted).
		if isRevInfoIssuerValid(&revInfo, issuerIDCertMap) {
			revokedCertsMap[revInfo.CertificateIssuer] = append(revokedCertsMap[revInfo.CertificateIssuer], newRevCert)
			continue

			// Otherwise, fall through and update the entry.
		}

		// Now we need to assign the revoked certificate to an issuer.
		foundParent := associateRevokedCertWithIsssuer(&revInfo, revokedCert, issuerIDCertMap)
		if !foundParent {
			// If the parent isn't found, add it to the unassigned bucket.
			unassignedCerts = append(unassignedCerts, newRevCert)
		} else {
			revokedCertsMap[revInfo.CertificateIssuer] = append(revokedCertsMap[revInfo.CertificateIssuer], newRevCert)

			// When the CertificateIssuer field wasn't found on the existing
			// entry (or was invalid), and we've found a new value for it,
			// we should update the entry to make future CRL builds faster.
			revokedEntry, err = logical.StorageEntryJSON(revokedPath+serial, revInfo)
			if err != nil {
				return nil, nil, fmt.Errorf("error creating revocation entry for existing cert: %v", serial)
			}

			err = sc.Storage.Put(sc.Context, revokedEntry)
			if err != nil {
				return nil, nil, fmt.Errorf("error updating revoked certificate at existing location: %v", serial)
			}
		}
	}

	return unassignedCerts, revokedCertsMap, nil
}

func augmentWithRevokedIssuers(issuerIDEntryMap map[issuerID]*issuerEntry, issuerIDCertMap map[issuerID]*x509.Certificate, revokedCertsMap map[issuerID][]pkix.RevokedCertificate) error {
	// When setup our maps with the legacy CA bundle, we only have a
	// single entry here. This entry is never revoked, so the outer loop
	// will exit quickly.
	for ourIssuerID, ourIssuer := range issuerIDEntryMap {
		if !ourIssuer.Revoked {
			continue
		}

		ourCert := issuerIDCertMap[ourIssuerID]
		ourRevCert := pkix.RevokedCertificate{
			SerialNumber:   ourCert.SerialNumber,
			RevocationTime: ourIssuer.RevocationTimeUTC,
		}

		for otherIssuerID := range issuerIDEntryMap {
			if otherIssuerID == ourIssuerID {
				continue
			}

			// Find all _other_ certificates which verify this issuer,
			// allowing us to add this revoked issuer to this issuer's
			// CRL.
			otherCert := issuerIDCertMap[otherIssuerID]
			if err := ourCert.CheckSignatureFrom(otherCert); err == nil {
				// Valid signature; add our result.
				revokedCertsMap[otherIssuerID] = append(revokedCertsMap[otherIssuerID], ourRevCert)
			}
		}
	}

	return nil
}

// Builds a CRL by going through the list of revoked certificates and building
// a new CRL with the stored revocation times and serial numbers.
func buildCRL(sc *storageContext, crlInfo *crlConfig, forceNew bool, thisIssuerId issuerID, revoked []pkix.RevokedCertificate, identifier crlID, crlNumber int64, isDelta bool, lastCompleteNumber int64) (*time.Time, error) {
	var revokedCerts []pkix.RevokedCertificate

	crlLifetime, err := time.ParseDuration(crlInfo.Expiry)
	if err != nil {
		return nil, errutil.InternalError{Err: fmt.Sprintf("error parsing CRL duration of %s", crlInfo.Expiry)}
	}

	if crlInfo.Disable {
		if !forceNew {
			// In the event of a disabled CRL, we'll have the next time set
			// to the zero time as a sentinel in case we get re-enabled.
			return &time.Time{}, nil
		}

		// NOTE: in this case, the passed argument (revoked) is not added
		// to the revokedCerts list. This is because we want to sign an
		// **empty** CRL (as the CRL was disabled but we've specified the
		// forceNew option). In previous versions of Vault (1.10 series and
		// earlier), we'd have queried the certs below, whereas we now have
		// an assignment from a pre-queried list.
		goto WRITE
	}

	revokedCerts = revoked

WRITE:
	signingBundle, caErr := sc.fetchCAInfoByIssuerId(thisIssuerId, CRLSigningUsage)
	if caErr != nil {
		switch caErr.(type) {
		case errutil.UserError:
			return nil, errutil.UserError{Err: fmt.Sprintf("could not fetch the CA certificate: %s", caErr)}
		default:
			return nil, errutil.InternalError{Err: fmt.Sprintf("error fetching CA certificate: %s", caErr)}
		}
	}

	now := time.Now()
	nextUpdate := now.Add(crlLifetime)

	var extensions []pkix.Extension
	if isDelta {
		ext, err := certutil.CreateDeltaCRLIndicatorExt(lastCompleteNumber)
		if err != nil {
			return nil, fmt.Errorf("could not create crl delta indicator extension: %w", err)
		}
		extensions = []pkix.Extension{ext}
	}

	revocationListTemplate := &x509.RevocationList{
		RevokedCertificates: revokedCerts,
		Number:              big.NewInt(crlNumber),
		ThisUpdate:          now,
		NextUpdate:          nextUpdate,
		SignatureAlgorithm:  signingBundle.RevocationSigAlg,
		ExtraExtensions:     extensions,
	}

	crlBytes, err := x509.CreateRevocationList(rand.Reader, revocationListTemplate, signingBundle.Certificate, signingBundle.PrivateKey)
	if err != nil {
		return nil, errutil.InternalError{Err: fmt.Sprintf("error creating new CRL: %s", err)}
	}

	writePath := "crls/" + identifier.String()
	if thisIssuerId == legacyBundleShimID {
		// Ignore the CRL ID as it won't be persisted anyways; hard-code the
		// old legacy path and allow it to be updated.
		writePath = legacyCRLPath
	} else if isDelta {
		// Write the delta CRL to a unique storage location.
		writePath += deltaCRLPathSuffix
	}

	err = sc.Storage.Put(sc.Context, &logical.StorageEntry{
		Key:   writePath,
		Value: crlBytes,
	})
	if err != nil {
		return nil, errutil.InternalError{Err: fmt.Sprintf("error storing CRL: %s", err)}
	}

	return &nextUpdate, nil
}<|MERGE_RESOLUTION|>--- conflicted
+++ resolved
@@ -578,11 +578,7 @@
 		if err != nil {
 			return nil, fmt.Errorf("error saving revoked certificate to new location")
 		}
-<<<<<<< HEAD
-		b.ifCountEnabledIncrementTotalRevokedCertificatesCount(certsCounted, revEntry.Key)
-=======
-		sc.Backend.incrementTotalRevokedCertificatesCount(certsCounted, revEntry.Key)
->>>>>>> 8ea89958
+		sc.Backend.ifCountEnabledIncrementTotalRevokedCertificatesCount(certsCounted, revEntry.Key)
 	}
 
 	// Fetch the config and see if we need to rebuild the CRL. If we have
