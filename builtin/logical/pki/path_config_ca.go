--- conflicted
+++ resolved
@@ -117,15 +117,7 @@
 		return logical.ErrorResponse("Error updating issuer configuration: " + err.Error()), nil
 	}
 
-<<<<<<< HEAD
-	return &logical.Response{
-		Data: map[string]interface{}{
-			defaultRef: parsedIssuer,
-		},
-	}, nil
-=======
 	return response, nil
->>>>>>> 40417d16
 }
 
 const pathConfigIssuersHelpSyn = `Read and set the default issuer certificate for signing.`
