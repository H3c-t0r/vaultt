--- conflicted
+++ resolved
@@ -284,28 +284,6 @@
 	}
 
 	role := &roleEntry{
-<<<<<<< HEAD
-		OU:                    data.Get("ou").([]string),
-		Organization:          data.Get("organization").([]string),
-		Country:               data.Get("country").([]string),
-		Locality:              data.Get("locality").([]string),
-		Province:              data.Get("province").([]string),
-		StreetAddress:         data.Get("street_address").([]string),
-		PostalCode:            data.Get("postal_code").([]string),
-		TTL:                   time.Duration(data.Get("ttl").(int)) * time.Second,
-		AllowLocalhost:        true,
-		AllowAnyName:          true,
-		AllowIPSANs:           true,
-		EnforceHostnames:      false,
-		KeyType:               "any",
-		AllowedOtherSANs:      []string{"*"},
-		AllowedSerialNumbers:  []string{"*"},
-		AllowedURISANs:        []string{"*"},
-		AllowExpirationPastCA: true,
-		NotAfter:              data.Get("not_after").(string),
-		NotBeforeDuration:     time.Duration(data.Get("not_before_duration").(int)) * time.Second,
-	}
-=======
 		OU:                        data.Get("ou").([]string),
 		Organization:              data.Get("organization").([]string),
 		Country:                   data.Get("country").([]string),
@@ -325,9 +303,9 @@
 		AllowedURISANs:            []string{"*"},
 		AllowExpirationPastCA:     true,
 		NotAfter:                  data.Get("not_after").(string),
+		NotBeforeDuration:         time.Duration(data.Get("not_before_duration").(int)) * time.Second,
 	}
 	*role.AllowWildcardCertificates = true
->>>>>>> b09f3c01
 
 	if cn := data.Get("common_name").(string); len(cn) == 0 {
 		role.UseCSRCommonName = true
