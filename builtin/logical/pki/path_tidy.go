--- conflicted
+++ resolved
@@ -9,9 +9,9 @@
 	"sync/atomic"
 	"time"
 
+	"github.com/armon/go-metrics"
 	"github.com/hashicorp/go-hclog"
 
-	"github.com/armon/go-metrics"
 	"github.com/hashicorp/vault/sdk/framework"
 	"github.com/hashicorp/vault/sdk/helper/consts"
 	"github.com/hashicorp/vault/sdk/logical"
@@ -70,14 +70,11 @@
 	SafetyBuffer       time.Duration `json:"safety_buffer"`
 	IssuerSafetyBuffer time.Duration `json:"issuer_safety_buffer"`
 	PauseDuration      time.Duration `json:"pause_duration"`
-<<<<<<< HEAD
 	MaintainCount      bool          `json:"maintain_stored_certificate_counts"`
 	PublishMetrics     bool          `json:"publish_stored_certificate_count_metrics"`
-=======
 	RevocationQueue    bool          `json:"tidy_revocation_queue"`
 	QueueSafetyBuffer  time.Duration `json:"revocation_queue_safety_buffer"`
 	CrossRevokedCerts  bool          `json:"tidy_cross_cluster_revoked_certs"`
->>>>>>> af131ae1
 }
 
 var defaultTidyConfig = tidyConfig{
@@ -91,14 +88,11 @@
 	SafetyBuffer:       72 * time.Hour,
 	IssuerSafetyBuffer: 365 * 24 * time.Hour,
 	PauseDuration:      0 * time.Second,
-<<<<<<< HEAD
 	MaintainCount:      false,
 	PublishMetrics:     false,
-=======
 	RevocationQueue:    false,
 	QueueSafetyBuffer:  48 * time.Hour,
 	CrossRevokedCerts:  false,
->>>>>>> af131ae1
 }
 
 func pathTidy(b *backend) *framework.Path {
@@ -983,12 +977,9 @@
 			"missing_issuer_cert_count":             nil,
 			"current_cert_store_count":              nil,
 			"current_revoked_cert_count":            nil,
-<<<<<<< HEAD
 			"internal_backend_uuid":                 nil,
-=======
 			"revocation_queue_deleted_count":        nil,
 			"cross_revoked_cert_deleted_count":      nil,
->>>>>>> af131ae1
 		},
 	}
 
@@ -1048,8 +1039,6 @@
 		resp.Data["time_finished"] = b.tidyStatus.timeFinished
 	}
 
-<<<<<<< HEAD
-=======
 	resp.Data["current_cert_store_count"] = atomic.LoadUint32(b.certCount)
 	resp.Data["current_revoked_cert_count"] = atomic.LoadUint32(b.revokedCertCount)
 
@@ -1058,7 +1047,6 @@
 			"inaccurate")
 	}
 
->>>>>>> af131ae1
 	return resp, nil
 }
 
@@ -1071,7 +1059,6 @@
 
 	return &logical.Response{
 		Data: map[string]interface{}{
-<<<<<<< HEAD
 			"enabled":                                  config.Enabled,
 			"interval_duration":                        int(config.Interval / time.Second),
 			"tidy_cert_store":                          config.CertStore,
@@ -1083,21 +1070,10 @@
 			"pause_duration":                           config.PauseDuration.String(),
 			"publish_stored_certificate_count_metrics": config.PublishMetrics,
 			"maintain_stored_certificate_counts":       config.MaintainCount,
-=======
-			"enabled":                               config.Enabled,
-			"interval_duration":                     int(config.Interval / time.Second),
-			"tidy_cert_store":                       config.CertStore,
-			"tidy_revoked_certs":                    config.RevokedCerts,
-			"tidy_revoked_cert_issuer_associations": config.IssuerAssocs,
-			"tidy_expired_issuers":                  config.ExpiredIssuers,
-			"tidy_move_legacy_ca_bundle":            config.BackupBundle,
-			"safety_buffer":                         int(config.SafetyBuffer / time.Second),
-			"issuer_safety_buffer":                  int(config.IssuerSafetyBuffer / time.Second),
-			"pause_duration":                        config.PauseDuration.String(),
-			"tidy_revocation_queue":                 config.RevocationQueue,
-			"revocation_queue_safety_buffer":        int(config.QueueSafetyBuffer / time.Second),
-			"tidy_cross_cluster_revoked_certs":      config.CrossRevokedCerts,
->>>>>>> af131ae1
+			"tidy_move_legacy_ca_bundle":               config.BackupBundle,
+			"tidy_revocation_queue":                    config.RevocationQueue,
+			"revocation_queue_safety_buffer":           int(config.QueueSafetyBuffer / time.Second),
+			"tidy_cross_cluster_revoked_certs":         config.CrossRevokedCerts,
 		},
 	}, nil
 }
