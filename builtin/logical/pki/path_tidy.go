// Copyright (c) HashiCorp, Inc.
// SPDX-License-Identifier: MPL-2.0

package pki

import (
	"context"
	"crypto/x509"
	"errors"
	"fmt"
	"net/http"
	"sync/atomic"
	"time"

	"github.com/armon/go-metrics"
	"github.com/hashicorp/go-hclog"

	"github.com/hashicorp/vault/sdk/framework"
	"github.com/hashicorp/vault/sdk/helper/consts"
	"github.com/hashicorp/vault/sdk/logical"
)

var tidyCancelledError = errors.New("tidy operation cancelled")

type tidyStatusState int

const (
	tidyStatusInactive   tidyStatusState = iota
	tidyStatusStarted                    = iota
	tidyStatusFinished                   = iota
	tidyStatusError                      = iota
	tidyStatusCancelling                 = iota
	tidyStatusCancelled                  = iota
)

type tidyStatus struct {
	// Parameters used to initiate the operation
	safetyBuffer          int
	issuerSafetyBuffer    int
	tidyCertStore         bool
	tidyRevokedCerts      bool
	tidyRevokedAssocs     bool
	tidyExpiredIssuers    bool
	tidyBackupBundle      bool
	tidyRevocationQueue   bool
	tidyCrossRevokedCerts bool
	pauseDuration         string

	// Status
	state        tidyStatusState
	err          error
	timeStarted  time.Time
	timeFinished time.Time
	message      string

	// These counts use a custom incrementer that grab and release
	// a lock prior to reading.
	certStoreDeletedCount    uint
	revokedCertDeletedCount  uint
	missingIssuerCertCount   uint
	revQueueDeletedCount     uint
	crossRevokedDeletedCount uint
}

type tidyConfig struct {
	Enabled            bool          `json:"enabled"`
	Interval           time.Duration `json:"interval_duration"`
	CertStore          bool          `json:"tidy_cert_store"`
	RevokedCerts       bool          `json:"tidy_revoked_certs"`
	IssuerAssocs       bool          `json:"tidy_revoked_cert_issuer_associations"`
	ExpiredIssuers     bool          `json:"tidy_expired_issuers"`
	BackupBundle       bool          `json:"tidy_move_legacy_ca_bundle"`
	SafetyBuffer       time.Duration `json:"safety_buffer"`
	IssuerSafetyBuffer time.Duration `json:"issuer_safety_buffer"`
	PauseDuration      time.Duration `json:"pause_duration"`
	MaintainCount      bool          `json:"maintain_stored_certificate_counts"`
	PublishMetrics     bool          `json:"publish_stored_certificate_count_metrics"`
	RevocationQueue    bool          `json:"tidy_revocation_queue"`
	QueueSafetyBuffer  time.Duration `json:"revocation_queue_safety_buffer"`
	CrossRevokedCerts  bool          `json:"tidy_cross_cluster_revoked_certs"`
}

var defaultTidyConfig = tidyConfig{
	Enabled:            false,
	Interval:           12 * time.Hour,
	CertStore:          false,
	RevokedCerts:       false,
	IssuerAssocs:       false,
	ExpiredIssuers:     false,
	BackupBundle:       false,
	SafetyBuffer:       72 * time.Hour,
	IssuerSafetyBuffer: 365 * 24 * time.Hour,
	PauseDuration:      0 * time.Second,
	MaintainCount:      false,
	PublishMetrics:     false,
	RevocationQueue:    false,
	QueueSafetyBuffer:  48 * time.Hour,
	CrossRevokedCerts:  false,
}

func pathTidy(b *backend) *framework.Path {
	return &framework.Path{
		Pattern: "tidy$",

		DisplayAttrs: &framework.DisplayAttributes{
			OperationPrefix: operationPrefixPKI,
			OperationVerb:   "tidy",
		},

		Fields: addTidyFields(map[string]*framework.FieldSchema{}),
		Operations: map[logical.Operation]framework.OperationHandler{
			logical.UpdateOperation: &framework.PathOperation{
				Callback: b.pathTidyWrite,
				Responses: map[int][]framework.Response{
					http.StatusAccepted: {{
						Description: "Accepted",
						Fields:      map[string]*framework.FieldSchema{},
					}},
				},
				ForwardPerformanceStandby: true,
			},
		},
		HelpSynopsis:    pathTidyHelpSyn,
		HelpDescription: pathTidyHelpDesc,
	}
}

func pathTidyCancel(b *backend) *framework.Path {
	return &framework.Path{
		Pattern: "tidy-cancel$",

		DisplayAttrs: &framework.DisplayAttributes{
			OperationPrefix: operationPrefixPKI,
			OperationVerb:   "tidy",
			OperationSuffix: "cancel",
		},

		Operations: map[logical.Operation]framework.OperationHandler{
			logical.UpdateOperation: &framework.PathOperation{
				Callback: b.pathTidyCancelWrite,
				Responses: map[int][]framework.Response{
					http.StatusOK: {{
						Description: "OK",
						Fields: map[string]*framework.FieldSchema{
							"safety_buffer": {
								Type:        framework.TypeInt,
								Description: `Safety buffer time duration`,
								Required:    false,
							},
							"issuer_safety_buffer": {
								Type:        framework.TypeInt,
								Description: `Issuer safety buffer`,
								Required:    false,
							},
							"tidy_cert_store": {
								Type:        framework.TypeBool,
								Description: `Tidy certificate store`,
								Required:    false,
							},
							"tidy_revoked_certs": {
								Type:        framework.TypeBool,
								Description: `Tidy revoked certificates`,
								Required:    false,
							},
							"tidy_revoked_cert_issuer_associations": {
								Type:        framework.TypeBool,
								Description: `Tidy revoked certificate issuer associations`,
								Required:    false,
							},
							"tidy_expired_issuers": {
								Type:        framework.TypeBool,
								Description: `Tidy expired issuers`,
								Required:    false,
							},
							"pause_duration": {
								Type:        framework.TypeString,
								Description: `Duration to pause between tidying certificates`,
								Required:    false,
							},
							"state": {
								Type:        framework.TypeString,
								Description: `One of Inactive, Running, Finished, or Error`,
								Required:    false,
							},
							"error": {
								Type:        framework.TypeString,
								Description: `The error message`,
								Required:    false,
							},
							"time_started": {
								Type:        framework.TypeString,
								Description: `Time the operation started`,
								Required:    false,
							},
							"time_finished": {
								Type:        framework.TypeString,
								Description: `Time the operation finished`,
								Required:    false,
							},
							"message": {
								Type:        framework.TypeString,
								Description: `Message of the operation`,
								Required:    false,
							},
							"cert_store_deleted_count": {
								Type:        framework.TypeInt,
								Description: `The number of certificate storage entries deleted`,
								Required:    false,
							},
							"revoked_cert_deleted_count": {
								Type:        framework.TypeInt,
								Description: `The number of revoked certificate entries deleted`,
								Required:    false,
							},
							"current_cert_store_count": {
								Type:        framework.TypeInt,
								Description: `The number of revoked certificate entries deleted`,
								Required:    false,
							},
							"current_revoked_cert_count": {
								Type:        framework.TypeInt,
								Description: `The number of revoked certificate entries deleted`,
								Required:    false,
							},
							"missing_issuer_cert_count": {
								Type:     framework.TypeInt,
								Required: false,
							},
							"tidy_move_legacy_ca_bundle": {
								Type:     framework.TypeBool,
								Required: false,
							},
							"tidy_cross_cluster_revoked_certs": {
								Type:     framework.TypeBool,
								Required: false,
							},
							"tidy_revocation_queue": {
								Type:     framework.TypeBool,
								Required: false,
							},
							"revocation_queue_deleted_count": {
								Type:     framework.TypeInt,
								Required: false,
							},
							"cross_revoked_cert_deleted_count": {
								Type:     framework.TypeInt,
								Required: false,
							},
							"internal_backend_uuid": {
								Type:     framework.TypeString,
								Required: false,
							},
						},
					}},
				},
				ForwardPerformanceStandby: true,
			},
		},
		HelpSynopsis:    pathTidyCancelHelpSyn,
		HelpDescription: pathTidyCancelHelpDesc,
	}
}

func pathTidyStatus(b *backend) *framework.Path {
	return &framework.Path{
		Pattern: "tidy-status$",

		DisplayAttrs: &framework.DisplayAttributes{
			OperationPrefix: operationPrefixPKI,
			OperationVerb:   "tidy",
			OperationSuffix: "status",
		},

		Operations: map[logical.Operation]framework.OperationHandler{
			logical.ReadOperation: &framework.PathOperation{
				Callback: b.pathTidyStatusRead,
				Responses: map[int][]framework.Response{
					http.StatusOK: {{
						Description: "OK",
						Fields: map[string]*framework.FieldSchema{
							"safety_buffer": {
								Type:        framework.TypeInt,
								Description: `Safety buffer time duration`,
								Required:    true,
							},
							"issuer_safety_buffer": {
								Type:        framework.TypeInt,
								Description: `Issuer safety buffer`,
								Required:    true,
							},
							"tidy_cert_store": {
								Type:        framework.TypeBool,
								Description: `Tidy certificate store`,
								Required:    true,
							},
							"tidy_revoked_certs": {
								Type:        framework.TypeBool,
								Description: `Tidy revoked certificates`,
								Required:    true,
							},
							"tidy_revoked_cert_issuer_associations": {
								Type:        framework.TypeBool,
								Description: `Tidy revoked certificate issuer associations`,
								Required:    true,
							},
							"tidy_expired_issuers": {
								Type:        framework.TypeBool,
								Description: `Tidy expired issuers`,
								Required:    true,
							},
							"tidy_cross_cluster_revoked_certs": {
								Type:        framework.TypeString,
								Description: ``,
								Required:    false,
							},
							"pause_duration": {
								Type:        framework.TypeString,
								Description: `Duration to pause between tidying certificates`,
								Required:    true,
							},
							"state": {
								Type:        framework.TypeString,
								Description: `One of Inactive, Running, Finished, or Error`,
								Required:    true,
							},
							"error": {
								Type:        framework.TypeString,
								Description: `The error message`,
								Required:    true,
							},
							"time_started": {
								Type:        framework.TypeString,
								Description: `Time the operation started`,
								Required:    true,
							},
							"time_finished": {
								Type:        framework.TypeString,
								Description: `Time the operation finished`,
								Required:    true,
							},
							"message": {
								Type:        framework.TypeString,
								Description: `Message of the operation`,
								Required:    true,
							},
							"cert_store_deleted_count": {
								Type:        framework.TypeInt,
								Description: `The number of certificate storage entries deleted`,
								Required:    true,
							},
							"revoked_cert_deleted_count": {
								Type:        framework.TypeInt,
								Description: `The number of revoked certificate entries deleted`,
								Required:    true,
							},
							"current_cert_store_count": {
								Type:        framework.TypeInt,
								Description: `The number of revoked certificate entries deleted`,
								Required:    true,
							},
							"cross_revoked_cert_deleted_count": {
								Type:        framework.TypeInt,
								Description: ``,
								Required:    true,
							},
							"current_revoked_cert_count": {
								Type:        framework.TypeInt,
								Description: `The number of revoked certificate entries deleted`,
								Required:    true,
							},
							"revocation_queue_deleted_count": {
								Type:     framework.TypeInt,
								Required: true,
							},
							"tidy_move_legacy_ca_bundle": {
								Type:     framework.TypeBool,
								Required: true,
							},
							"tidy_revocation_queue": {
								Type:     framework.TypeBool,
								Required: true,
							},
							"missing_issuer_cert_count": {
								Type:     framework.TypeInt,
								Required: true,
							},
							"internal_backend_uuid": {
								Type:     framework.TypeString,
								Required: true,
							},
						},
					}},
				},
				ForwardPerformanceStandby: true,
			},
		},
		HelpSynopsis:    pathTidyStatusHelpSyn,
		HelpDescription: pathTidyStatusHelpDesc,
	}
}

func pathConfigAutoTidy(b *backend) *framework.Path {
	return &framework.Path{
		Pattern: "config/auto-tidy",
		DisplayAttrs: &framework.DisplayAttributes{
			OperationPrefix: operationPrefixPKI,
		},
		Fields: addTidyFields(map[string]*framework.FieldSchema{
			"enabled": {
				Type:        framework.TypeBool,
				Description: `Set to true to enable automatic tidy operations.`,
			},
			"interval_duration": {
				Type:        framework.TypeDurationSecond,
				Description: `Interval at which to run an auto-tidy operation. This is the time between tidy invocations (after one finishes to the start of the next). Running a manual tidy will reset this duration.`,
				Default:     int(defaultTidyConfig.Interval / time.Second), // TypeDurationSecond currently requires the default to be an int.
			},
		}),
		Operations: map[logical.Operation]framework.OperationHandler{
			logical.ReadOperation: &framework.PathOperation{
				Callback: b.pathConfigAutoTidyRead,
<<<<<<< HEAD
				DisplayAttrs: &framework.DisplayAttributes{
					OperationSuffix: "auto-tidy-configuration",
=======
				Responses: map[int][]framework.Response{
					http.StatusOK: {{
						Description: "OK",
						Fields: map[string]*framework.FieldSchema{
							"enabled": {
								Type:        framework.TypeBool,
								Description: `Specifies whether automatic tidy is enabled or not`,
								Required:    true,
							},
							"interval_duration": {
								Type:        framework.TypeInt,
								Description: `Specifies the duration between automatic tidy operation`,
								Required:    true,
							},
							"tidy_cert_store": {
								Type:        framework.TypeBool,
								Description: `Specifies whether to tidy up the certificate store`,
								Required:    true,
							},
							"tidy_revoked_certs": {
								Type:        framework.TypeBool,
								Description: `Specifies whether to remove all invalid and expired certificates from storage`,
								Required:    true,
							},
							"tidy_revoked_cert_issuer_associations": {
								Type:        framework.TypeBool,
								Description: `Specifies whether to associate revoked certificates with their corresponding issuers`,
								Required:    true,
							},
							"tidy_expired_issuers": {
								Type:        framework.TypeBool,
								Description: `Specifies whether tidy expired issuers`,
								Required:    true,
							},
							"safety_buffer": {
								Type:        framework.TypeInt,
								Description: `Safety buffer time duration`,
								Required:    true,
							},
							"issuer_safety_buffer": {
								Type:        framework.TypeInt,
								Description: `Issuer safety buffer`,
								Required:    true,
							},
							"pause_duration": {
								Type:        framework.TypeString,
								Description: `Duration to pause between tidying certificates`,
								Required:    true,
							},
							"tidy_move_legacy_ca_bundle": {
								Type:     framework.TypeBool,
								Required: true,
							},
							"tidy_cross_cluster_revoked_certs": {
								Type:     framework.TypeBool,
								Required: true,
							},
							"tidy_revocation_queue": {
								Type:     framework.TypeBool,
								Required: true,
							},
							"revocation_queue_safety_buffer": {
								Type:     framework.TypeDurationSecond,
								Required: true,
							},
							"publish_stored_certificate_count_metrics": {
								Type:     framework.TypeBool,
								Required: true,
							},
							"maintain_stored_certificate_counts": {
								Type:     framework.TypeBool,
								Required: true,
							},
						},
					}},
>>>>>>> 0748a1a0
				},
			},
			logical.UpdateOperation: &framework.PathOperation{
				Callback: b.pathConfigAutoTidyWrite,
<<<<<<< HEAD
				DisplayAttrs: &framework.DisplayAttributes{
					OperationVerb:   "configure",
					OperationSuffix: "auto-tidy",
=======
				Responses: map[int][]framework.Response{
					http.StatusOK: {{
						Description: "OK",
						Fields: map[string]*framework.FieldSchema{
							"enabled": {
								Type:        framework.TypeBool,
								Description: `Specifies whether automatic tidy is enabled or not`,
								Required:    true,
							},
							"interval_duration": {
								Type:        framework.TypeInt,
								Description: `Specifies the duration between automatic tidy operation`,
								Required:    true,
							},
							"tidy_cert_store": {
								Type:        framework.TypeBool,
								Description: `Specifies whether to tidy up the certificate store`,
								Required:    true,
							},
							"tidy_revoked_certs": {
								Type:        framework.TypeBool,
								Description: `Specifies whether to remove all invalid and expired certificates from storage`,
								Required:    true,
							},
							"tidy_revoked_cert_issuer_associations": {
								Type:        framework.TypeBool,
								Description: `Specifies whether to associate revoked certificates with their corresponding issuers`,
								Required:    true,
							},
							"tidy_expired_issuers": {
								Type:        framework.TypeBool,
								Description: `Specifies whether tidy expired issuers`,
								Required:    true,
							},
							"safety_buffer": {
								Type:        framework.TypeInt,
								Description: `Safety buffer time duration`,
								Required:    true,
							},
							"issuer_safety_buffer": {
								Type:        framework.TypeInt,
								Description: `Issuer safety buffer`,
								Required:    true,
							},
							"pause_duration": {
								Type:        framework.TypeString,
								Description: `Duration to pause between tidying certificates`,
								Required:    true,
							},
							"tidy_cross_cluster_revoked_certs": {
								Type:     framework.TypeBool,
								Required: true,
							},
							"tidy_revocation_queue": {
								Type:     framework.TypeBool,
								Required: true,
							},
							"tidy_move_legacy_ca_bundle": {
								Type:     framework.TypeBool,
								Required: true,
							},
							"revocation_queue_safety_buffer": {
								Type:     framework.TypeDurationSecond,
								Required: true,
							},
						},
					}},
>>>>>>> 0748a1a0
				},
				// Read more about why these flags are set in backend.go.
				ForwardPerformanceStandby:   true,
				ForwardPerformanceSecondary: true,
			},
		},
		HelpSynopsis:    pathConfigAutoTidySyn,
		HelpDescription: pathConfigAutoTidyDesc,
	}
}

func (b *backend) pathTidyWrite(ctx context.Context, req *logical.Request, d *framework.FieldData) (*logical.Response, error) {
	safetyBuffer := d.Get("safety_buffer").(int)
	tidyCertStore := d.Get("tidy_cert_store").(bool)
	tidyRevokedCerts := d.Get("tidy_revoked_certs").(bool) || d.Get("tidy_revocation_list").(bool)
	tidyRevokedAssocs := d.Get("tidy_revoked_cert_issuer_associations").(bool)
	tidyExpiredIssuers := d.Get("tidy_expired_issuers").(bool)
	tidyBackupBundle := d.Get("tidy_move_legacy_ca_bundle").(bool)
	issuerSafetyBuffer := d.Get("issuer_safety_buffer").(int)
	pauseDurationStr := d.Get("pause_duration").(string)
	pauseDuration := 0 * time.Second
	tidyRevocationQueue := d.Get("tidy_revocation_queue").(bool)
	queueSafetyBuffer := d.Get("revocation_queue_safety_buffer").(int)
	tidyCrossRevokedCerts := d.Get("tidy_cross_cluster_revoked_certs").(bool)

	if safetyBuffer < 1 {
		return logical.ErrorResponse("safety_buffer must be greater than zero"), nil
	}

	if issuerSafetyBuffer < 1 {
		return logical.ErrorResponse("issuer_safety_buffer must be greater than zero"), nil
	}

	if queueSafetyBuffer < 1 {
		return logical.ErrorResponse("revocation_queue_safety_buffer must be greater than zero"), nil
	}

	if pauseDurationStr != "" {
		var err error
		pauseDuration, err = time.ParseDuration(pauseDurationStr)
		if err != nil {
			return logical.ErrorResponse(fmt.Sprintf("Error parsing pause_duration: %v", err)), nil
		}

		if pauseDuration < (0 * time.Second) {
			return logical.ErrorResponse("received invalid, negative pause_duration"), nil
		}
	}

	bufferDuration := time.Duration(safetyBuffer) * time.Second
	issuerBufferDuration := time.Duration(issuerSafetyBuffer) * time.Second
	queueSafetyBufferDuration := time.Duration(queueSafetyBuffer) * time.Second

	// Manual run with constructed configuration.
	config := &tidyConfig{
		Enabled:            true,
		Interval:           0 * time.Second,
		CertStore:          tidyCertStore,
		RevokedCerts:       tidyRevokedCerts,
		IssuerAssocs:       tidyRevokedAssocs,
		ExpiredIssuers:     tidyExpiredIssuers,
		BackupBundle:       tidyBackupBundle,
		SafetyBuffer:       bufferDuration,
		IssuerSafetyBuffer: issuerBufferDuration,
		PauseDuration:      pauseDuration,
		RevocationQueue:    tidyRevocationQueue,
		QueueSafetyBuffer:  queueSafetyBufferDuration,
		CrossRevokedCerts:  tidyCrossRevokedCerts,
	}

	if !atomic.CompareAndSwapUint32(b.tidyCASGuard, 0, 1) {
		resp := &logical.Response{}
		resp.AddWarning("Tidy operation already in progress.")
		return resp, nil
	}

	// Tests using framework will screw up the storage so make a locally
	// scoped req to hold a reference
	req = &logical.Request{
		Storage: req.Storage,
	}

	// Mark the last tidy operation as relatively recent, to ensure we don't
	// try to trigger the periodic function.
	b.tidyStatusLock.Lock()
	b.lastTidy = time.Now()
	b.tidyStatusLock.Unlock()

	// Kick off the actual tidy.
	b.startTidyOperation(req, config)

	resp := &logical.Response{}
	if !tidyCertStore && !tidyRevokedCerts && !tidyRevokedAssocs && !tidyExpiredIssuers && !tidyBackupBundle && !tidyRevocationQueue && !tidyCrossRevokedCerts {
		resp.AddWarning("No targets to tidy; specify tidy_cert_store=true or tidy_revoked_certs=true or tidy_revoked_cert_issuer_associations=true or tidy_expired_issuers=true or tidy_move_legacy_ca_bundle=true or tidy_revocation_queue=true or tidy_cross_cluster_revoked_certs=true to start a tidy operation.")
	} else {
		resp.AddWarning("Tidy operation successfully started. Any information from the operation will be printed to Vault's server logs.")
	}

	if tidyRevocationQueue || tidyCrossRevokedCerts {
		isNotPerfPrimary := b.System().ReplicationState().HasState(consts.ReplicationDRSecondary|consts.ReplicationPerformanceStandby) ||
			(!b.System().LocalMount() && b.System().ReplicationState().HasState(consts.ReplicationPerformanceSecondary))
		if isNotPerfPrimary {
			resp.AddWarning("tidy_revocation_queue=true and tidy_cross_cluster_revoked_certs=true can only be set on the active node of the primary cluster unless a local mount is used; this option has been ignored.")
		}
	}

	return logical.RespondWithStatusCode(resp, req, http.StatusAccepted)
}

func (b *backend) startTidyOperation(req *logical.Request, config *tidyConfig) {
	go func() {
		atomic.StoreUint32(b.tidyCancelCAS, 0)
		defer atomic.StoreUint32(b.tidyCASGuard, 0)

		b.tidyStatusStart(config)

		// Don't cancel when the original client request goes away.
		ctx := context.Background()

		logger := b.Logger().Named("tidy")

		doTidy := func() error {
			if config.CertStore {
				if err := b.doTidyCertStore(ctx, req, logger, config); err != nil {
					return err
				}
			}

			// Check for cancel before continuing.
			if atomic.CompareAndSwapUint32(b.tidyCancelCAS, 1, 0) {
				return tidyCancelledError
			}

			if config.RevokedCerts || config.IssuerAssocs {
				if err := b.doTidyRevocationStore(ctx, req, logger, config); err != nil {
					return err
				}
			}

			// Check for cancel before continuing.
			if atomic.CompareAndSwapUint32(b.tidyCancelCAS, 1, 0) {
				return tidyCancelledError
			}

			if config.ExpiredIssuers {
				if err := b.doTidyExpiredIssuers(ctx, req, logger, config); err != nil {
					return err
				}
			}

			// Check for cancel before continuing.
			if atomic.CompareAndSwapUint32(b.tidyCancelCAS, 1, 0) {
				return tidyCancelledError
			}

			if config.BackupBundle {
				if err := b.doTidyMoveCABundle(ctx, req, logger, config); err != nil {
					return err
				}
			}

			// Check for cancel before continuing.
			if atomic.CompareAndSwapUint32(b.tidyCancelCAS, 1, 0) {
				return tidyCancelledError
			}

			if config.RevocationQueue {
				if err := b.doTidyRevocationQueue(ctx, req, logger, config); err != nil {
					return err
				}
			}

			// Check for cancel before continuing.
			if atomic.CompareAndSwapUint32(b.tidyCancelCAS, 1, 0) {
				return tidyCancelledError
			}

			if config.CrossRevokedCerts {
				if err := b.doTidyCrossRevocationStore(ctx, req, logger, config); err != nil {
					return err
				}
			}

			return nil
		}

		if err := doTidy(); err != nil {
			logger.Error("error running tidy", "error", err)
			b.tidyStatusStop(err)
		} else {
			b.tidyStatusStop(nil)

			// Since the tidy operation finished without an error, we don't
			// really want to start another tidy right away (if the interval
			// is too short). So mark the last tidy as now.
			b.tidyStatusLock.Lock()
			b.lastTidy = time.Now()
			b.tidyStatusLock.Unlock()
		}
	}()
}

func (b *backend) doTidyCertStore(ctx context.Context, req *logical.Request, logger hclog.Logger, config *tidyConfig) error {
	serials, err := req.Storage.List(ctx, "certs/")
	if err != nil {
		return fmt.Errorf("error fetching list of certs: %w", err)
	}

	serialCount := len(serials)
	metrics.SetGauge([]string{"secrets", "pki", "tidy", "cert_store_total_entries"}, float32(serialCount))
	for i, serial := range serials {
		b.tidyStatusMessage(fmt.Sprintf("Tidying certificate store: checking entry %d of %d", i, serialCount))
		metrics.SetGauge([]string{"secrets", "pki", "tidy", "cert_store_current_entry"}, float32(i))

		// Check for cancel before continuing.
		if atomic.CompareAndSwapUint32(b.tidyCancelCAS, 1, 0) {
			return tidyCancelledError
		}

		// Check for pause duration to reduce resource consumption.
		if config.PauseDuration > (0 * time.Second) {
			time.Sleep(config.PauseDuration)
		}

		certEntry, err := req.Storage.Get(ctx, "certs/"+serial)
		if err != nil {
			return fmt.Errorf("error fetching certificate %q: %w", serial, err)
		}

		if certEntry == nil {
			logger.Warn("certificate entry is nil; tidying up since it is no longer useful for any server operations", "serial", serial)
			if err := req.Storage.Delete(ctx, "certs/"+serial); err != nil {
				return fmt.Errorf("error deleting nil entry with serial %s: %w", serial, err)
			}
			b.tidyStatusIncCertStoreCount()
			continue
		}

		if certEntry.Value == nil || len(certEntry.Value) == 0 {
			logger.Warn("certificate entry has no value; tidying up since it is no longer useful for any server operations", "serial", serial)
			if err := req.Storage.Delete(ctx, "certs/"+serial); err != nil {
				return fmt.Errorf("error deleting entry with nil value with serial %s: %w", serial, err)
			}
			b.tidyStatusIncCertStoreCount()
			continue
		}

		cert, err := x509.ParseCertificate(certEntry.Value)
		if err != nil {
			return fmt.Errorf("unable to parse stored certificate with serial %q: %w", serial, err)
		}

		if time.Since(cert.NotAfter) > config.SafetyBuffer {
			if err := req.Storage.Delete(ctx, "certs/"+serial); err != nil {
				return fmt.Errorf("error deleting serial %q from storage: %w", serial, err)
			}
			b.tidyStatusIncCertStoreCount()
		}
	}

	b.tidyStatusLock.RLock()
	metrics.SetGauge([]string{"secrets", "pki", "tidy", "cert_store_total_entries_remaining"}, float32(uint(serialCount)-b.tidyStatus.certStoreDeletedCount))
	b.tidyStatusLock.RUnlock()

	return nil
}

func (b *backend) doTidyRevocationStore(ctx context.Context, req *logical.Request, logger hclog.Logger, config *tidyConfig) error {
	b.revokeStorageLock.Lock()
	defer b.revokeStorageLock.Unlock()

	// Fetch and parse our issuers so we can associate them if necessary.
	sc := b.makeStorageContext(ctx, req.Storage)
	issuerIDCertMap, err := fetchIssuerMapForRevocationChecking(sc)
	if err != nil {
		return err
	}

	rebuildCRL := false

	revokedSerials, err := req.Storage.List(ctx, "revoked/")
	if err != nil {
		return fmt.Errorf("error fetching list of revoked certs: %w", err)
	}

	revokedSerialsCount := len(revokedSerials)
	metrics.SetGauge([]string{"secrets", "pki", "tidy", "revoked_cert_total_entries"}, float32(revokedSerialsCount))

	fixedIssuers := 0

	var revInfo revocationInfo
	for i, serial := range revokedSerials {
		b.tidyStatusMessage(fmt.Sprintf("Tidying revoked certificates: checking certificate %d of %d", i, len(revokedSerials)))
		metrics.SetGauge([]string{"secrets", "pki", "tidy", "revoked_cert_current_entry"}, float32(i))

		// Check for cancel before continuing.
		if atomic.CompareAndSwapUint32(b.tidyCancelCAS, 1, 0) {
			return tidyCancelledError
		}

		// Check for pause duration to reduce resource consumption.
		if config.PauseDuration > (0 * time.Second) {
			b.revokeStorageLock.Unlock()
			time.Sleep(config.PauseDuration)
			b.revokeStorageLock.Lock()
		}

		revokedEntry, err := req.Storage.Get(ctx, "revoked/"+serial)
		if err != nil {
			return fmt.Errorf("unable to fetch revoked cert with serial %q: %w", serial, err)
		}

		if revokedEntry == nil {
			logger.Warn("revoked entry is nil; tidying up since it is no longer useful for any server operations", "serial", serial)
			if err := req.Storage.Delete(ctx, "revoked/"+serial); err != nil {
				return fmt.Errorf("error deleting nil revoked entry with serial %s: %w", serial, err)
			}
			b.tidyStatusIncRevokedCertCount()
			continue
		}

		if revokedEntry.Value == nil || len(revokedEntry.Value) == 0 {
			logger.Warn("revoked entry has nil value; tidying up since it is no longer useful for any server operations", "serial", serial)
			if err := req.Storage.Delete(ctx, "revoked/"+serial); err != nil {
				return fmt.Errorf("error deleting revoked entry with nil value with serial %s: %w", serial, err)
			}
			b.tidyStatusIncRevokedCertCount()
			continue
		}

		err = revokedEntry.DecodeJSON(&revInfo)
		if err != nil {
			return fmt.Errorf("error decoding revocation entry for serial %q: %w", serial, err)
		}

		revokedCert, err := x509.ParseCertificate(revInfo.CertificateBytes)
		if err != nil {
			return fmt.Errorf("unable to parse stored revoked certificate with serial %q: %w", serial, err)
		}

		// Tidy operations over revoked certs should execute prior to
		// tidyRevokedCerts as that may remove the entry. If that happens,
		// we won't persist the revInfo changes (as it was deleted instead).
		var storeCert bool
		if config.IssuerAssocs {
			if !isRevInfoIssuerValid(&revInfo, issuerIDCertMap) {
				b.tidyStatusIncMissingIssuerCertCount()
				revInfo.CertificateIssuer = issuerID("")
				storeCert = true
				if associateRevokedCertWithIsssuer(&revInfo, revokedCert, issuerIDCertMap) {
					fixedIssuers += 1
				}
			}
		}

		if config.RevokedCerts {
			// Only remove the entries from revoked/ and certs/ if we're
			// past its NotAfter value. This is because we use the
			// information on revoked/ to build the CRL and the
			// information on certs/ for lookup.
			if time.Since(revokedCert.NotAfter) > config.SafetyBuffer {
				if err := req.Storage.Delete(ctx, "revoked/"+serial); err != nil {
					return fmt.Errorf("error deleting serial %q from revoked list: %w", serial, err)
				}
				if err := req.Storage.Delete(ctx, "certs/"+serial); err != nil {
					return fmt.Errorf("error deleting serial %q from store when tidying revoked: %w", serial, err)
				}
				rebuildCRL = true
				storeCert = false
				b.tidyStatusIncRevokedCertCount()
			}
		}

		// If the entry wasn't removed but was otherwise modified,
		// go ahead and write it back out.
		if storeCert {
			revokedEntry, err = logical.StorageEntryJSON("revoked/"+serial, revInfo)
			if err != nil {
				return fmt.Errorf("error building entry to persist changes to serial %v from revoked list: %w", serial, err)
			}

			err = req.Storage.Put(ctx, revokedEntry)
			if err != nil {
				return fmt.Errorf("error persisting changes to serial %v from revoked list: %w", serial, err)
			}
		}
	}

	b.tidyStatusLock.RLock()
	metrics.SetGauge([]string{"secrets", "pki", "tidy", "revoked_cert_total_entries_remaining"}, float32(uint(revokedSerialsCount)-b.tidyStatus.revokedCertDeletedCount))
	metrics.SetGauge([]string{"secrets", "pki", "tidy", "revoked_cert_entries_incorrect_issuers"}, float32(b.tidyStatus.missingIssuerCertCount))
	metrics.SetGauge([]string{"secrets", "pki", "tidy", "revoked_cert_entries_fixed_issuers"}, float32(fixedIssuers))
	b.tidyStatusLock.RUnlock()

	if rebuildCRL {
		// Expired certificates isn't generally an important
		// reason to trigger a CRL rebuild for. Check if
		// automatic CRL rebuilds have been enabled and defer
		// the rebuild if so.
		config, err := sc.getRevocationConfig()
		if err != nil {
			return err
		}

		if !config.AutoRebuild {
			if err := b.crlBuilder.rebuild(sc, false); err != nil {
				return err
			}
		}
	}

	return nil
}

func (b *backend) doTidyExpiredIssuers(ctx context.Context, req *logical.Request, logger hclog.Logger, config *tidyConfig) error {
	// We do not support cancelling within the expired issuers operation.
	// Any cancellation will occur before or after this operation.

	if b.System().ReplicationState().HasState(consts.ReplicationDRSecondary|consts.ReplicationPerformanceStandby) ||
		(!b.System().LocalMount() && b.System().ReplicationState().HasState(consts.ReplicationPerformanceSecondary)) {
		b.Logger().Debug("skipping expired issuer tidy as we're not on the primary or secondary with a local mount")
		return nil
	}

	// Short-circuit to avoid having to deal with the legacy mounts. While we
	// could handle this case and remove these issuers, its somewhat
	// unexpected behavior and we'd prefer to finish the migration first.
	if b.useLegacyBundleCaStorage() {
		return nil
	}

	b.issuersLock.Lock()
	defer b.issuersLock.Unlock()

	// Fetch and parse our issuers so we have their expiration date.
	sc := b.makeStorageContext(ctx, req.Storage)
	issuerIDCertMap, err := fetchIssuerMapForRevocationChecking(sc)
	if err != nil {
		return err
	}

	// Fetch the issuer config to find the default; we don't want to remove
	// the current active issuer automatically.
	iConfig, err := sc.getIssuersConfig()
	if err != nil {
		return err
	}

	// We want certificates which have expired before this date by a given
	// safety buffer.
	rebuildChainsAndCRL := false

	for issuer, cert := range issuerIDCertMap {
		if time.Since(cert.NotAfter) <= config.IssuerSafetyBuffer {
			continue
		}

		entry, err := sc.fetchIssuerById(issuer)
		if err != nil {
			return nil
		}

		// This issuer's certificate has expired. We explicitly persist the
		// key, but log both the certificate and the keyId to the
		// informational logs so an admin can recover the removed cert if
		// necessary or remove the key (and know which cert it belonged to),
		// if desired.
		msg := "[Tidy on mount: %v] Issuer %v has expired by %v and is being removed."
		idAndName := fmt.Sprintf("[id:%v/name:%v]", entry.ID, entry.Name)
		msg = fmt.Sprintf(msg, b.backendUUID, idAndName, config.IssuerSafetyBuffer)

		// Before we log, check if we're the default. While this is late, and
		// after we read it from storage, we have more info here to tell the
		// user that their default has expired AND has passed the safety
		// buffer.
		if iConfig.DefaultIssuerId == issuer {
			msg = "[Tidy on mount: %v] Issuer %v has expired and would be removed via tidy, but won't be, as it is currently the default issuer."
			msg = fmt.Sprintf(msg, b.backendUUID, idAndName)
			b.Logger().Warn(msg)
			continue
		}

		// Log the above message..
		b.Logger().Info(msg, "serial_number", entry.SerialNumber, "key_id", entry.KeyID, "certificate", entry.Certificate)

		wasDefault, err := sc.deleteIssuer(issuer)
		if err != nil {
			b.Logger().Error(fmt.Sprintf("failed to remove %v: %v", idAndName, err))
			return err
		}
		if wasDefault {
			b.Logger().Warn(fmt.Sprintf("expired issuer %v was default; it is strongly encouraged to choose a new default issuer for backwards compatibility", idAndName))
		}

		rebuildChainsAndCRL = true
	}

	if rebuildChainsAndCRL {
		// When issuers are removed, there's a chance chains change as a
		// result; remove them.
		if err := sc.rebuildIssuersChains(nil); err != nil {
			return err
		}

		// Removal of issuers is generally a good reason to rebuild the CRL,
		// even if auto-rebuild is enabled.
		b.revokeStorageLock.Lock()
		defer b.revokeStorageLock.Unlock()

		if err := b.crlBuilder.rebuild(sc, false); err != nil {
			return err
		}
	}

	return nil
}

func (b *backend) doTidyMoveCABundle(ctx context.Context, req *logical.Request, logger hclog.Logger, config *tidyConfig) error {
	// We do not support cancelling within this operation; any cancel will
	// occur before or after this operation.

	if b.System().ReplicationState().HasState(consts.ReplicationDRSecondary|consts.ReplicationPerformanceStandby) ||
		(!b.System().LocalMount() && b.System().ReplicationState().HasState(consts.ReplicationPerformanceSecondary)) {
		b.Logger().Debug("skipping moving the legacy CA bundle as we're not on the primary or secondary with a local mount")
		return nil
	}

	// Short-circuit to avoid moving the legacy bundle from under a legacy
	// mount.
	if b.useLegacyBundleCaStorage() {
		return nil
	}

	// If we've already run, exit.
	_, bundle, err := getLegacyCertBundle(ctx, req.Storage)
	if err != nil {
		return fmt.Errorf("failed to fetch the legacy CA bundle: %w", err)
	}

	if bundle == nil {
		b.Logger().Debug("No legacy CA bundle available; nothing to do.")
		return nil
	}

	log, err := getLegacyBundleMigrationLog(ctx, req.Storage)
	if err != nil {
		return fmt.Errorf("failed to fetch the legacy bundle migration log: %w", err)
	}

	if log == nil {
		return fmt.Errorf("refusing to tidy with an empty legacy migration log but present CA bundle: %w", err)
	}

	if time.Since(log.Created) <= config.IssuerSafetyBuffer {
		b.Logger().Debug("Migration was created too recently to remove the legacy bundle; refusing to move legacy CA bundle to backup location.")
		return nil
	}

	// Do the write before the delete.
	entry, err := logical.StorageEntryJSON(legacyCertBundleBackupPath, bundle)
	if err != nil {
		return fmt.Errorf("failed to create new backup storage entry: %w", err)
	}

	err = req.Storage.Put(ctx, entry)
	if err != nil {
		return fmt.Errorf("failed to write new backup legacy CA bundle: %w", err)
	}

	err = req.Storage.Delete(ctx, legacyCertBundlePath)
	if err != nil {
		return fmt.Errorf("failed to remove old legacy CA bundle path: %w", err)
	}

	b.Logger().Info("legacy CA bundle successfully moved to backup location")
	return nil
}

func (b *backend) doTidyRevocationQueue(ctx context.Context, req *logical.Request, logger hclog.Logger, config *tidyConfig) error {
	if b.System().ReplicationState().HasState(consts.ReplicationDRSecondary|consts.ReplicationPerformanceStandby) ||
		(!b.System().LocalMount() && b.System().ReplicationState().HasState(consts.ReplicationPerformanceSecondary)) {
		b.Logger().Debug("skipping cross-cluster revocation queue tidy as we're not on the primary or secondary with a local mount")
		return nil
	}

	sc := b.makeStorageContext(ctx, req.Storage)
	clusters, err := sc.Storage.List(sc.Context, crossRevocationPrefix)
	if err != nil {
		return fmt.Errorf("failed to list cross-cluster revocation queue participating clusters: %w", err)
	}

	// Grab locks as we're potentially modifying revocation-related storage.
	b.revokeStorageLock.Lock()
	defer b.revokeStorageLock.Unlock()

	for cIndex, cluster := range clusters {
		if cluster[len(cluster)-1] == '/' {
			cluster = cluster[0 : len(cluster)-1]
		}

		cPath := crossRevocationPrefix + cluster + "/"
		serials, err := sc.Storage.List(sc.Context, cPath)
		if err != nil {
			return fmt.Errorf("failed to list cross-cluster revocation queue entries for cluster %v (%v): %w", cluster, cIndex, err)
		}

		for _, serial := range serials {
			// Check for cancellation.
			if atomic.CompareAndSwapUint32(b.tidyCancelCAS, 1, 0) {
				return tidyCancelledError
			}

			// Check for pause duration to reduce resource consumption.
			if config.PauseDuration > (0 * time.Second) {
				b.revokeStorageLock.Unlock()
				time.Sleep(config.PauseDuration)
				b.revokeStorageLock.Lock()
			}

			// Confirmation entries _should_ be handled by this cluster's
			// processRevocationQueue(...) invocation; if not, when the plugin
			// reloads, maybeGatherQueueForFirstProcess(...) will remove all
			// stale confirmation requests. However, we don't want to force an
			// operator to reload their in-use plugin, so allow tidy to also
			// clean up confirmation values without reloading.
			if serial[len(serial)-1] == '/' {
				// Check if we have a confirmed entry.
				confirmedPath := cPath + serial + "confirmed"
				removalEntry, err := sc.Storage.Get(sc.Context, confirmedPath)
				if err != nil {
					return fmt.Errorf("error reading revocation confirmation (%v) during tidy: %w", confirmedPath, err)
				}
				if removalEntry == nil {
					continue
				}

				// Remove potential revocation requests from all clusters.
				for _, subCluster := range clusters {
					if subCluster[len(subCluster)-1] == '/' {
						subCluster = subCluster[0 : len(subCluster)-1]
					}

					reqPath := subCluster + "/" + serial[0:len(serial)-1]
					if err := sc.Storage.Delete(sc.Context, reqPath); err != nil {
						return fmt.Errorf("failed to remove confirmed revocation request on candidate cluster (%v): %w", reqPath, err)
					}
				}

				// Then delete the confirmation.
				if err := sc.Storage.Delete(sc.Context, confirmedPath); err != nil {
					return fmt.Errorf("failed to remove confirmed revocation confirmation (%v): %w", confirmedPath, err)
				}

				// No need to handle a revocation request at this path: it can't
				// still exist on this cluster after we deleted it above.
				continue
			}

			ePath := cPath + serial
			entry, err := sc.Storage.Get(sc.Context, ePath)
			if err != nil {
				return fmt.Errorf("error reading revocation request (%v) to tidy: %w", ePath, err)
			}
			if entry == nil || entry.Value == nil {
				continue
			}

			var revRequest revocationRequest
			if err := entry.DecodeJSON(&revRequest); err != nil {
				return fmt.Errorf("error reading revocation request (%v) to tidy: %w", ePath, err)
			}

			if time.Since(revRequest.RequestedAt) <= config.QueueSafetyBuffer {
				continue
			}

			// Safe to remove this entry.
			if err := sc.Storage.Delete(sc.Context, ePath); err != nil {
				return fmt.Errorf("error deleting revocation request (%v): %w", ePath, err)
			}

			// Assumption: there should never be a need to remove this from
			// the processing queue on this node. We're on the active primary,
			// so our writes don't cause invalidations. This means we'd have
			// to have slated it for deletion very quickly after it'd been
			// sent (i.e., inside of the 1-minute boundary that periodicFunc
			// executes at). While this is possible, because we grab the
			// revocationStorageLock above, we can't execute interleaved
			// with that periodicFunc, so the periodicFunc would've had to
			// finished before we actually did this deletion (or it wouldn't
			// have ignored this serial because our deletion would've
			// happened prior to it reading the storage entry). Thus we should
			// be safe to ignore the revocation queue removal here.
			b.tidyStatusIncRevQueueCount()
		}
	}

	return nil
}

func (b *backend) doTidyCrossRevocationStore(ctx context.Context, req *logical.Request, logger hclog.Logger, config *tidyConfig) error {
	if b.System().ReplicationState().HasState(consts.ReplicationDRSecondary|consts.ReplicationPerformanceStandby) ||
		(!b.System().LocalMount() && b.System().ReplicationState().HasState(consts.ReplicationPerformanceSecondary)) {
		b.Logger().Debug("skipping cross-cluster revoked certificate store tidy as we're not on the primary or secondary with a local mount")
		return nil
	}

	sc := b.makeStorageContext(ctx, req.Storage)
	clusters, err := sc.Storage.List(sc.Context, unifiedRevocationReadPathPrefix)
	if err != nil {
		return fmt.Errorf("failed to list cross-cluster revoked certificate store participating clusters: %w", err)
	}

	// Grab locks as we're potentially modifying revocation-related storage.
	b.revokeStorageLock.Lock()
	defer b.revokeStorageLock.Unlock()

	for cIndex, cluster := range clusters {
		if cluster[len(cluster)-1] == '/' {
			cluster = cluster[0 : len(cluster)-1]
		}

		cPath := unifiedRevocationReadPathPrefix + cluster + "/"
		serials, err := sc.Storage.List(sc.Context, cPath)
		if err != nil {
			return fmt.Errorf("failed to list cross-cluster revoked certificate store entries for cluster %v (%v): %w", cluster, cIndex, err)
		}

		for _, serial := range serials {
			// Check for cancellation.
			if atomic.CompareAndSwapUint32(b.tidyCancelCAS, 1, 0) {
				return tidyCancelledError
			}

			// Check for pause duration to reduce resource consumption.
			if config.PauseDuration > (0 * time.Second) {
				b.revokeStorageLock.Unlock()
				time.Sleep(config.PauseDuration)
				b.revokeStorageLock.Lock()
			}

			ePath := cPath + serial
			entry, err := sc.Storage.Get(sc.Context, ePath)
			if err != nil {
				return fmt.Errorf("error reading cross-cluster revocation entry (%v) to tidy: %w", ePath, err)
			}
			if entry == nil || entry.Value == nil {
				continue
			}

			var details unifiedRevocationEntry
			if err := entry.DecodeJSON(&details); err != nil {
				return fmt.Errorf("error decoding cross-cluster revocation entry (%v) to tidy: %w", ePath, err)
			}

			if time.Since(details.CertExpiration) <= config.SafetyBuffer {
				continue
			}

			// Safe to remove this entry.
			if err := sc.Storage.Delete(sc.Context, ePath); err != nil {
				return fmt.Errorf("error deleting revocation request (%v): %w", ePath, err)
			}

			b.tidyStatusIncCrossRevCertCount()
		}
	}

	return nil
}

func (b *backend) pathTidyCancelWrite(ctx context.Context, req *logical.Request, d *framework.FieldData) (*logical.Response, error) {
	if atomic.LoadUint32(b.tidyCASGuard) == 0 {
		resp := &logical.Response{}
		resp.AddWarning("Tidy operation cannot be cancelled as none is currently running.")
		return resp, nil
	}

	// Grab the status lock before writing the cancel atomic. This lets us
	// update the status correctly as well, avoiding writing it if we're not
	// presently running.
	//
	// Unlock needs to occur prior to calling read.
	b.tidyStatusLock.Lock()
	if b.tidyStatus.state == tidyStatusStarted || atomic.LoadUint32(b.tidyCASGuard) == 1 {
		if atomic.CompareAndSwapUint32(b.tidyCancelCAS, 0, 1) {
			b.tidyStatus.state = tidyStatusCancelling
		}
	}
	b.tidyStatusLock.Unlock()

	return b.pathTidyStatusRead(ctx, req, d)
}

func (b *backend) pathTidyStatusRead(_ context.Context, _ *logical.Request, _ *framework.FieldData) (*logical.Response, error) {
	b.tidyStatusLock.RLock()
	defer b.tidyStatusLock.RUnlock()

	resp := &logical.Response{
		Data: map[string]interface{}{
			"safety_buffer":                         nil,
			"issuer_safety_buffer":                  nil,
			"tidy_cert_store":                       nil,
			"tidy_revoked_certs":                    nil,
			"tidy_revoked_cert_issuer_associations": nil,
			"tidy_expired_issuers":                  nil,
			"tidy_move_legacy_ca_bundle":            nil,
			"tidy_revocation_queue":                 nil,
			"tidy_cross_cluster_revoked_certs":      nil,
			"pause_duration":                        nil,
			"state":                                 "Inactive",
			"error":                                 nil,
			"time_started":                          nil,
			"time_finished":                         nil,
			"message":                               nil,
			"cert_store_deleted_count":              nil,
			"revoked_cert_deleted_count":            nil,
			"missing_issuer_cert_count":             nil,
			"current_cert_store_count":              nil,
			"current_revoked_cert_count":            nil,
			"internal_backend_uuid":                 nil,
			"revocation_queue_deleted_count":        nil,
			"cross_revoked_cert_deleted_count":      nil,
		},
	}

	resp.Data["internal_backend_uuid"] = b.backendUUID

	if b.certCountEnabled.Load() {
		resp.Data["current_cert_store_count"] = b.certCount.Load()
		resp.Data["current_revoked_cert_count"] = b.revokedCertCount.Load()
		if !b.certsCounted.Load() {
			resp.AddWarning("Certificates in storage are still being counted, current counts provided may be " +
				"inaccurate")
		}
		if b.certCountError != "" {
			resp.Data["certificate_counting_error"] = b.certCountError
		}
	}

	if b.tidyStatus.state == tidyStatusInactive {
		return resp, nil
	}

	resp.Data["safety_buffer"] = b.tidyStatus.safetyBuffer
	resp.Data["issuer_safety_buffer"] = b.tidyStatus.issuerSafetyBuffer
	resp.Data["tidy_cert_store"] = b.tidyStatus.tidyCertStore
	resp.Data["tidy_revoked_certs"] = b.tidyStatus.tidyRevokedCerts
	resp.Data["tidy_revoked_cert_issuer_associations"] = b.tidyStatus.tidyRevokedAssocs
	resp.Data["tidy_expired_issuers"] = b.tidyStatus.tidyExpiredIssuers
	resp.Data["tidy_move_legacy_ca_bundle"] = b.tidyStatus.tidyBackupBundle
	resp.Data["tidy_revocation_queue"] = b.tidyStatus.tidyRevocationQueue
	resp.Data["tidy_cross_cluster_revoked_certs"] = b.tidyStatus.tidyCrossRevokedCerts
	resp.Data["pause_duration"] = b.tidyStatus.pauseDuration
	resp.Data["time_started"] = b.tidyStatus.timeStarted
	resp.Data["message"] = b.tidyStatus.message
	resp.Data["cert_store_deleted_count"] = b.tidyStatus.certStoreDeletedCount
	resp.Data["revoked_cert_deleted_count"] = b.tidyStatus.revokedCertDeletedCount
	resp.Data["missing_issuer_cert_count"] = b.tidyStatus.missingIssuerCertCount
	resp.Data["revocation_queue_deleted_count"] = b.tidyStatus.revQueueDeletedCount
	resp.Data["cross_revoked_cert_deleted_count"] = b.tidyStatus.crossRevokedDeletedCount

	switch b.tidyStatus.state {
	case tidyStatusStarted:
		resp.Data["state"] = "Running"
	case tidyStatusFinished:
		resp.Data["state"] = "Finished"
		resp.Data["time_finished"] = b.tidyStatus.timeFinished
		resp.Data["message"] = nil
	case tidyStatusError:
		resp.Data["state"] = "Error"
		resp.Data["time_finished"] = b.tidyStatus.timeFinished
		resp.Data["error"] = b.tidyStatus.err.Error()
		// Don't clear the message so that it serves as a hint about when
		// the error occurred.
	case tidyStatusCancelling:
		resp.Data["state"] = "Cancelling"
	case tidyStatusCancelled:
		resp.Data["state"] = "Cancelled"
		resp.Data["time_finished"] = b.tidyStatus.timeFinished
	}

	return resp, nil
}

func (b *backend) pathConfigAutoTidyRead(ctx context.Context, req *logical.Request, data *framework.FieldData) (*logical.Response, error) {
	sc := b.makeStorageContext(ctx, req.Storage)
	config, err := sc.getAutoTidyConfig()
	if err != nil {
		return nil, err
	}

	return &logical.Response{
		Data: map[string]interface{}{
			"enabled":                                  config.Enabled,
			"interval_duration":                        int(config.Interval / time.Second),
			"tidy_cert_store":                          config.CertStore,
			"tidy_revoked_certs":                       config.RevokedCerts,
			"tidy_revoked_cert_issuer_associations":    config.IssuerAssocs,
			"tidy_expired_issuers":                     config.ExpiredIssuers,
			"safety_buffer":                            int(config.SafetyBuffer / time.Second),
			"issuer_safety_buffer":                     int(config.IssuerSafetyBuffer / time.Second),
			"pause_duration":                           config.PauseDuration.String(),
			"publish_stored_certificate_count_metrics": config.PublishMetrics,
			"maintain_stored_certificate_counts":       config.MaintainCount,
			"tidy_move_legacy_ca_bundle":               config.BackupBundle,
			"tidy_revocation_queue":                    config.RevocationQueue,
			"revocation_queue_safety_buffer":           int(config.QueueSafetyBuffer / time.Second),
			"tidy_cross_cluster_revoked_certs":         config.CrossRevokedCerts,
		},
	}, nil
}

func (b *backend) pathConfigAutoTidyWrite(ctx context.Context, req *logical.Request, d *framework.FieldData) (*logical.Response, error) {
	sc := b.makeStorageContext(ctx, req.Storage)
	config, err := sc.getAutoTidyConfig()
	if err != nil {
		return nil, err
	}

	if enabledRaw, ok := d.GetOk("enabled"); ok {
		config.Enabled = enabledRaw.(bool)
	}

	if intervalRaw, ok := d.GetOk("interval_duration"); ok {
		config.Interval = time.Duration(intervalRaw.(int)) * time.Second
		if config.Interval < 0 {
			return logical.ErrorResponse(fmt.Sprintf("given interval_duration must be greater than or equal to zero seconds; got: %v", intervalRaw)), nil
		}
	}

	if certStoreRaw, ok := d.GetOk("tidy_cert_store"); ok {
		config.CertStore = certStoreRaw.(bool)
	}

	if revokedCertsRaw, ok := d.GetOk("tidy_revoked_certs"); ok {
		config.RevokedCerts = revokedCertsRaw.(bool)
	}

	if issuerAssocRaw, ok := d.GetOk("tidy_revoked_cert_issuer_associations"); ok {
		config.IssuerAssocs = issuerAssocRaw.(bool)
	}

	if safetyBufferRaw, ok := d.GetOk("safety_buffer"); ok {
		config.SafetyBuffer = time.Duration(safetyBufferRaw.(int)) * time.Second
		if config.SafetyBuffer < 1*time.Second {
			return logical.ErrorResponse(fmt.Sprintf("given safety_buffer must be at least one second; got: %v", safetyBufferRaw)), nil
		}
	}

	if pauseDurationRaw, ok := d.GetOk("pause_duration"); ok {
		config.PauseDuration, err = time.ParseDuration(pauseDurationRaw.(string))
		if err != nil {
			return logical.ErrorResponse(fmt.Sprintf("unable to parse given pause_duration: %v", err)), nil
		}

		if config.PauseDuration < (0 * time.Second) {
			return logical.ErrorResponse("received invalid, negative pause_duration"), nil
		}
	}

	if expiredIssuers, ok := d.GetOk("tidy_expired_issuers"); ok {
		config.ExpiredIssuers = expiredIssuers.(bool)
	}

	if issuerSafetyBufferRaw, ok := d.GetOk("issuer_safety_buffer"); ok {
		config.IssuerSafetyBuffer = time.Duration(issuerSafetyBufferRaw.(int)) * time.Second
		if config.IssuerSafetyBuffer < 1*time.Second {
			return logical.ErrorResponse(fmt.Sprintf("given safety_buffer must be at least one second; got: %v", issuerSafetyBufferRaw)), nil
		}
	}

	if backupBundle, ok := d.GetOk("tidy_move_legacy_ca_bundle"); ok {
		config.BackupBundle = backupBundle.(bool)
	}

	if revocationQueueRaw, ok := d.GetOk("tidy_revocation_queue"); ok {
		config.RevocationQueue = revocationQueueRaw.(bool)
	}

	if queueSafetyBufferRaw, ok := d.GetOk("revocation_queue_safety_buffer"); ok {
		config.QueueSafetyBuffer = time.Duration(queueSafetyBufferRaw.(int)) * time.Second
		if config.QueueSafetyBuffer < 1*time.Second {
			return logical.ErrorResponse(fmt.Sprintf("given revocation_queue_safety_buffer must be at least one second; got: %v", queueSafetyBufferRaw)), nil
		}
	}

	if crossRevokedRaw, ok := d.GetOk("tidy_cross_cluster_revoked_certs"); ok {
		config.CrossRevokedCerts = crossRevokedRaw.(bool)
	}

	if config.Enabled && !(config.CertStore || config.RevokedCerts || config.IssuerAssocs || config.ExpiredIssuers || config.BackupBundle || config.RevocationQueue || config.CrossRevokedCerts) {
		return logical.ErrorResponse("Auto-tidy enabled but no tidy operations were requested. Enable at least one tidy operation to be run (tidy_cert_store / tidy_revoked_certs / tidy_revoked_cert_issuer_associations / tidy_expired_issuers / tidy_move_legacy_ca_bundle / tidy_revocation_queue / tidy_cross_cluster_revoked_certs)."), nil
	}

	if maintainCountEnabledRaw, ok := d.GetOk("maintain_stored_certificate_counts"); ok {
		config.MaintainCount = maintainCountEnabledRaw.(bool)
	}

	if runningStorageMetricsEnabledRaw, ok := d.GetOk("publish_stored_certificate_count_metrics"); ok {
		if config.MaintainCount == false {
			return logical.ErrorResponse("Can not publish a running storage metrics count to metrics without first maintaining that count.  Enable `maintain_stored_certificate_counts` to enable `publish_stored_certificate_count_metrics."), nil
		}
		config.PublishMetrics = runningStorageMetricsEnabledRaw.(bool)
	}

	if err := sc.writeAutoTidyConfig(config); err != nil {
		return nil, err
	}

	return &logical.Response{
		Data: map[string]interface{}{
			"enabled":                               config.Enabled,
			"interval_duration":                     int(config.Interval / time.Second),
			"tidy_cert_store":                       config.CertStore,
			"tidy_revoked_certs":                    config.RevokedCerts,
			"tidy_revoked_cert_issuer_associations": config.IssuerAssocs,
			"tidy_expired_issuers":                  config.ExpiredIssuers,
			"tidy_move_legacy_ca_bundle":            config.BackupBundle,
			"safety_buffer":                         int(config.SafetyBuffer / time.Second),
			"issuer_safety_buffer":                  int(config.IssuerSafetyBuffer / time.Second),
			"pause_duration":                        config.PauseDuration.String(),
			"tidy_revocation_queue":                 config.RevocationQueue,
			"revocation_queue_safety_buffer":        int(config.QueueSafetyBuffer / time.Second),
			"tidy_cross_cluster_revoked_certs":      config.CrossRevokedCerts,
		},
	}, nil
}

func (b *backend) tidyStatusStart(config *tidyConfig) {
	b.tidyStatusLock.Lock()
	defer b.tidyStatusLock.Unlock()

	b.tidyStatus = &tidyStatus{
		safetyBuffer:          int(config.SafetyBuffer / time.Second),
		issuerSafetyBuffer:    int(config.IssuerSafetyBuffer / time.Second),
		tidyCertStore:         config.CertStore,
		tidyRevokedCerts:      config.RevokedCerts,
		tidyRevokedAssocs:     config.IssuerAssocs,
		tidyExpiredIssuers:    config.ExpiredIssuers,
		tidyBackupBundle:      config.BackupBundle,
		tidyRevocationQueue:   config.RevocationQueue,
		tidyCrossRevokedCerts: config.CrossRevokedCerts,
		pauseDuration:         config.PauseDuration.String(),

		state:       tidyStatusStarted,
		timeStarted: time.Now(),
	}

	metrics.SetGauge([]string{"secrets", "pki", "tidy", "start_time_epoch"}, float32(b.tidyStatus.timeStarted.Unix()))
}

func (b *backend) tidyStatusStop(err error) {
	b.tidyStatusLock.Lock()
	defer b.tidyStatusLock.Unlock()

	b.tidyStatus.timeFinished = time.Now()
	b.tidyStatus.err = err
	if err == nil {
		b.tidyStatus.state = tidyStatusFinished
	} else if err == tidyCancelledError {
		b.tidyStatus.state = tidyStatusCancelled
	} else {
		b.tidyStatus.state = tidyStatusError
	}

	metrics.MeasureSince([]string{"secrets", "pki", "tidy", "duration"}, b.tidyStatus.timeStarted)
	metrics.SetGauge([]string{"secrets", "pki", "tidy", "start_time_epoch"}, 0)
	metrics.IncrCounter([]string{"secrets", "pki", "tidy", "cert_store_deleted_count"}, float32(b.tidyStatus.certStoreDeletedCount))
	metrics.IncrCounter([]string{"secrets", "pki", "tidy", "revoked_cert_deleted_count"}, float32(b.tidyStatus.revokedCertDeletedCount))

	if err != nil {
		metrics.IncrCounter([]string{"secrets", "pki", "tidy", "failure"}, 1)
	} else {
		metrics.IncrCounter([]string{"secrets", "pki", "tidy", "success"}, 1)
	}
}

func (b *backend) tidyStatusMessage(msg string) {
	b.tidyStatusLock.Lock()
	defer b.tidyStatusLock.Unlock()

	b.tidyStatus.message = msg
}

func (b *backend) tidyStatusIncCertStoreCount() {
	b.tidyStatusLock.Lock()
	defer b.tidyStatusLock.Unlock()

	b.tidyStatus.certStoreDeletedCount++

	b.ifCountEnabledDecrementTotalCertificatesCountReport()
}

func (b *backend) tidyStatusIncRevokedCertCount() {
	b.tidyStatusLock.Lock()
	defer b.tidyStatusLock.Unlock()

	b.tidyStatus.revokedCertDeletedCount++

	b.ifCountEnabledDecrementTotalRevokedCertificatesCountReport()
}

func (b *backend) tidyStatusIncMissingIssuerCertCount() {
	b.tidyStatusLock.Lock()
	defer b.tidyStatusLock.Unlock()

	b.tidyStatus.missingIssuerCertCount++
}

func (b *backend) tidyStatusIncRevQueueCount() {
	b.tidyStatusLock.Lock()
	defer b.tidyStatusLock.Unlock()

	b.tidyStatus.revQueueDeletedCount++
}

func (b *backend) tidyStatusIncCrossRevCertCount() {
	b.tidyStatusLock.Lock()
	defer b.tidyStatusLock.Unlock()

	b.tidyStatus.crossRevokedDeletedCount++
}

const pathTidyHelpSyn = `
Tidy up the backend by removing expired certificates, revocation information,
or both.
`

const pathTidyHelpDesc = `
This endpoint allows expired certificates and/or revocation information to be
removed from the backend, freeing up storage and shortening CRLs.

For safety, this function is a noop if called without parameters; cleanup from
normal certificate storage must be enabled with 'tidy_cert_store' and cleanup
from revocation information must be enabled with 'tidy_revocation_list'.

The 'safety_buffer' parameter is useful to ensure that clock skew amongst your
hosts cannot lead to a certificate being removed from the CRL while it is still
considered valid by other hosts (for instance, if their clocks are a few
minutes behind). The 'safety_buffer' parameter can be an integer number of
seconds or a string duration like "72h".

All certificates and/or revocation information currently stored in the backend
will be checked when this endpoint is hit. The expiration of the
certificate/revocation information of each certificate being held in
certificate storage or in revocation information will then be checked. If the
current time, minus the value of 'safety_buffer', is greater than the
expiration, it will be removed.
`

const pathTidyCancelHelpSyn = `
Cancels a currently running tidy operation.
`

const pathTidyCancelHelpDesc = `
This endpoint allows cancelling a currently running tidy operation.

Periodically throughout the invocation of tidy, we'll check if the operation
has been requested to be cancelled. If so, we'll stop the currently running
tidy operation.
`

const pathTidyStatusHelpSyn = `
Returns the status of the tidy operation.
`

const pathTidyStatusHelpDesc = `
This is a read only endpoint that returns information about the current tidy
operation, or the most recent if none is currently running.

The result includes the following fields:
* 'safety_buffer': the value of this parameter when initiating the tidy operation
* 'tidy_cert_store': the value of this parameter when initiating the tidy operation
* 'tidy_revoked_certs': the value of this parameter when initiating the tidy operation
* 'tidy_revoked_cert_issuer_associations': the value of this parameter when initiating the tidy operation
* 'state': one of "Inactive", "Running", "Finished", "Error"
* 'error': the error message, if the operation ran into an error
* 'time_started': the time the operation started
* 'time_finished': the time the operation finished
* 'message': One of "Tidying certificate store: checking entry N of TOTAL" or
  "Tidying revoked certificates: checking certificate N of TOTAL"
* 'cert_store_deleted_count': The number of certificate storage entries deleted
* 'revoked_cert_deleted_count': The number of revoked certificate entries deleted
* 'missing_issuer_cert_count': The number of revoked certificates which were missing a valid issuer reference
* 'tidy_expired_issuers': the value of this parameter when initiating the tidy operation
* 'issuer_safety_buffer': the value of this parameter when initiating the tidy operation
* 'tidy_move_legacy_ca_bundle': the value of this parameter when initiating the tidy operation
* 'tidy_revocation_queue': the value of this parameter when initiating the tidy operation
* 'revocation_queue_deleted_count': the number of revocation queue entries deleted
* 'tidy_cross_cluster_revoked_certs': the value of this parameter when initiating the tidy operation
* 'cross_revoked_cert_deleted_count': the number of cross-cluster revoked certificate entries deleted
`

const pathConfigAutoTidySyn = `
Modifies the current configuration for automatic tidy execution.
`

const pathConfigAutoTidyDesc = `
This endpoint accepts parameters to a tidy operation (see /tidy) that
will be used for automatic tidy execution. This takes two extra parameters,
enabled (to enable or disable auto-tidy) and interval_duration (which
controls the frequency of auto-tidy execution).

Once enabled, a tidy operation will be kicked off automatically, as if it
were executed with the posted configuration.
`<|MERGE_RESOLUTION|>--- conflicted
+++ resolved
@@ -419,10 +419,9 @@
 		Operations: map[logical.Operation]framework.OperationHandler{
 			logical.ReadOperation: &framework.PathOperation{
 				Callback: b.pathConfigAutoTidyRead,
-<<<<<<< HEAD
 				DisplayAttrs: &framework.DisplayAttributes{
 					OperationSuffix: "auto-tidy-configuration",
-=======
+				},
 				Responses: map[int][]framework.Response{
 					http.StatusOK: {{
 						Description: "OK",
@@ -498,16 +497,14 @@
 							},
 						},
 					}},
->>>>>>> 0748a1a0
 				},
 			},
 			logical.UpdateOperation: &framework.PathOperation{
 				Callback: b.pathConfigAutoTidyWrite,
-<<<<<<< HEAD
 				DisplayAttrs: &framework.DisplayAttributes{
 					OperationVerb:   "configure",
 					OperationSuffix: "auto-tidy",
-=======
+				},
 				Responses: map[int][]framework.Response{
 					http.StatusOK: {{
 						Description: "OK",
@@ -575,7 +572,6 @@
 							},
 						},
 					}},
->>>>>>> 0748a1a0
 				},
 				// Read more about why these flags are set in backend.go.
 				ForwardPerformanceStandby:   true,
