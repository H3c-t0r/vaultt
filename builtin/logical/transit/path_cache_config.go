--- conflicted
+++ resolved
@@ -45,18 +45,6 @@
 					OperationSuffix: "cache",
 				},
 			},
-<<<<<<< HEAD
-=======
-
-			logical.CreateOperation: &framework.PathOperation{
-				Callback: b.pathCacheConfigWrite,
-				Summary:  "Configures a new cache of the specified size",
-				DisplayAttrs: &framework.DisplayAttributes{
-					OperationVerb:   "configure",
-					OperationSuffix: "cache",
-				},
-			},
->>>>>>> 299fe699
 		},
 
 		HelpSynopsis:    pathCacheConfigHelpSyn,
