// Copyright (c) HashiCorp, Inc.
// SPDX-License-Identifier: BUSL-1.1

package transit

import (
	"context"
	"encoding/base64"
	"encoding/json"
	"errors"
	"fmt"
	"net/http"
	"reflect"

	"github.com/hashicorp/vault/helper/constants"
	"github.com/hashicorp/vault/sdk/framework"
	"github.com/hashicorp/vault/sdk/helper/errutil"
	"github.com/hashicorp/vault/sdk/helper/keysutil"
	"github.com/hashicorp/vault/sdk/logical"
	"github.com/mitchellh/mapstructure"
)

// BatchRequestItem represents a request item for batch processing
type BatchRequestItem struct {
	// Context for key derivation. This is required for derived keys.
	Context string `json:"context" structs:"context" mapstructure:"context"`

	// DecodedContext is the base64 decoded version of Context
	DecodedContext []byte

	// Plaintext for encryption
	Plaintext string `json:"plaintext" structs:"plaintext" mapstructure:"plaintext"`

	// Ciphertext for decryption
	Ciphertext string `json:"ciphertext" structs:"ciphertext" mapstructure:"ciphertext"`

	// Nonce to be used when v1 convergent encryption is used
	Nonce string `json:"nonce" structs:"nonce" mapstructure:"nonce"`

	// The key version to be used for encryption
	KeyVersion int `json:"key_version" structs:"key_version" mapstructure:"key_version"`

	// DecodedNonce is the base64 decoded version of Nonce
	DecodedNonce []byte

	// Associated Data for AEAD ciphers
	AssociatedData string `json:"associated_data" struct:"associated_data" mapstructure:"associated_data"`

	// Reference is an arbitrary caller supplied string value that will be placed on the
	// batch response to ease correlation between inputs and outputs
	Reference string `json:"reference" structs:"reference" mapstructure:"reference"`
}

// EncryptBatchResponseItem represents a response item for batch processing
type EncryptBatchResponseItem struct {
	// Ciphertext for the plaintext present in the corresponding batch
	// request item
	Ciphertext string `json:"ciphertext,omitempty" structs:"ciphertext" mapstructure:"ciphertext"`

	// KeyVersion defines the key version used to encrypt plaintext.
	KeyVersion int `json:"key_version,omitempty" structs:"key_version" mapstructure:"key_version"`

	// Error, if set represents a failure encountered while encrypting a
	// corresponding batch request item
	Error string `json:"error,omitempty" structs:"error" mapstructure:"error"`

	// Reference is an arbitrary caller supplied string value that will be placed on the
	// batch response to ease correlation between inputs and outputs
	Reference string `json:"reference"`
}

type AssocDataFactory struct {
	Encoded string
}

func (a AssocDataFactory) GetAssociatedData() ([]byte, error) {
	return base64.StdEncoding.DecodeString(a.Encoded)
}

type ManagedKeyFactory struct {
	managedKeyParams keysutil.ManagedKeyParameters
}

func (m ManagedKeyFactory) GetManagedKeyParameters() keysutil.ManagedKeyParameters {
	return m.managedKeyParams
}

func (b *backend) pathEncrypt() *framework.Path {
	return &framework.Path{
		Pattern: "encrypt/" + framework.GenericNameRegex("name"),

		DisplayAttrs: &framework.DisplayAttributes{
			OperationPrefix: operationPrefixTransit,
			OperationVerb:   "encrypt",
		},

		Fields: map[string]*framework.FieldSchema{
			"name": {
				Type:        framework.TypeString,
				Description: "Name of the key",
			},

			"plaintext": {
				Type:        framework.TypeString,
				Description: "Base64 encoded plaintext value to be encrypted",
			},

			"padding_scheme": {
				Type: framework.TypeString,
				Description: `The padding scheme to use for decrypt. Currently only applies to RSA key types.
Options are 'oaep' or 'pkcs1v15'. Defaults to 'oaep'`,
			},

			"context": {
				Type:        framework.TypeString,
				Description: "Base64 encoded context for key derivation. Required if key derivation is enabled",
			},

			"nonce": {
				Type: framework.TypeString,
				Description: `
Base64 encoded nonce value. Must be provided if convergent encryption is
enabled for this key and the key was generated with Vault 0.6.1. Not required
for keys created in 0.6.2+. The value must be exactly 96 bits (12 bytes) long
and the user must ensure that for any given context (and thus, any given
encryption key) this nonce value is **never reused**.
`,
			},

			"type": {
				Type:    framework.TypeString,
				Default: "aes256-gcm96",
				Description: `
This parameter is required when encryption key is expected to be created.
When performing an upsert operation, the type of key to create. Currently,
"aes128-gcm96" (symmetric) and "aes256-gcm96" (symmetric) are the only types supported. Defaults to "aes256-gcm96".`,
			},

			"convergent_encryption": {
				Type: framework.TypeBool,
				Description: `
This parameter will only be used when a key is expected to be created.  Whether
to support convergent encryption. This is only supported when using a key with
key derivation enabled and will require all requests to carry both a context
and 96-bit (12-byte) nonce. The given nonce will be used in place of a randomly
generated nonce. As a result, when the same context and nonce are supplied, the
same ciphertext is generated. It is *very important* when using this mode that
you ensure that all nonces are unique for a given context.  Failing to do so
will severely impact the ciphertext's security.`,
			},

			"key_version": {
				Type: framework.TypeInt,
				Description: `The version of the key to use for encryption.
Must be 0 (for latest) or a value greater than or equal
to the min_encryption_version configured on the key.`,
			},

			"partial_failure_response_code": {
				Type: framework.TypeInt,
				Description: `
Ordinarily, if a batch item fails to encrypt due to a bad input, but other batch items succeed, 
the HTTP response code is 400 (Bad Request).  Some applications may want to treat partial failures differently.
Providing the parameter returns the given response code integer instead of a 400 in this case. If all values fail
HTTP 400 is still returned.`,
			},

			"associated_data": {
				Type: framework.TypeString,
				Description: `
When using an AEAD cipher mode, such as AES-GCM, this parameter allows
passing associated data (AD/AAD) into the encryption function; this data
must be passed on subsequent decryption requests but can be transited in
plaintext. On successful decryption, both the ciphertext and the associated
data are attested not to have been tampered with.
				`,
			},

			"batch_input": {
				Type: framework.TypeSlice,
				Description: `
Specifies a list of items to be encrypted in a single batch. When this parameter
is set, if the parameters 'plaintext', 'context' and 'nonce' are also set, they
will be ignored. Any batch output will preserve the order of the batch input.`,
			},
		},

		Callbacks: map[logical.Operation]framework.OperationFunc{
			logical.CreateOperation: b.pathEncryptWrite,
			logical.UpdateOperation: b.pathEncryptWrite,
		},

		ExistenceCheck: b.pathEncryptExistenceCheck,

		HelpSynopsis:    pathEncryptHelpSyn,
		HelpDescription: pathEncryptHelpDesc,
	}
}

func decodeEncryptBatchRequestItems(src interface{}, dst *[]BatchRequestItem) error {
	return decodeBatchRequestItems(src, true, false, dst)
}

func decodeDecryptBatchRequestItems(src interface{}, dst *[]BatchRequestItem) error {
	return decodeBatchRequestItems(src, false, true, dst)
}

// decodeBatchRequestItems is a fast path alternative to mapstructure.Decode to decode []BatchRequestItem.
// It aims to behave as closely possible to the original mapstructure.Decode and will return the same errors.
// Note, however, that an error will also be returned if one of the required fields is missing.
// https://github.com/hashicorp/vault/pull/8775/files#r437709722
func decodeBatchRequestItems(src interface{}, requirePlaintext bool, requireCiphertext bool, dst *[]BatchRequestItem) error {
	if src == nil || dst == nil {
		return nil
	}

	items, ok := src.([]interface{})
	if !ok {
		return fmt.Errorf("source data must be an array or slice, got %T", src)
	}

	// Early return should happen before allocating the array if the batch is empty.
	// However to comply with mapstructure output it's needed to allocate an empty array.
	sitems := len(items)
	*dst = make([]BatchRequestItem, sitems)
	if sitems == 0 {
		return nil
	}

	// To comply with mapstructure output the same error type is needed.
	var errs mapstructure.Error

	for i, iitem := range items {
		item, ok := iitem.(map[string]interface{})
		if !ok {
			return fmt.Errorf("[%d] expected a map, got '%T'", i, iitem)
		}

		if v, has := item["context"]; has {
			if !reflect.ValueOf(v).IsValid() {
			} else if casted, ok := v.(string); ok {
				(*dst)[i].Context = casted
			} else {
				errs.Errors = append(errs.Errors, fmt.Sprintf("'[%d].context' expected type 'string', got unconvertible type '%T'", i, item["context"]))
			}
		}

		if v, has := item["ciphertext"]; has {
			if !reflect.ValueOf(v).IsValid() {
			} else if casted, ok := v.(string); ok {
				(*dst)[i].Ciphertext = casted
			} else {
				errs.Errors = append(errs.Errors, fmt.Sprintf("'[%d].ciphertext' expected type 'string', got unconvertible type '%T'", i, item["ciphertext"]))
			}
		} else if requireCiphertext {
			errs.Errors = append(errs.Errors, fmt.Sprintf("'[%d].ciphertext' missing ciphertext to decrypt", i))
		}

		if v, has := item["plaintext"]; has {
			if casted, ok := v.(string); ok {
				(*dst)[i].Plaintext = casted
			} else {
				errs.Errors = append(errs.Errors, fmt.Sprintf("'[%d].plaintext' expected type 'string', got unconvertible type '%T'", i, item["plaintext"]))
			}
		} else if requirePlaintext {
			errs.Errors = append(errs.Errors, fmt.Sprintf("'[%d].plaintext' missing plaintext to encrypt", i))
		}

		if v, has := item["nonce"]; has {
			if !reflect.ValueOf(v).IsValid() {
			} else if casted, ok := v.(string); ok {
				(*dst)[i].Nonce = casted
			} else {
				errs.Errors = append(errs.Errors, fmt.Sprintf("'[%d].nonce' expected type 'string', got unconvertible type '%T'", i, item["nonce"]))
			}
		}

		if v, has := item["key_version"]; has {
			if !reflect.ValueOf(v).IsValid() {
			} else if casted, ok := v.(int); ok {
				(*dst)[i].KeyVersion = casted
			} else if js, ok := v.(json.Number); ok {
				// https://github.com/hashicorp/vault/issues/10232
				// Because API server parses json request with UseNumber=true, logical.Request.Data can include json.Number for a number field.
				if casted, err := js.Int64(); err == nil {
					(*dst)[i].KeyVersion = int(casted)
				} else {
					errs.Errors = append(errs.Errors, fmt.Sprintf(`error decoding %T into [%d].key_version: strconv.ParseInt: parsing "%s": invalid syntax`, v, i, v))
				}
			} else {
				errs.Errors = append(errs.Errors, fmt.Sprintf("'[%d].key_version' expected type 'int', got unconvertible type '%T'", i, item["key_version"]))
			}
		}

		if v, has := item["associated_data"]; has {
			if !reflect.ValueOf(v).IsValid() {
			} else if casted, ok := v.(string); ok {
				(*dst)[i].AssociatedData = casted
			} else {
				errs.Errors = append(errs.Errors, fmt.Sprintf("'[%d].associated_data' expected type 'string', got unconvertible type '%T'", i, item["associated_data"]))
			}
		}
		if v, has := item["reference"]; has {
			if !reflect.ValueOf(v).IsValid() {
			} else if casted, ok := v.(string); ok {
				(*dst)[i].Reference = casted
			} else {
				errs.Errors = append(errs.Errors, fmt.Sprintf("'[%d].reference' expected type 'string', got unconvertible type '%T'", i, item["reference"]))
			}
		}
	}

	if len(errs.Errors) > 0 {
		return &errs
	}

	return nil
}

func (b *backend) pathEncryptExistenceCheck(ctx context.Context, req *logical.Request, d *framework.FieldData) (bool, error) {
	name := d.Get("name").(string)
	p, _, err := b.GetPolicy(ctx, keysutil.PolicyRequest{
		Storage: req.Storage,
		Name:    name,
	}, b.GetRandomReader())
	if err != nil {
		return false, err
	}
	if p != nil && b.System().CachingDisabled() {
		p.Unlock()
	}

	return p != nil, nil
}

func (b *backend) pathEncryptWrite(ctx context.Context, req *logical.Request, d *framework.FieldData) (*logical.Response, error) {
	name := d.Get("name").(string)
	var err error
	batchInputRaw := d.Raw["batch_input"]
	var batchInputItems []BatchRequestItem
	if batchInputRaw != nil {
		err = decodeEncryptBatchRequestItems(batchInputRaw, &batchInputItems)
		if err != nil {
			return nil, fmt.Errorf("failed to parse batch input: %w", err)
		}

		if len(batchInputItems) == 0 {
			return logical.ErrorResponse("missing batch input to process"), logical.ErrInvalidRequest
		}
	} else {
		valueRaw, ok, err := d.GetOkErr("plaintext")
		if err != nil {
			return nil, err
		}
		if !ok {
			return logical.ErrorResponse("missing plaintext to encrypt"), logical.ErrInvalidRequest
		}

		batchInputItems = make([]BatchRequestItem, 1)
		batchInputItems[0] = BatchRequestItem{
			Plaintext:      valueRaw.(string),
			Context:        d.Get("context").(string),
			Nonce:          d.Get("nonce").(string),
			KeyVersion:     d.Get("key_version").(int),
			AssociatedData: d.Get("associated_data").(string),
		}
	}

	batchResponseItems := make([]EncryptBatchResponseItem, len(batchInputItems))
	contextSet := len(batchInputItems[0].Context) != 0

	userErrorInBatch := false
	internalErrorInBatch := false

	// Before processing the batch request items, get the policy. If the
	// policy is supposed to be upserted, then determine if 'derived' is to
	// be set or not, based on the presence of 'context' field in all the
	// input items.
	for i, item := range batchInputItems {
		if (len(item.Context) == 0 && contextSet) || (len(item.Context) != 0 && !contextSet) {
			return logical.ErrorResponse("context should be set either in all the request blocks or in none"), logical.ErrInvalidRequest
		}

		_, err := base64.StdEncoding.DecodeString(item.Plaintext)
		if err != nil {
			userErrorInBatch = true
			batchResponseItems[i].Error = err.Error()
			continue
		}

		// Decode the context
		if len(item.Context) != 0 {
			batchInputItems[i].DecodedContext, err = base64.StdEncoding.DecodeString(item.Context)
			if err != nil {
				userErrorInBatch = true
				batchResponseItems[i].Error = err.Error()
				continue
			}
		}

		// Decode the nonce
		if len(item.Nonce) != 0 {
			batchInputItems[i].DecodedNonce, err = base64.StdEncoding.DecodeString(item.Nonce)
			if err != nil {
				userErrorInBatch = true
				batchResponseItems[i].Error = err.Error()
				continue
			}
		}
	}

	// Get the policy
	var p *keysutil.Policy
	var upserted bool
	var polReq keysutil.PolicyRequest

	if req.Operation == logical.CreateOperation {
		convergent := d.Get("convergent_encryption").(bool)
		if convergent && !contextSet {
			return logical.ErrorResponse("convergent encryption requires derivation to be enabled, so context is required"), nil
		}

		cfg, err := b.readConfigKeys(ctx, req)
		if err != nil {
			return nil, err
		}

		polReq = keysutil.PolicyRequest{
			Upsert:     !cfg.DisableUpsert,
			Storage:    req.Storage,
			Name:       name,
			Derived:    contextSet,
			Convergent: convergent,
		}

		keyType := d.Get("type").(string)
		switch keyType {
		case "aes128-gcm96":
			polReq.KeyType = keysutil.KeyType_AES128_GCM96
		case "aes256-gcm96":
			polReq.KeyType = keysutil.KeyType_AES256_GCM96
		case "chacha20-poly1305":
			polReq.KeyType = keysutil.KeyType_ChaCha20_Poly1305
		case "ecdsa-p256", "ecdsa-p384", "ecdsa-p521":
			return logical.ErrorResponse(fmt.Sprintf("key type %v not supported for this operation", keyType)), logical.ErrInvalidRequest
		case "managed_key":
			polReq.KeyType = keysutil.KeyType_MANAGED_KEY
		default:
			return logical.ErrorResponse(fmt.Sprintf("unknown key type %v", keyType)), logical.ErrInvalidRequest
		}
	} else {
		polReq = keysutil.PolicyRequest{
			Storage: req.Storage,
			Name:    name,
		}
	}

	p, upserted, err = b.GetPolicy(ctx, polReq, b.GetRandomReader())
	if err != nil {
		return nil, err
	}
	if p == nil {
		return logical.ErrorResponse("encryption key not found"), logical.ErrInvalidRequest
	}
	if !b.System().CachingDisabled() {
		p.Lock(false)
	}
	defer p.Unlock()

	// Process batch request items. If encryption of any request
	// item fails, respectively mark the error in the response
	// collection and continue to process other items.
	warnAboutNonceUsage := false
	successesInBatch := false
	for i, item := range batchInputItems {
		if batchResponseItems[i].Error != "" {
			userErrorInBatch = true
			continue
		}

		if item.Nonce != "" && !nonceAllowed(p) {
			userErrorInBatch = true
			batchResponseItems[i].Error = ErrNonceNotAllowed.Error()
			continue
		}

		if !warnAboutNonceUsage && shouldWarnAboutNonceUsage(p, item.DecodedNonce) {
			warnAboutNonceUsage = true
		}

<<<<<<< HEAD
		var factory interface{}
		if item.AssociatedData != "" {
			if !p.Type.AssociatedDataSupported() {
				batchResponseItems[i].Error = fmt.Sprintf("'[%d].associated_data' provided for non-AEAD cipher suite %v", i, p.Type.String())
				continue
			}

			factory = AssocDataFactory{item.AssociatedData}
		}

		var managedKeyFactory ManagedKeyFactory
		if p.Type == keysutil.KeyType_MANAGED_KEY {
			managedKeySystemView, ok := b.System().(logical.ManagedKeySystemView)
			if !ok {
				batchResponseItems[i].Error = errors.New("unsupported system view").Error()
			}

			managedKeyFactory = ManagedKeyFactory{
				managedKeyParams: keysutil.ManagedKeyParameters{
					ManagedKeySystemView: managedKeySystemView,
					BackendUUID:          b.backendUUID,
					Context:              ctx,
				},
			}
		}

		ciphertext, err := p.EncryptWithFactory(item.KeyVersion, item.DecodedContext, item.DecodedNonce, item.Plaintext, factory, managedKeyFactory)
=======
		paddingScheme := d.Get("padding_scheme").(string)
		ciphertext, err := p.Encrypt(item.KeyVersion, item.DecodedContext, item.DecodedNonce, item.Plaintext, paddingScheme)
>>>>>>> ee4a3c36
		if err != nil {
			switch err.(type) {
			case errutil.InternalError:
				internalErrorInBatch = true
			default:
				userErrorInBatch = true
			}
			batchResponseItems[i].Error = err.Error()
			continue
		}

		if ciphertext == "" {
			userErrorInBatch = true
			batchResponseItems[i].Error = fmt.Sprintf("empty ciphertext returned for input item %d", i)
			continue
		}

		successesInBatch = true
		keyVersion := item.KeyVersion
		if keyVersion == 0 {
			keyVersion = p.LatestVersion
		}

		batchResponseItems[i].Ciphertext = ciphertext
		batchResponseItems[i].KeyVersion = keyVersion
	}

	resp := &logical.Response{}
	if batchInputRaw != nil {
		// Copy the references
		for i := range batchInputItems {
			batchResponseItems[i].Reference = batchInputItems[i].Reference
		}
		resp.Data = map[string]interface{}{
			"batch_results": batchResponseItems,
		}
	} else {
		if batchResponseItems[0].Error != "" {
			if internalErrorInBatch {
				return nil, errutil.InternalError{Err: batchResponseItems[0].Error}
			}

			return logical.ErrorResponse(batchResponseItems[0].Error), logical.ErrInvalidRequest
		}

		resp.Data = map[string]interface{}{
			"ciphertext":  batchResponseItems[0].Ciphertext,
			"key_version": batchResponseItems[0].KeyVersion,
		}
	}

	if constants.IsFIPS() && warnAboutNonceUsage {
		resp.AddWarning("A provided nonce value was used within FIPS mode, this violates FIPS 140 compliance.")
	}

	if req.Operation == logical.CreateOperation && !upserted {
		resp.AddWarning("Attempted creation of the key during the encrypt operation, but it was created beforehand")
	}

	return batchRequestResponse(d, resp, req, successesInBatch, userErrorInBatch, internalErrorInBatch)
}

func nonceAllowed(p *keysutil.Policy) bool {
	var supportedKeyType bool
	switch p.Type {
	case keysutil.KeyType_MANAGED_KEY:
		return true
	case keysutil.KeyType_AES128_GCM96, keysutil.KeyType_AES256_GCM96, keysutil.KeyType_ChaCha20_Poly1305:
		supportedKeyType = true
	default:
		supportedKeyType = false
	}

	if supportedKeyType && p.ConvergentEncryption && p.ConvergentVersion == 1 {
		// We only use the user supplied nonce for v1 convergent encryption keys
		return true
	}

	return false
}

// Depending on the errors in the batch, different status codes should be returned. User errors
// will return a 400 and precede internal errors which return a 500. The reasoning behind this is
// that user errors are non-retryable without making changes to the request, and should be surfaced
// to the user first.
func batchRequestResponse(d *framework.FieldData, resp *logical.Response, req *logical.Request, successesInBatch, userErrorInBatch, internalErrorInBatch bool) (*logical.Response, error) {
	if userErrorInBatch || internalErrorInBatch {
		var code int
		switch {
		case userErrorInBatch:
			code = http.StatusBadRequest
		case internalErrorInBatch:
			code = http.StatusInternalServerError
		}
		if codeRaw, ok := d.GetOk("partial_failure_response_code"); ok && successesInBatch {
			newCode := codeRaw.(int)
			if newCode < 1 || newCode > 599 {
				resp.AddWarning(fmt.Sprintf("invalid HTTP response code override from partial_failure_response_code, reverting to %d", code))
			} else {
				code = newCode
			}
		}
		return logical.RespondWithStatusCode(resp, req, code)
	}

	return resp, nil
}

// shouldWarnAboutNonceUsage attempts to determine if we will use a provided nonce or not. Ideally this
// would be information returned through p.Encrypt but that would require an SDK api change and this is
// transit specific
func shouldWarnAboutNonceUsage(p *keysutil.Policy, userSuppliedNonce []byte) bool {
	if len(userSuppliedNonce) == 0 {
		return false
	}

	var supportedKeyType bool
	switch p.Type {
	case keysutil.KeyType_AES128_GCM96, keysutil.KeyType_AES256_GCM96, keysutil.KeyType_ChaCha20_Poly1305:
		supportedKeyType = true
	default:
		supportedKeyType = false
	}

	if supportedKeyType && p.ConvergentEncryption && p.ConvergentVersion == 1 {
		// We only use the user supplied nonce for v1 convergent encryption keys
		return true
	}

	if supportedKeyType && !p.ConvergentEncryption {
		return true
	}

	return false
}

const pathEncryptHelpSyn = `Encrypt a plaintext value or a batch of plaintext
blocks using a named key`

const pathEncryptHelpDesc = `
This path uses the named key from the request path to encrypt a user provided
plaintext or a batch of plaintext blocks. The plaintext must be base64 encoded.
`<|MERGE_RESOLUTION|>--- conflicted
+++ resolved
@@ -488,7 +488,7 @@
 			warnAboutNonceUsage = true
 		}
 
-<<<<<<< HEAD
+		paddingScheme := d.Get("padding_scheme").(string)
 		var factory interface{}
 		if item.AssociatedData != "" {
 			if !p.Type.AssociatedDataSupported() {
@@ -516,10 +516,6 @@
 		}
 
 		ciphertext, err := p.EncryptWithFactory(item.KeyVersion, item.DecodedContext, item.DecodedNonce, item.Plaintext, factory, managedKeyFactory)
-=======
-		paddingScheme := d.Get("padding_scheme").(string)
-		ciphertext, err := p.Encrypt(item.KeyVersion, item.DecodedContext, item.DecodedNonce, item.Plaintext, paddingScheme)
->>>>>>> ee4a3c36
 		if err != nil {
 			switch err.(type) {
 			case errutil.InternalError:
