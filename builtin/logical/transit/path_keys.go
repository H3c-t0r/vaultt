--- conflicted
+++ resolved
@@ -163,14 +163,11 @@
 			"deletion_allowed":       p.DeletionAllowed,
 			"min_decryption_version": p.MinDecryptionVersion,
 			"latest_version":         p.LatestVersion,
-<<<<<<< HEAD
 			"exportable":             p.Exportable,
-=======
 			"supports_encryption":    p.Type.EncryptionSupported(),
 			"supports_decryption":    p.Type.DecryptionSupported(),
 			"supports_signing":       p.Type.SigningSupported(),
 			"supports_derivation":    p.Type.DerivationSupported(),
->>>>>>> f1c8b772
 		},
 	}
 
