--- conflicted
+++ resolved
@@ -43,21 +43,13 @@
 		t.Fatal(err)
 	}
 	lc, err := NewLeaseCache(&LeaseCacheConfig{
-<<<<<<< HEAD
 		Client:              client,
 		BaseContext:         context.Background(),
 		Proxier:             NewMockProxier(responses),
 		Logger:              logging.NewVaultLogger(hclog.Trace).Named("cache.leasecache"),
 		CacheStaticSecrets:  true,
 		CacheDynamicSecrets: true,
-=======
-		Client:             client,
-		BaseContext:        context.Background(),
-		Proxier:            NewMockProxier(responses),
-		Logger:             logging.NewVaultLogger(hclog.Trace).Named("cache.leasecache"),
-		CacheStaticSecrets: true,
-		UserAgentToUse:     "test",
->>>>>>> fd2c737c
+		UserAgentToUse:      "test",
 	})
 	if err != nil {
 		t.Fatal(err)
@@ -74,21 +66,13 @@
 	}
 
 	lc, err := NewLeaseCache(&LeaseCacheConfig{
-<<<<<<< HEAD
 		Client:              client,
 		BaseContext:         context.Background(),
 		Proxier:             &mockDelayProxier{cacheable, delay},
 		Logger:              logging.NewVaultLogger(hclog.Trace).Named("cache.leasecache"),
 		CacheStaticSecrets:  true,
 		CacheDynamicSecrets: true,
-=======
-		Client:             client,
-		BaseContext:        context.Background(),
-		Proxier:            &mockDelayProxier{cacheable, delay},
-		Logger:             logging.NewVaultLogger(hclog.Trace).Named("cache.leasecache"),
-		CacheStaticSecrets: true,
-		UserAgentToUse:     "test",
->>>>>>> fd2c737c
+		UserAgentToUse:      "test",
 	})
 	if err != nil {
 		t.Fatal(err)
@@ -104,7 +88,6 @@
 	require.NoError(t, err)
 
 	lc, err := NewLeaseCache(&LeaseCacheConfig{
-<<<<<<< HEAD
 		Client:              client,
 		BaseContext:         context.Background(),
 		Proxier:             NewMockProxier(responses),
@@ -112,15 +95,7 @@
 		Storage:             storage,
 		CacheStaticSecrets:  true,
 		CacheDynamicSecrets: true,
-=======
-		Client:             client,
-		BaseContext:        context.Background(),
-		Proxier:            NewMockProxier(responses),
-		Logger:             logging.NewVaultLogger(hclog.Trace).Named("cache.leasecache"),
-		Storage:            storage,
-		CacheStaticSecrets: true,
-		UserAgentToUse:     "test",
->>>>>>> fd2c737c
+		UserAgentToUse:      "test",
 	})
 	require.NoError(t, err)
 
