--- conflicted
+++ resolved
@@ -65,10 +65,9 @@
 	physZooKeeper "github.com/hashicorp/vault/physical/zookeeper"
 )
 
-<<<<<<< HEAD
 // EnvVaultCLINoColor is an env var that toggles colored UI output.
 const EnvVaultCLINoColor = `VAULT_CLI_NO_COLOR`
-=======
+
 var (
 	auditBackends = map[string]audit.Factory{
 		"file":   auditFile.Factory,
@@ -134,7 +133,6 @@
 		"zookeeper":              physZooKeeper.NewZooKeeperBackend,
 	}
 )
->>>>>>> ec27e83b
 
 // DeprecatedCommand is a command that wraps an existing command and prints a
 // deprecation notice and points the user to the new command. Deprecated
