--- conflicted
+++ resolved
@@ -533,7 +533,11 @@
 				BaseCommand: getBaseCommand(),
 			}, nil
 		},
-<<<<<<< HEAD
+		"pki": func() (cli.Command, error) {
+			return &PKICommand{
+				BaseCommand: getBaseCommand(),
+			}, nil
+		},
 		"pki health-check": func() (cli.Command, error) {
 			return &PKIHealthCheckCommand{
 				BaseCommand: getBaseCommand(),
@@ -541,15 +545,6 @@
 		},
 		"pki list-intermediates": func() (cli.Command, error) {
 			return &PKIListChildrenCommand{
-=======
-		"pki": func() (cli.Command, error) {
-			return &PKICommand{
-				BaseCommand: getBaseCommand(),
-			}, nil
-		},
-		"pki health-check": func() (cli.Command, error) {
-			return &PKIHealthCheckCommand{
->>>>>>> be41954e
 				BaseCommand: getBaseCommand(),
 			}, nil
 		},
