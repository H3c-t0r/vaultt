--- conflicted
+++ resolved
@@ -196,14 +196,11 @@
 
 	ctx, span := diagnose.StartSpan(ctx, "initialization")
 	defer span.End()
-<<<<<<< HEAD
 
 	// OS Specific checks
 	// Check open file count
 	diagnose.OSChecks(ctx)
 
-=======
->>>>>>> 62d79e7d
 	server.flagConfigs = c.flagConfigs
 	config, err := server.parseConfig()
 	if err != nil {
