--- conflicted
+++ resolved
@@ -2,14 +2,9 @@
 
 import (
 	"context"
-<<<<<<< HEAD
-	"fmt"
-	"github.com/shirou/gopsutil/disk"
-=======
 	"encoding/json"
 	"fmt"
 	"os"
->>>>>>> 62d79e7d
 	"strings"
 	"sync"
 
@@ -23,6 +18,7 @@
 	srconsul "github.com/hashicorp/vault/serviceregistration/consul"
 	"github.com/hashicorp/vault/vault/diagnose"
 	"github.com/mitchellh/cli"
+	"github.com/shirou/gopsutil/disk"
 	"github.com/posener/complete"
 )
 
@@ -321,7 +317,6 @@
 		return nil
 	})
 
-<<<<<<< HEAD
 	diagnose.Test(ctx, "disk-usage", func(ctx context.Context) error {
 		partitions, err := disk.Partitions(false)
 		if err != nil {
@@ -353,7 +348,5 @@
 		}
 		return nil
 	})
-=======
->>>>>>> 62d79e7d
 	return nil
 }