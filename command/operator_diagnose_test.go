--- conflicted
+++ resolved
@@ -53,7 +53,7 @@
 							Status: diagnose.OkStatus,
 						},
 						{
-							Name:   "Listener TLS Checks",
+							Name:   "Check Listener TLS",
 							Status: diagnose.WarningStatus,
 							Warnings: []string{
 								"TLS is disabled in a listener config stanza.",
@@ -62,7 +62,7 @@
 					},
 				},
 				{
-					Name:   "Storage",
+					Name:   "Check Storage",
 					Status: diagnose.OkStatus,
 					Children: []*diagnose.Result{
 						{
@@ -70,35 +70,25 @@
 							Status: diagnose.OkStatus,
 						},
 						{
-<<<<<<< HEAD
-							Name:   "Consul TLS Checks",
-							Status: diagnose.OkStatus,
-=======
-							Name:   "test-storage-tls-consul",
+							Name:   "Check Consul TLS",
 							Status: diagnose.SkippedStatus,
->>>>>>> f796bc9f
-						},
-						{
-							Name:   "Consul Storage Direct Server Access",
-							Status: diagnose.OkStatus,
-						},
-					},
-				},
-				{
-					Name:   "Service Discovery",
-					Status: diagnose.OkStatus,
-					Children: []*diagnose.Result{
-						{
-<<<<<<< HEAD
-							Name:   "Consul Service Discovery TLS Checks",
-							Status: diagnose.OkStatus,
-=======
-							Name:   "test-serviceregistration-tls-consul",
+						},
+						{
+							Name:   "Check Consul Direct Storage Access",
+							Status: diagnose.OkStatus,
+						},
+					},
+				},
+				{
+					Name:   "Check Service Discovery",
+					Status: diagnose.OkStatus,
+					Children: []*diagnose.Result{
+						{
+							Name:   "Check Consul Service Discovery TLS",
 							Status: diagnose.SkippedStatus,
->>>>>>> f796bc9f
-						},
-						{
-							Name:   "Consul Service Discovery Direct Server Access Checks",
+						},
+						{
+							Name:   "Check Consul Direct Service Discovery",
 							Status: diagnose.OkStatus,
 						},
 					},
@@ -126,17 +116,12 @@
 							Status: diagnose.OkStatus,
 						},
 						{
-							Name:   "Consul HA Storage Direct Server Access",
-							Status: diagnose.OkStatus,
-						},
-						{
-<<<<<<< HEAD
-							Name:   "Consul TLS Checks",
-							Status: diagnose.OkStatus,
-=======
-							Name:   "test-ha-storage-tls-consul",
+							Name:   "Check HA Consul Direct Storage Access",
+							Status: diagnose.OkStatus,
+						},
+						{
+							Name:   "Check Consul TLS",
 							Status: diagnose.SkippedStatus,
->>>>>>> f796bc9f
 						},
 					},
 				},
@@ -145,11 +130,11 @@
 					Status: diagnose.OkStatus,
 				},
 				{
-					Name:   "Cluster Address Checks",
-					Status: diagnose.OkStatus,
-				},
-				{
-					Name:   "Core Creation Checks",
+					Name:   "Check Cluster Address",
+					Status: diagnose.OkStatus,
+				},
+				{
+					Name:   "Check Core Creation",
 					Status: diagnose.OkStatus,
 				},
 				{
@@ -161,7 +146,7 @@
 							Status: diagnose.OkStatus,
 						},
 						{
-							Name:   "Listener TLS Checks",
+							Name:   "Check Listener TLS",
 							Status: diagnose.WarningStatus,
 							Warnings: []string{
 								"TLS is disabled in a listener config stanza.",
@@ -170,16 +155,16 @@
 					},
 				},
 				{
-					Name:    "Barrier Encryption Checks",
+					Name:    "Check Barrier Encryption",
 					Status:  diagnose.ErrorStatus,
 					Message: "Diagnose could not create a barrier seal object",
 				},
 				{
-					Name:   "Server Runtime Checks",
-					Status: diagnose.OkStatus,
-				},
-				{
-					Name:   "Shamir Seal Finalization",
+					Name:   "Check Server Before Runtime",
+					Status: diagnose.OkStatus,
+				},
+				{
+					Name:   "Finalize Shamir Seal",
 					Status: diagnose.OkStatus,
 				},
 			},
@@ -191,7 +176,7 @@
 			},
 			[]*diagnose.Result{
 				{
-					Name:   "Storage",
+					Name:   "Check Storage",
 					Status: diagnose.WarningStatus,
 					Children: []*diagnose.Result{
 						{
@@ -199,12 +184,12 @@
 							Status: diagnose.OkStatus,
 						},
 						{
-							Name:    "Raft Folder Permission Checks",
+							Name:    "Check Raft Folder Permissions",
 							Status:  diagnose.WarningStatus,
 							Message: "too many permissions",
 						},
 						{
-							Name:    "Raft Quorum Checks",
+							Name:    "Check For Raft Quorum",
 							Status:  diagnose.WarningStatus,
 							Message: "0 voters found",
 						},
@@ -219,7 +204,7 @@
 			},
 			[]*diagnose.Result{
 				{
-					Name:    "Storage",
+					Name:    "Check Storage",
 					Status:  diagnose.ErrorStatus,
 					Message: "No storage stanza in Vault server configuration.",
 				},
@@ -240,7 +225,7 @@
 							Status: diagnose.OkStatus,
 						},
 						{
-							Name:   "Listener TLS Checks",
+							Name:   "Check Listener TLS",
 							Status: diagnose.OkStatus,
 						},
 					},
@@ -254,7 +239,7 @@
 			},
 			[]*diagnose.Result{
 				{
-					Name:   "Storage",
+					Name:   "Check Storage",
 					Status: diagnose.ErrorStatus,
 					Children: []*diagnose.Result{
 						{
@@ -262,7 +247,7 @@
 							Status: diagnose.OkStatus,
 						},
 						{
-							Name:    "Consul TLS Checks",
+							Name:    "Check Consul TLS",
 							Status:  diagnose.ErrorStatus,
 							Message: "certificate has expired or is not yet valid",
 							Warnings: []string{
@@ -270,7 +255,7 @@
 							},
 						},
 						{
-							Name:   "Consul Storage Direct Server Access",
+							Name:   "Check Consul Direct Storage Access",
 							Status: diagnose.OkStatus,
 						},
 					},
@@ -284,7 +269,7 @@
 			},
 			[]*diagnose.Result{
 				{
-					Name:   "Storage",
+					Name:   "Check Storage",
 					Status: diagnose.WarningStatus,
 					Children: []*diagnose.Result{
 						{
@@ -292,16 +277,11 @@
 							Status: diagnose.OkStatus,
 						},
 						{
-<<<<<<< HEAD
-							Name:   "Consul TLS Checks",
-							Status: diagnose.OkStatus,
-=======
-							Name:   "test-storage-tls-consul",
+							Name:   "Check Consul TLS",
 							Status: diagnose.SkippedStatus,
->>>>>>> f796bc9f
-						},
-						{
-							Name:   "Consul Storage Direct Server Access",
+						},
+						{
+							Name:   "Check Consul Direct Storage Access",
 							Status: diagnose.WarningStatus,
 							Advice: "We recommend connecting to a local agent.",
 							Warnings: []string{
@@ -319,7 +299,7 @@
 							Status: diagnose.OkStatus,
 						},
 						{
-							Name:   "Consul HA Storage Direct Server Access",
+							Name:   "Check HA Consul Direct Storage Access",
 							Status: diagnose.WarningStatus,
 							Advice: "We recommend connecting to a local agent.",
 							Warnings: []string{
@@ -327,7 +307,7 @@
 							},
 						},
 						{
-							Name:    "Consul TLS Checks",
+							Name:    "Check Consul TLS",
 							Status:  diagnose.ErrorStatus,
 							Message: "certificate has expired or is not yet valid",
 							Warnings: []string{
@@ -337,7 +317,7 @@
 					},
 				},
 				{
-					Name:   "Cluster Address Checks",
+					Name:   "Check Cluster Address",
 					Status: diagnose.ErrorStatus,
 				},
 			},
@@ -349,91 +329,72 @@
 			},
 			[]*diagnose.Result{
 				{
-					Name:   "Transit Seal TLS Checks",
+					Name:   "Check Transit Seal TLS",
 					Status: diagnose.WarningStatus,
-<<<<<<< HEAD
 					Warnings: []string{
 						"Found at least one intermediate certificate in the CA certificate file.",
-=======
-					Children: []*diagnose.Result{
-						{
-							Name:   "create-storage-backend",
-							Status: diagnose.OkStatus,
-						},
-						{
-							Name:   "test-storage-tls-consul",
+					},
+				},
+			},
+		},
+		{
+			"diagnose_invalid_https_sr",
+			[]string{
+				"-config", "./server/test-fixtures/diagnose_bad_https_consul_sr.hcl",
+			},
+			[]*diagnose.Result{
+				{
+					Name:   "Check Service Discovery",
+					Status: diagnose.ErrorStatus,
+					Children: []*diagnose.Result{
+						{
+							Name:    "Check Consul Service Discovery TLS",
+							Status:  diagnose.ErrorStatus,
+							Message: "certificate has expired or is not yet valid",
+							Warnings: []string{
+								"expired or near expiry",
+							},
+						},
+						{
+							Name:   "Check Consul Direct Service Discovery",
+							Status: diagnose.WarningStatus,
+							Warnings: []string{
+								diagnose.DirAccessErr,
+							},
+						},
+					},
+				},
+			},
+		},
+		{
+			"diagnose_direct_storage_access",
+			[]string{
+				"-config", "./server/test-fixtures/diagnose_ok_storage_direct_access.hcl",
+			},
+			[]*diagnose.Result{
+				{
+					Name:   "Check Storage",
+					Status: diagnose.WarningStatus,
+					Children: []*diagnose.Result{
+						{
+							Name:   "Create Storage Backend",
+							Status: diagnose.OkStatus,
+						},
+						{
+							Name:   "Check Consul TLS",
 							Status: diagnose.SkippedStatus,
 						},
 						{
-							Name:   "test-consul-direct-access-storage",
+							Name:   "Check Consul Direct Storage Access",
 							Status: diagnose.WarningStatus,
 							Warnings: []string{
 								diagnose.DirAccessErr,
 							},
 						},
->>>>>>> f796bc9f
-					},
-				},
-			},
-		},
-		// {
-		// 	"diagnose_invalid_https_sr",
-		// 	[]string{
-		// 		"-config", "./server/test-fixtures/diagnose_bad_https_consul_sr.hcl",
-		// 	},
-		// 	[]*diagnose.Result{
-		// 		{
-		// 			Name:   "Service Discovery",
-		// 			Status: diagnose.ErrorStatus,
-		// 			Children: []*diagnose.Result{
-		// 				{
-		// 					Name:    "Consul Service Discovery TLS Checks",
-		// 					Status:  diagnose.ErrorStatus,
-		// 					Message: "certificate has expired or is not yet valid",
-		// 					Warnings: []string{
-		// 						"expired or near expiry",
-		// 					},
-		// 				},
-		// 				{
-		// 					Name:   "Consul Service Discovery Direct Server Access Checks",
-		// 					Status: diagnose.WarningStatus,
-		// 					Warnings: []string{
-		// 						diagnose.DirAccessErr,
-		// 					},
-		// 				},
-		// 			},
-		// 		},
-		// 	},
-		// },
-		// {
-		// 	"diagnose_direct_storage_access",
-		// 	[]string{
-		// 		"-config", "./server/test-fixtures/diagnose_ok_storage_direct_access.hcl",
-		// 	},
-		// 	[]*diagnose.Result{
-		// 		{
-		// 			Name:   "Storage",
-		// 			Status: diagnose.WarningStatus,
-		// 			Children: []*diagnose.Result{
-		// 				{
-		// 					Name:   "Create Storage Backend",
-		// 					Status: diagnose.OkStatus,
-		// 				},
-		// 				{
-		// 					Name:   "Consul TLS Checks",
-		// 					Status: diagnose.OkStatus,
-		// 				},
-		// 				{
-		// 					Name:   "Consul Storage Direct Server Access",
-		// 					Status: diagnose.WarningStatus,
-		// 					Warnings: []string{
-		// 						diagnose.DirAccessErr,
-		// 					},
-		// 				},
-		// 			},
-		// 		},
-		// 	},
-		// },
+					},
+				},
+			},
+		},
 		{
 			"diagnose_raft_no_folder_backend",
 			[]string{
@@ -441,7 +402,7 @@
 			},
 			[]*diagnose.Result{
 				{
-					Name:    "Storage",
+					Name:    "Check Storage",
 					Status:  diagnose.ErrorStatus,
 					Message: "Diagnose could not initialize storage backend.",
 					Children: []*diagnose.Result{
