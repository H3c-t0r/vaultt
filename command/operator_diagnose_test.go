// +build !race

package command

import (
	"context"
	"fmt"
	"io/ioutil"
	"strings"
	"testing"

	"github.com/hashicorp/vault/vault/diagnose"
	"github.com/mitchellh/cli"
)

func testOperatorDiagnoseCommand(tb testing.TB) *OperatorDiagnoseCommand {
	tb.Helper()

	ui := cli.NewMockUi()
	return &OperatorDiagnoseCommand{
		diagnose: diagnose.New(ioutil.Discard),
		BaseCommand: &BaseCommand{
			UI: ui,
		},
		skipEndEnd: true,
	}
}

func TestOperatorDiagnoseCommand_Run(t *testing.T) {
	t.Parallel()
	cases := []struct {
		name     string
		args     []string
		expected []*diagnose.Result
	}{
		{
			"diagnose_ok",
			[]string{
				"-config", "./server/test-fixtures/config_diagnose_ok.hcl",
			},
			[]*diagnose.Result{
				{
<<<<<<< HEAD
					Name:   "parse-config",
					Status: diagnose.OkStatus,
				},
				{
					Name:   "storage",
					Status: diagnose.OkStatus,
					Children: []*diagnose.Result{
						{
							Name:   "create-storage-backend",
							Status: diagnose.OkStatus,
						},
						{
							Name:   "test-storage-tls-consul",
							Status: diagnose.OkStatus,
						},
						{
							Name:   "test-consul-direct-access-storage",
							Status: diagnose.OkStatus,
						},
					},
				},
				{
					Name:   "service-discovery",
					Status: diagnose.OkStatus,
					Children: []*diagnose.Result{
						{
							Name:   "test-serviceregistration-tls-consul",
							Status: diagnose.OkStatus,
						},
						{
							Name:   "test-consul-direct-access-service-discovery",
							Status: diagnose.OkStatus,
						},
					},
				},
				{
					Name:   "create-seal",
					Status: diagnose.OkStatus,
				},
				{
					Name:   "setup-core",
					Status: diagnose.OkStatus,
					Children: []*diagnose.Result{
						{
							Name:   "init-randreader",
							Status: diagnose.OkStatus,
						},
					},
				},
				{
					Name:   "setup-ha-storage",
					Status: diagnose.OkStatus,
					Children: []*diagnose.Result{
						{
							Name:   "create-ha-storage-backend",
							Status: diagnose.OkStatus,
						},
						{
							Name:   "test-consul-direct-access-storage",
							Status: diagnose.OkStatus,
						},
						{
							Name:   "test-storage-tls-consul",
							Status: diagnose.OkStatus,
						},
					},
				},
				{
					Name:   "determine-redirect",
					Status: diagnose.OkStatus,
				},
				{
					Name:   "find-cluster-addr",
					Status: diagnose.OkStatus,
				},
				{
					Name:   "init-core",
					Status: diagnose.OkStatus,
				},
				{
					Name:   "init-listeners",
					Status: diagnose.OkStatus,
					Children: []*diagnose.Result{
						{
							Name:   "create-listeners",
							Status: diagnose.OkStatus,
						},
						{
							Name:   "check-listener-tls",
							Status: diagnose.WarningStatus,
							Warnings: []string{
								"TLS is disabled in a Listener config stanza.",
							},
						},
					},
				},
				{
					Name:    "unseal",
					Status:  diagnose.ErrorStatus,
					Message: "Diagnose could not create a barrier seal object",
				},
				{
					Name:   "start-servers",
					Status: diagnose.OkStatus,
				},
				{
					Name:   "finalize-seal-shamir",
					Status: diagnose.OkStatus,
=======
					Name:   "storage",
					Status: diagnose.OkStatus,
					Children: []*diagnose.Result{
						{
							Name:   "create-storage-backend",
							Status: diagnose.OkStatus,
						},
						{
							Name:   "test-storage-tls-consul",
							Status: diagnose.OkStatus,
						},
						{
							Name:   "test-consul-direct-access-storage",
							Status: diagnose.OkStatus,
						},
					},
>>>>>>> c706ca2c
				},
			},
		},
		{
			"diagnose_invalid_storage",
			[]string{
				"-config", "./server/test-fixtures/nostore_config.hcl",
			},
			[]*diagnose.Result{
				{
<<<<<<< HEAD
					Name:   "parse-config",
					Status: diagnose.OkStatus,
				},
				{
					Name:    "storage",
					Status:  diagnose.ErrorStatus,
					Message: "no storage stanza found in config",
					Children: []*diagnose.Result{
						{
							Name:   "create-storage-backend",
							Status: diagnose.ErrorStatus,
						},
					},
				},
				{
					Name:   "service-discovery",
					Status: diagnose.ErrorStatus,
				},
				{
					Name:   "create-seal",
					Status: diagnose.OkStatus,
				},
				{
					Name:    "setup-core",
					Status:  diagnose.ErrorStatus,
					Message: BackendUninitializedErr,
					Children: []*diagnose.Result{
						{
							Name:   "init-randreader",
							Status: diagnose.OkStatus,
						},
					},
				},
				{
					Name:    "setup-ha-storage",
					Status:  diagnose.ErrorStatus,
					Message: BackendUninitializedErr,
				},
				{
					Name:   "determine-redirect",
					Status: diagnose.OkStatus,
				},
				{
					Name:   "find-cluster-addr",
					Status: diagnose.OkStatus,
				},
				{
					Name:    "init-core",
					Status:  diagnose.ErrorStatus,
					Message: "diagnose cannot attempt this step because core config could not be set",
				},
				{
					Name:   "init-listeners",
					Status: diagnose.OkStatus,
					Children: []*diagnose.Result{
						{
							Name:   "create-listeners",
							Status: diagnose.OkStatus,
						},
						{
							Name:   "check-listener-tls",
							Status: diagnose.WarningStatus,
							Warnings: []string{
								"TLS is disabled in a Listener config stanza.",
							},
						},
					},
				},
				{
					Name:    "unseal",
					Status:  diagnose.ErrorStatus,
					Message: "Diagnose could not create a barrier seal object",
				},
				{
					Name:   "start-servers",
					Status: diagnose.OkStatus,
				},
				{
					Name:   "finalize-seal-shamir",
					Status: diagnose.OkStatus,
=======
					Name:    "storage",
					Status:  diagnose.ErrorStatus,
					Message: "no storage stanza found in config",
					Children: []*diagnose.Result{
						{
							Name:   "create-storage-backend",
							Status: diagnose.ErrorStatus,
						},
					},
>>>>>>> c706ca2c
				},
			},
		},
		{
			"diagnose_listener_config_ok",
			[]string{
				"-config", "./server/test-fixtures/tls_config_ok.hcl",
			},
			[]*diagnose.Result{
				{
<<<<<<< HEAD
					Name:   "parse-config",
					Status: diagnose.OkStatus,
				},
				{
					Name:   "storage",
					Status: diagnose.OkStatus,
					Children: []*diagnose.Result{
						{
							Name:   "create-storage-backend",
							Status: diagnose.OkStatus,
						},
						{
							Name:   "test-storage-tls-consul",
							Status: diagnose.OkStatus,
						},
						{
							Name:   "test-consul-direct-access-storage",
							Status: diagnose.OkStatus,
						},
					},
				},
				{
					Name:   "service-discovery",
					Status: diagnose.OkStatus,
					Children: []*diagnose.Result{
						{
							Name:   "test-serviceregistration-tls-consul",
							Status: diagnose.OkStatus,
						},
						{
							Name:   "test-consul-direct-access-service-discovery",
							Status: diagnose.OkStatus,
						},
					},
				},
				{
					Name:   "create-seal",
					Status: diagnose.OkStatus,
				},
				{
					Name:   "setup-core",
					Status: diagnose.OkStatus,
					Children: []*diagnose.Result{
						{
							Name:   "init-randreader",
							Status: diagnose.OkStatus,
						},
					},
				},
				{
					Name:   "setup-ha-storage",
					Status: diagnose.OkStatus,
					Children: []*diagnose.Result{
						{
							Name:   "create-ha-storage-backend",
							Status: diagnose.OkStatus,
						},
						{
							Name:   "test-consul-direct-access-storage",
							Status: diagnose.OkStatus,
						},
						{
							Name:   "test-storage-tls-consul",
							Status: diagnose.OkStatus,
						},
					},
				},
				{
					Name:   "determine-redirect",
					Status: diagnose.OkStatus,
				},
				{
					Name:   "find-cluster-addr",
					Status: diagnose.OkStatus,
				},
				{
					Name:   "init-core",
					Status: diagnose.OkStatus,
				},
				{
=======
>>>>>>> c706ca2c
					Name:   "init-listeners",
					Status: diagnose.OkStatus,
					Children: []*diagnose.Result{
						{
							Name:   "create-listeners",
							Status: diagnose.OkStatus,
						},
						{
							Name:   "check-listener-tls",
<<<<<<< HEAD
							Status: diagnose.WarningStatus,
							Warnings: []string{
								"TLS is disabled in a Listener config stanza.",
							},
						},
					},
				},
				{
					Name:    "unseal",
					Status:  diagnose.ErrorStatus,
					Message: "Diagnose could not create a barrier seal object",
				},
				{
					Name:   "start-servers",
					Status: diagnose.OkStatus,
				},
				{
					Name:   "finalize-seal-shamir",
					Status: diagnose.OkStatus,
=======
							Status: diagnose.OkStatus,
						},
					},
>>>>>>> c706ca2c
				},
			},
		},
		{
			"diagnose_invalid_https_storage",
			[]string{
				"-config", "./server/test-fixtures/config_bad_https_storage.hcl",
			},
			[]*diagnose.Result{
				{
<<<<<<< HEAD
					Name:   "parse-config",
					Status: diagnose.OkStatus,
				},
				{
					Name:   "storage",
					Status: diagnose.OkStatus,
=======
					Name:   "storage",
					Status: diagnose.ErrorStatus,
>>>>>>> c706ca2c
					Children: []*diagnose.Result{
						{
							Name:   "create-storage-backend",
							Status: diagnose.OkStatus,
						},
						{
<<<<<<< HEAD
							Name:   "test-storage-tls-consul",
							Status: diagnose.OkStatus,
						},
						{
							Name:   "test-consul-direct-access-storage",
							Status: diagnose.OkStatus,
						},
					},
				},
				{
					Name:   "service-discovery",
					Status: diagnose.OkStatus,
					Children: []*diagnose.Result{
						{
							Name:   "test-serviceregistration-tls-consul",
							Status: diagnose.OkStatus,
						},
						{
							Name:   "test-consul-direct-access-service-discovery",
							Status: diagnose.OkStatus,
						},
					},
				},
				{
					Name:   "create-seal",
					Status: diagnose.OkStatus,
				},
				{
					Name:   "setup-core",
					Status: diagnose.OkStatus,
					Children: []*diagnose.Result{
						{
							Name:   "init-randreader",
							Status: diagnose.OkStatus,
						},
					},
				},
				{
					Name:   "setup-ha-storage",
					Status: diagnose.OkStatus,
					Children: []*diagnose.Result{
						{
							Name:   "create-ha-storage-backend",
							Status: diagnose.OkStatus,
=======
							Name:    "test-storage-tls-consul",
							Status:  diagnose.ErrorStatus,
							Message: "expired",
>>>>>>> c706ca2c
						},
						{
							Name:   "test-consul-direct-access-storage",
							Status: diagnose.OkStatus,
						},
<<<<<<< HEAD
						{
							Name:   "test-storage-tls-consul",
							Status: diagnose.OkStatus,
						},
=======
>>>>>>> c706ca2c
					},
				},
			},
		},
		{
			"diagnose_invalid_https_hastorage",
			[]string{
				"-config", "./server/test-fixtures/config_diagnose_hastorage_bad_https.hcl",
			},
			[]*diagnose.Result{
				{
<<<<<<< HEAD
					Name:   "parse-config",
					Status: diagnose.OkStatus,
				},
				{
					Name:   "storage",
					Status: diagnose.OkStatus,
=======
					Name:   "storage",
					Status: diagnose.WarningStatus,
>>>>>>> c706ca2c
					Children: []*diagnose.Result{
						{
							Name:   "create-storage-backend",
							Status: diagnose.OkStatus,
						},
						{
							Name:   "test-storage-tls-consul",
							Status: diagnose.OkStatus,
						},
						{
							Name:   "test-consul-direct-access-storage",
<<<<<<< HEAD
							Status: diagnose.OkStatus,
						},
					},
				},
				{
					Name:   "service-discovery",
					Status: diagnose.OkStatus,
					Children: []*diagnose.Result{
						{
							Name:   "test-serviceregistration-tls-consul",
							Status: diagnose.OkStatus,
						},
						{
							Name:   "test-consul-direct-access-service-discovery",
							Status: diagnose.OkStatus,
						},
					},
				},
				{
					Name:   "create-seal",
					Status: diagnose.OkStatus,
				},
				{
					Name:   "setup-core",
					Status: diagnose.OkStatus,
					Children: []*diagnose.Result{
						{
							Name:   "init-randreader",
							Status: diagnose.OkStatus,
						},
					},
				},
				{
					Name:   "setup-ha-storage",
					Status: diagnose.OkStatus,
=======
							Status: diagnose.WarningStatus,
							Warnings: []string{
								"consul storage does not connect to local agent, but directly to server",
							},
						},
					},
				},
				{
					Name:   "setup-ha-storage",
					Status: diagnose.ErrorStatus,
>>>>>>> c706ca2c
					Children: []*diagnose.Result{
						{
							Name:   "create-ha-storage-backend",
							Status: diagnose.OkStatus,
						},
						{
							Name:   "test-consul-direct-access-storage",
<<<<<<< HEAD
							Status: diagnose.OkStatus,
						},
						{
							Name:    "test-storage-tls-consul",
=======
							Status: diagnose.WarningStatus,
							Warnings: []string{
								"consul storage does not connect to local agent, but directly to server",
							},
						},
						{
							Name:    "test-ha-storage-tls-consul",
>>>>>>> c706ca2c
							Status:  diagnose.ErrorStatus,
							Message: "x509: certificate has expired or is not yet valid",
						},
					},
				},
				{
					Name:   "find-cluster-addr",
					Status: diagnose.ErrorStatus,
				},
			},
		},
		{
			"diagnose_invalid_https_sr",
			[]string{
				"-config", "./server/test-fixtures/diagnose_bad_https_consul_sr.hcl",
			},
			[]*diagnose.Result{
				{
<<<<<<< HEAD
					Name:   "parse-config",
					Status: diagnose.OkStatus,
				},
				{
					Name:   "storage",
					Status: diagnose.OkStatus,
					Children: []*diagnose.Result{
						{
							Name:   "create-storage-backend",
							Status: diagnose.OkStatus,
						},
						{
							Name:   "test-storage-tls-consul",
							Status: diagnose.OkStatus,
						},
						{
							Name:   "test-consul-direct-access-storage",
							Status: diagnose.OkStatus,
						},
					},
				},
				{
					Name:   "service-discovery",
					Status: diagnose.OkStatus,
=======
					Name:   "service-discovery",
					Status: diagnose.ErrorStatus,
>>>>>>> c706ca2c
					Children: []*diagnose.Result{
						{
							Name:    "test-serviceregistration-tls-consul",
							Status:  diagnose.ErrorStatus,
							Message: "failed to verify certificate: x509: certificate has expired or is not yet valid",
						},
						{
							Name:   "test-consul-direct-access-service-discovery",
							Status: diagnose.WarningStatus,
							Warnings: []string{
								diagnose.DirAccessErr,
							},
						},
					},
				},
			},
		},
		{
			"diagnose_direct_storage_access",
			[]string{
				"-config", "./server/test-fixtures/diagnose_ok_storage_direct_access.hcl",
			},
			[]*diagnose.Result{
				{
<<<<<<< HEAD
					Name:   "parse-config",
					Status: diagnose.OkStatus,
				},
				{
					Name:   "storage",
					Status: diagnose.OkStatus,
=======
					Name:   "storage",
					Status: diagnose.WarningStatus,
>>>>>>> c706ca2c
					Children: []*diagnose.Result{
						{
							Name:   "create-storage-backend",
							Status: diagnose.OkStatus,
						},
						{
							Name:   "test-storage-tls-consul",
							Status: diagnose.OkStatus,
						},
						{
							Name:   "test-consul-direct-access-storage",
							Status: diagnose.WarningStatus,
							Warnings: []string{
								diagnose.DirAccessErr,
							},
						},
<<<<<<< HEAD
					},
				},
				{
					Name:   "service-discovery",
					Status: diagnose.OkStatus,
					Children: []*diagnose.Result{
						{
							Name:   "test-serviceregistration-tls-consul",
							Status: diagnose.OkStatus,
						},
						{
							Name:   "test-consul-direct-access-service-discovery",
							Status: diagnose.OkStatus,
						},
					},
				},
				{
					Name:   "create-seal",
					Status: diagnose.OkStatus,
				},
				{
					Name:   "setup-core",
					Status: diagnose.OkStatus,
					Children: []*diagnose.Result{
						{
							Name:   "init-randreader",
							Status: diagnose.OkStatus,
						},
					},
				},
				{
					Name:   "setup-ha-storage",
					Status: diagnose.OkStatus,
					Children: []*diagnose.Result{
						{
							Name:   "create-ha-storage-backend",
							Status: diagnose.OkStatus,
						},
						{
							Name:   "test-consul-direct-access-storage",
							Status: diagnose.OkStatus,
						},
						{
							Name:   "test-storage-tls-consul",
							Status: diagnose.OkStatus,
						},
					},
				},
				{
					Name:   "determine-redirect",
					Status: diagnose.OkStatus,
				},
				{
					Name:   "find-cluster-addr",
					Status: diagnose.OkStatus,
				},
				{
					Name:   "init-core",
					Status: diagnose.OkStatus,
				},
				{
					Name:   "init-listeners",
					Status: diagnose.OkStatus,
					Children: []*diagnose.Result{
						{
							Name:   "create-listeners",
							Status: diagnose.OkStatus,
						},
						{
							Name:   "check-listener-tls",
							Status: diagnose.WarningStatus,
							Warnings: []string{
								"TLS is disabled in a Listener config stanza.",
							},
						},
					},
				},
				{
					Name:    "unseal",
					Status:  diagnose.ErrorStatus,
					Message: "Diagnose could not create a barrier seal object",
				},
				{
					Name:   "start-servers",
					Status: diagnose.OkStatus,
				},
				{
					Name:   "finalize-seal-shamir",
					Status: diagnose.OkStatus,
				},
=======
					},
				},
>>>>>>> c706ca2c
			},
		},
	}

	t.Run("validations", func(t *testing.T) {
		t.Parallel()

		for _, tc := range cases {
			tc := tc
			t.Run(tc.name, func(t *testing.T) {
				t.Parallel()
				client, closer := testVaultServer(t)
				defer closer()

				cmd := testOperatorDiagnoseCommand(t)
				cmd.client = client

				cmd.Run(tc.args)
				result := cmd.diagnose.Finalize(context.Background())

<<<<<<< HEAD
				for i, exp := range tc.expected {
					if i >= len(result.Children) {
						t.Fatalf("there are at least %d test cases, but fewer actual results", i)
					}
					act := result.Children[i]
					if err := compareResult(t, exp, act); err != nil {
						t.Fatalf("%v", err)
					}
=======
				if err := compareResults(tc.expected, result.Children); err != nil {
					t.Fatalf("Did not find expected test results: %v", err)
					t.Fatal(result.String())
>>>>>>> c706ca2c
				}
			})
		}
	})
}

func compareResults(expected []*diagnose.Result, actual []*diagnose.Result) error {
	for _, exp := range expected {
		found := false
		// Check them all so we don't have to be order specific
		for _, act := range actual {
			if exp.Name == act.Name {
				found = true
				if err := compareResult(exp, act); err != nil {
					return err
				}
				break
			}
		}
		if !found {
			return fmt.Errorf("could not find expected test result: %s", exp.Name)
		}
	}
	return nil
}

func compareResult(exp *diagnose.Result, act *diagnose.Result) error {
	if exp.Name != act.Name {
		return fmt.Errorf("names mismatch: %s vs %s", exp.Name, act.Name)
	}
	if exp.Status != act.Status {
		if act.Status != diagnose.OkStatus {
			return fmt.Errorf("section %s, status mismatch: %s vs %s, got error %s", exp.Name, exp.Status, act.Status, act.Message)

		}
		return fmt.Errorf("section %s, status mismatch: %s vs %s", exp.Name, exp.Status, act.Status)
	}
	if exp.Message != "" && exp.Message != act.Message && !strings.Contains(act.Message, exp.Message) {
		return fmt.Errorf("section %s, message not found: %s in %s", exp.Name, exp.Message, act.Message)
	}
	if len(exp.Warnings) != len(act.Warnings) {
		return fmt.Errorf("section %s, warning count mismatch: %d vs %d", exp.Name, len(exp.Warnings), len(act.Warnings))
	}
	for j := range exp.Warnings {
		if !strings.Contains(act.Warnings[j], exp.Warnings[j]) {
			return fmt.Errorf("section %s, warning message not found: %s in %s", exp.Name, exp.Warnings[j], act.Warnings[j])
		}
	}
	if len(exp.Children) != len(act.Children) {
		errStrings := []string{}
		for _, c := range act.Children {
			errStrings = append(errStrings, fmt.Sprintf("%+v", c))
		}
		return fmt.Errorf(strings.Join(errStrings, ","))
<<<<<<< HEAD
		// return fmt.Errorf("section %s, child count mismatch: %d vs %d", exp.Name, len(exp.Children), len(act.Children))
=======
	}

	if len(exp.Children) > 0 {
		return compareResults(exp.Children, act.Children)
>>>>>>> c706ca2c
	}
	return nil
}<|MERGE_RESOLUTION|>--- conflicted
+++ resolved
@@ -40,7 +40,6 @@
 			},
 			[]*diagnose.Result{
 				{
-<<<<<<< HEAD
 					Name:   "parse-config",
 					Status: diagnose.OkStatus,
 				},
@@ -103,7 +102,7 @@
 							Status: diagnose.OkStatus,
 						},
 						{
-							Name:   "test-storage-tls-consul",
+							Name:   "test-ha-storage-tls-consul",
 							Status: diagnose.OkStatus,
 						},
 					},
@@ -122,7 +121,7 @@
 				},
 				{
 					Name:   "init-listeners",
-					Status: diagnose.OkStatus,
+					Status: diagnose.WarningStatus,
 					Children: []*diagnose.Result{
 						{
 							Name:   "create-listeners",
@@ -149,24 +148,6 @@
 				{
 					Name:   "finalize-seal-shamir",
 					Status: diagnose.OkStatus,
-=======
-					Name:   "storage",
-					Status: diagnose.OkStatus,
-					Children: []*diagnose.Result{
-						{
-							Name:   "create-storage-backend",
-							Status: diagnose.OkStatus,
-						},
-						{
-							Name:   "test-storage-tls-consul",
-							Status: diagnose.OkStatus,
-						},
-						{
-							Name:   "test-consul-direct-access-storage",
-							Status: diagnose.OkStatus,
-						},
-					},
->>>>>>> c706ca2c
 				},
 			},
 		},
@@ -176,11 +157,6 @@
 				"-config", "./server/test-fixtures/nostore_config.hcl",
 			},
 			[]*diagnose.Result{
-				{
-<<<<<<< HEAD
-					Name:   "parse-config",
-					Status: diagnose.OkStatus,
-				},
 				{
 					Name:    "storage",
 					Status:  diagnose.ErrorStatus,
@@ -192,43 +168,14 @@
 						},
 					},
 				},
-				{
-					Name:   "service-discovery",
-					Status: diagnose.ErrorStatus,
-				},
-				{
-					Name:   "create-seal",
-					Status: diagnose.OkStatus,
-				},
-				{
-					Name:    "setup-core",
-					Status:  diagnose.ErrorStatus,
-					Message: BackendUninitializedErr,
-					Children: []*diagnose.Result{
-						{
-							Name:   "init-randreader",
-							Status: diagnose.OkStatus,
-						},
-					},
-				},
-				{
-					Name:    "setup-ha-storage",
-					Status:  diagnose.ErrorStatus,
-					Message: BackendUninitializedErr,
-				},
-				{
-					Name:   "determine-redirect",
-					Status: diagnose.OkStatus,
-				},
-				{
-					Name:   "find-cluster-addr",
-					Status: diagnose.OkStatus,
-				},
-				{
-					Name:    "init-core",
-					Status:  diagnose.ErrorStatus,
-					Message: "diagnose cannot attempt this step because core config could not be set",
-				},
+			},
+		},
+		{
+			"diagnose_listener_config_ok",
+			[]string{
+				"-config", "./server/test-fixtures/tls_config_ok.hcl",
+			},
+			[]*diagnose.Result{
 				{
 					Name:   "init-listeners",
 					Status: diagnose.OkStatus,
@@ -239,163 +186,9 @@
 						},
 						{
 							Name:   "check-listener-tls",
-							Status: diagnose.WarningStatus,
-							Warnings: []string{
-								"TLS is disabled in a Listener config stanza.",
-							},
-						},
-					},
-				},
-				{
-					Name:    "unseal",
-					Status:  diagnose.ErrorStatus,
-					Message: "Diagnose could not create a barrier seal object",
-				},
-				{
-					Name:   "start-servers",
-					Status: diagnose.OkStatus,
-				},
-				{
-					Name:   "finalize-seal-shamir",
-					Status: diagnose.OkStatus,
-=======
-					Name:    "storage",
-					Status:  diagnose.ErrorStatus,
-					Message: "no storage stanza found in config",
-					Children: []*diagnose.Result{
-						{
-							Name:   "create-storage-backend",
-							Status: diagnose.ErrorStatus,
-						},
-					},
->>>>>>> c706ca2c
-				},
-			},
-		},
-		{
-			"diagnose_listener_config_ok",
-			[]string{
-				"-config", "./server/test-fixtures/tls_config_ok.hcl",
-			},
-			[]*diagnose.Result{
-				{
-<<<<<<< HEAD
-					Name:   "parse-config",
-					Status: diagnose.OkStatus,
-				},
-				{
-					Name:   "storage",
-					Status: diagnose.OkStatus,
-					Children: []*diagnose.Result{
-						{
-							Name:   "create-storage-backend",
-							Status: diagnose.OkStatus,
-						},
-						{
-							Name:   "test-storage-tls-consul",
-							Status: diagnose.OkStatus,
-						},
-						{
-							Name:   "test-consul-direct-access-storage",
-							Status: diagnose.OkStatus,
-						},
-					},
-				},
-				{
-					Name:   "service-discovery",
-					Status: diagnose.OkStatus,
-					Children: []*diagnose.Result{
-						{
-							Name:   "test-serviceregistration-tls-consul",
-							Status: diagnose.OkStatus,
-						},
-						{
-							Name:   "test-consul-direct-access-service-discovery",
-							Status: diagnose.OkStatus,
-						},
-					},
-				},
-				{
-					Name:   "create-seal",
-					Status: diagnose.OkStatus,
-				},
-				{
-					Name:   "setup-core",
-					Status: diagnose.OkStatus,
-					Children: []*diagnose.Result{
-						{
-							Name:   "init-randreader",
-							Status: diagnose.OkStatus,
-						},
-					},
-				},
-				{
-					Name:   "setup-ha-storage",
-					Status: diagnose.OkStatus,
-					Children: []*diagnose.Result{
-						{
-							Name:   "create-ha-storage-backend",
-							Status: diagnose.OkStatus,
-						},
-						{
-							Name:   "test-consul-direct-access-storage",
-							Status: diagnose.OkStatus,
-						},
-						{
-							Name:   "test-storage-tls-consul",
-							Status: diagnose.OkStatus,
-						},
-					},
-				},
-				{
-					Name:   "determine-redirect",
-					Status: diagnose.OkStatus,
-				},
-				{
-					Name:   "find-cluster-addr",
-					Status: diagnose.OkStatus,
-				},
-				{
-					Name:   "init-core",
-					Status: diagnose.OkStatus,
-				},
-				{
-=======
->>>>>>> c706ca2c
-					Name:   "init-listeners",
-					Status: diagnose.OkStatus,
-					Children: []*diagnose.Result{
-						{
-							Name:   "create-listeners",
-							Status: diagnose.OkStatus,
-						},
-						{
-							Name:   "check-listener-tls",
-<<<<<<< HEAD
-							Status: diagnose.WarningStatus,
-							Warnings: []string{
-								"TLS is disabled in a Listener config stanza.",
-							},
-						},
-					},
-				},
-				{
-					Name:    "unseal",
-					Status:  diagnose.ErrorStatus,
-					Message: "Diagnose could not create a barrier seal object",
-				},
-				{
-					Name:   "start-servers",
-					Status: diagnose.OkStatus,
-				},
-				{
-					Name:   "finalize-seal-shamir",
-					Status: diagnose.OkStatus,
-=======
-							Status: diagnose.OkStatus,
-						},
-					},
->>>>>>> c706ca2c
+							Status: diagnose.OkStatus,
+						},
+					},
 				},
 			},
 		},
@@ -406,85 +199,22 @@
 			},
 			[]*diagnose.Result{
 				{
-<<<<<<< HEAD
-					Name:   "parse-config",
-					Status: diagnose.OkStatus,
-				},
-				{
-					Name:   "storage",
-					Status: diagnose.OkStatus,
-=======
 					Name:   "storage",
 					Status: diagnose.ErrorStatus,
->>>>>>> c706ca2c
 					Children: []*diagnose.Result{
 						{
 							Name:   "create-storage-backend",
 							Status: diagnose.OkStatus,
 						},
 						{
-<<<<<<< HEAD
-							Name:   "test-storage-tls-consul",
-							Status: diagnose.OkStatus,
-						},
-						{
-							Name:   "test-consul-direct-access-storage",
-							Status: diagnose.OkStatus,
-						},
-					},
-				},
-				{
-					Name:   "service-discovery",
-					Status: diagnose.OkStatus,
-					Children: []*diagnose.Result{
-						{
-							Name:   "test-serviceregistration-tls-consul",
-							Status: diagnose.OkStatus,
-						},
-						{
-							Name:   "test-consul-direct-access-service-discovery",
-							Status: diagnose.OkStatus,
-						},
-					},
-				},
-				{
-					Name:   "create-seal",
-					Status: diagnose.OkStatus,
-				},
-				{
-					Name:   "setup-core",
-					Status: diagnose.OkStatus,
-					Children: []*diagnose.Result{
-						{
-							Name:   "init-randreader",
-							Status: diagnose.OkStatus,
-						},
-					},
-				},
-				{
-					Name:   "setup-ha-storage",
-					Status: diagnose.OkStatus,
-					Children: []*diagnose.Result{
-						{
-							Name:   "create-ha-storage-backend",
-							Status: diagnose.OkStatus,
-=======
 							Name:    "test-storage-tls-consul",
 							Status:  diagnose.ErrorStatus,
 							Message: "expired",
->>>>>>> c706ca2c
-						},
-						{
-							Name:   "test-consul-direct-access-storage",
-							Status: diagnose.OkStatus,
-						},
-<<<<<<< HEAD
-						{
-							Name:   "test-storage-tls-consul",
-							Status: diagnose.OkStatus,
-						},
-=======
->>>>>>> c706ca2c
+						},
+						{
+							Name:   "test-consul-direct-access-storage",
+							Status: diagnose.OkStatus,
+						},
 					},
 				},
 			},
@@ -496,17 +226,8 @@
 			},
 			[]*diagnose.Result{
 				{
-<<<<<<< HEAD
-					Name:   "parse-config",
-					Status: diagnose.OkStatus,
-				},
-				{
-					Name:   "storage",
-					Status: diagnose.OkStatus,
-=======
 					Name:   "storage",
 					Status: diagnose.WarningStatus,
->>>>>>> c706ca2c
 					Children: []*diagnose.Result{
 						{
 							Name:   "create-storage-backend",
@@ -518,43 +239,6 @@
 						},
 						{
 							Name:   "test-consul-direct-access-storage",
-<<<<<<< HEAD
-							Status: diagnose.OkStatus,
-						},
-					},
-				},
-				{
-					Name:   "service-discovery",
-					Status: diagnose.OkStatus,
-					Children: []*diagnose.Result{
-						{
-							Name:   "test-serviceregistration-tls-consul",
-							Status: diagnose.OkStatus,
-						},
-						{
-							Name:   "test-consul-direct-access-service-discovery",
-							Status: diagnose.OkStatus,
-						},
-					},
-				},
-				{
-					Name:   "create-seal",
-					Status: diagnose.OkStatus,
-				},
-				{
-					Name:   "setup-core",
-					Status: diagnose.OkStatus,
-					Children: []*diagnose.Result{
-						{
-							Name:   "init-randreader",
-							Status: diagnose.OkStatus,
-						},
-					},
-				},
-				{
-					Name:   "setup-ha-storage",
-					Status: diagnose.OkStatus,
-=======
 							Status: diagnose.WarningStatus,
 							Warnings: []string{
 								"consul storage does not connect to local agent, but directly to server",
@@ -565,7 +249,6 @@
 				{
 					Name:   "setup-ha-storage",
 					Status: diagnose.ErrorStatus,
->>>>>>> c706ca2c
 					Children: []*diagnose.Result{
 						{
 							Name:   "create-ha-storage-backend",
@@ -573,12 +256,6 @@
 						},
 						{
 							Name:   "test-consul-direct-access-storage",
-<<<<<<< HEAD
-							Status: diagnose.OkStatus,
-						},
-						{
-							Name:    "test-storage-tls-consul",
-=======
 							Status: diagnose.WarningStatus,
 							Warnings: []string{
 								"consul storage does not connect to local agent, but directly to server",
@@ -586,7 +263,6 @@
 						},
 						{
 							Name:    "test-ha-storage-tls-consul",
->>>>>>> c706ca2c
 							Status:  diagnose.ErrorStatus,
 							Message: "x509: certificate has expired or is not yet valid",
 						},
@@ -605,35 +281,8 @@
 			},
 			[]*diagnose.Result{
 				{
-<<<<<<< HEAD
-					Name:   "parse-config",
-					Status: diagnose.OkStatus,
-				},
-				{
-					Name:   "storage",
-					Status: diagnose.OkStatus,
-					Children: []*diagnose.Result{
-						{
-							Name:   "create-storage-backend",
-							Status: diagnose.OkStatus,
-						},
-						{
-							Name:   "test-storage-tls-consul",
-							Status: diagnose.OkStatus,
-						},
-						{
-							Name:   "test-consul-direct-access-storage",
-							Status: diagnose.OkStatus,
-						},
-					},
-				},
-				{
-					Name:   "service-discovery",
-					Status: diagnose.OkStatus,
-=======
 					Name:   "service-discovery",
 					Status: diagnose.ErrorStatus,
->>>>>>> c706ca2c
 					Children: []*diagnose.Result{
 						{
 							Name:    "test-serviceregistration-tls-consul",
@@ -658,17 +307,8 @@
 			},
 			[]*diagnose.Result{
 				{
-<<<<<<< HEAD
-					Name:   "parse-config",
-					Status: diagnose.OkStatus,
-				},
-				{
-					Name:   "storage",
-					Status: diagnose.OkStatus,
-=======
 					Name:   "storage",
 					Status: diagnose.WarningStatus,
->>>>>>> c706ca2c
 					Children: []*diagnose.Result{
 						{
 							Name:   "create-storage-backend",
@@ -685,101 +325,8 @@
 								diagnose.DirAccessErr,
 							},
 						},
-<<<<<<< HEAD
-					},
-				},
-				{
-					Name:   "service-discovery",
-					Status: diagnose.OkStatus,
-					Children: []*diagnose.Result{
-						{
-							Name:   "test-serviceregistration-tls-consul",
-							Status: diagnose.OkStatus,
-						},
-						{
-							Name:   "test-consul-direct-access-service-discovery",
-							Status: diagnose.OkStatus,
-						},
-					},
-				},
-				{
-					Name:   "create-seal",
-					Status: diagnose.OkStatus,
-				},
-				{
-					Name:   "setup-core",
-					Status: diagnose.OkStatus,
-					Children: []*diagnose.Result{
-						{
-							Name:   "init-randreader",
-							Status: diagnose.OkStatus,
-						},
-					},
-				},
-				{
-					Name:   "setup-ha-storage",
-					Status: diagnose.OkStatus,
-					Children: []*diagnose.Result{
-						{
-							Name:   "create-ha-storage-backend",
-							Status: diagnose.OkStatus,
-						},
-						{
-							Name:   "test-consul-direct-access-storage",
-							Status: diagnose.OkStatus,
-						},
-						{
-							Name:   "test-storage-tls-consul",
-							Status: diagnose.OkStatus,
-						},
-					},
-				},
-				{
-					Name:   "determine-redirect",
-					Status: diagnose.OkStatus,
-				},
-				{
-					Name:   "find-cluster-addr",
-					Status: diagnose.OkStatus,
-				},
-				{
-					Name:   "init-core",
-					Status: diagnose.OkStatus,
-				},
-				{
-					Name:   "init-listeners",
-					Status: diagnose.OkStatus,
-					Children: []*diagnose.Result{
-						{
-							Name:   "create-listeners",
-							Status: diagnose.OkStatus,
-						},
-						{
-							Name:   "check-listener-tls",
-							Status: diagnose.WarningStatus,
-							Warnings: []string{
-								"TLS is disabled in a Listener config stanza.",
-							},
-						},
-					},
-				},
-				{
-					Name:    "unseal",
-					Status:  diagnose.ErrorStatus,
-					Message: "Diagnose could not create a barrier seal object",
-				},
-				{
-					Name:   "start-servers",
-					Status: diagnose.OkStatus,
-				},
-				{
-					Name:   "finalize-seal-shamir",
-					Status: diagnose.OkStatus,
-				},
-=======
-					},
-				},
->>>>>>> c706ca2c
+					},
+				},
 			},
 		},
 	}
@@ -800,20 +347,9 @@
 				cmd.Run(tc.args)
 				result := cmd.diagnose.Finalize(context.Background())
 
-<<<<<<< HEAD
-				for i, exp := range tc.expected {
-					if i >= len(result.Children) {
-						t.Fatalf("there are at least %d test cases, but fewer actual results", i)
-					}
-					act := result.Children[i]
-					if err := compareResult(t, exp, act); err != nil {
-						t.Fatalf("%v", err)
-					}
-=======
 				if err := compareResults(tc.expected, result.Children); err != nil {
 					t.Fatalf("Did not find expected test results: %v", err)
 					t.Fatal(result.String())
->>>>>>> c706ca2c
 				}
 			})
 		}
@@ -868,14 +404,10 @@
 			errStrings = append(errStrings, fmt.Sprintf("%+v", c))
 		}
 		return fmt.Errorf(strings.Join(errStrings, ","))
-<<<<<<< HEAD
-		// return fmt.Errorf("section %s, child count mismatch: %d vs %d", exp.Name, len(exp.Children), len(act.Children))
-=======
 	}
 
 	if len(exp.Children) > 0 {
 		return compareResults(exp.Children, act.Children)
->>>>>>> c706ca2c
 	}
 	return nil
 }