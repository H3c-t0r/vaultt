--- conflicted
+++ resolved
@@ -141,8 +141,6 @@
 		_, cmd := testOperatorUnsealCommand(t)
 		assertNoTabs(t, cmd)
 	})
-<<<<<<< HEAD
-=======
 }
 
 func TestOperatorUnsealCommand_Format(t *testing.T) {
@@ -182,5 +180,4 @@
 	if !json.Valid(stdout.Bytes()) {
 		t.Error("expected output to be valid JSON")
 	}
->>>>>>> 6710bbe2
 }