--- conflicted
+++ resolved
@@ -36,17 +36,10 @@
 	testParseListeners(t)
 }
 
-<<<<<<< HEAD
 func TestParseSockaddrTemplate(t *testing.T) {
 	testParseSockaddrTemplate(t)
 }
 
-func TestParseEntropy(t *testing.T) {
-	testParseEntropy(t, true)
-}
-
-=======
->>>>>>> 0ae9ffd6
 func TestConfigRaftRetryJoin(t *testing.T) {
 	testConfigRaftRetryJoin(t)
 }
