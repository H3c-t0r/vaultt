--- conflicted
+++ resolved
@@ -12,11 +12,7 @@
 // Whenever this value gets updated, sdk/go.mod should be updated to the same value.
 go 1.21
 
-<<<<<<< HEAD
-toolchain go1.21.7
-=======
 toolchain go1.21.8
->>>>>>> 57fb3e18
 
 replace github.com/hashicorp/vault/api => ./api
 
