--- conflicted
+++ resolved
@@ -33,14 +33,7 @@
 func ExecuteTxQuery(ctx context.Context, tx *sql.Tx, params map[string]string, query string) error {
 	parsedQuery := parseQuery(params, query)
 
-<<<<<<< HEAD
-	//q.Q("query in ex tx:", query)
-	//q.Q("params in ex tx:", params)
 	stmt, err := tx.PrepareContext(ctx, parsedQuery)
-	//q.Q("statement in tx:", stmt)
-=======
-	stmt, err := tx.PrepareContext(ctx, parsedQuery)
->>>>>>> 1b87a810
 	if err != nil {
 		return err
 	}
