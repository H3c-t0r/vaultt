// Copyright (c) HashiCorp, Inc.
// SPDX-License-Identifier: BUSL-1.1

// Package corehelpers contains testhelpers that don't depend on package vault,
// and thus can be used within vault (as well as elsewhere.)
package corehelpers

import (
	"context"
	"crypto/sha256"
	"encoding/json"
	"errors"
	"fmt"
	"io"
	"os"
	"path/filepath"
	"sync"
	"time"

	"github.com/hashicorp/eventlogger"
	"github.com/hashicorp/go-hclog"
	"github.com/hashicorp/vault/audit"
	"github.com/hashicorp/vault/builtin/credential/approle"
	"github.com/hashicorp/vault/internal/observability/event"
	"github.com/hashicorp/vault/plugins/database/mysql"
	"github.com/hashicorp/vault/sdk/framework"
	"github.com/hashicorp/vault/sdk/helper/consts"
	"github.com/hashicorp/vault/sdk/helper/salt"
	"github.com/hashicorp/vault/sdk/logical"
	"github.com/mitchellh/go-testing-interface"
)

var (
	_ audit.Backend    = (*NoopAudit)(nil)
	_ eventlogger.Node = (*noopWrapper)(nil)
)

var externalPlugins = []string{"transform", "kmip", "keymgmt"}

// RetryUntil runs f until it returns a nil result or the timeout is reached.
// If a nil result hasn't been obtained by timeout, calls t.Fatal.
func RetryUntil(t testing.T, timeout time.Duration, f func() error) {
	t.Helper()
	deadline := time.Now().Add(timeout)
	var err error
	for time.Now().Before(deadline) {
		if err = f(); err == nil {
			return
		}
		time.Sleep(100 * time.Millisecond)
	}
	t.Fatalf("did not complete before deadline, err: %v", err)
}

// MakeTestPluginDir creates a temporary directory suitable for holding plugins.
// This helper also resolves symlinks to make tests happy on OS X.
func MakeTestPluginDir(t testing.T) string {
	t.Helper()

	dir, err := os.MkdirTemp("", "")
	if err != nil {
		t.Fatal(err)
	}

	// OSX tempdir are /var, but actually symlinked to /private/var
	dir, err = filepath.EvalSymlinks(dir)
	if err != nil {
		t.Fatal(err)
	}

	t.Cleanup(func() {
		if err := os.RemoveAll(dir); err != nil {
			t.Fatal(err)
		}
	})

	return dir
}

func NewMockBuiltinRegistry() *mockBuiltinRegistry {
	return &mockBuiltinRegistry{
		forTesting: map[string]mockBackend{
			"mysql-database-plugin":      {PluginType: consts.PluginTypeDatabase},
			"postgresql-database-plugin": {PluginType: consts.PluginTypeDatabase},
			"approle":                    {PluginType: consts.PluginTypeCredential},
			"pending-removal-test-plugin": {
				PluginType:        consts.PluginTypeCredential,
				DeprecationStatus: consts.PendingRemoval,
			},
			"aws":    {PluginType: consts.PluginTypeCredential},
			"consul": {PluginType: consts.PluginTypeSecrets},
		},
	}
}

type mockBackend struct {
	consts.PluginType
	consts.DeprecationStatus
}

type mockBuiltinRegistry struct {
	forTesting map[string]mockBackend
}

func toFunc(f logical.Factory) func() (interface{}, error) {
	return func() (interface{}, error) {
		return f, nil
	}
}

func (m *mockBuiltinRegistry) Get(name string, pluginType consts.PluginType) (func() (interface{}, error), bool) {
	testBackend, ok := m.forTesting[name]
	if !ok {
		return nil, false
	}
	testPluginType := testBackend.PluginType
	if pluginType != testPluginType {
		return nil, false
	}

	switch name {
	case "approle", "pending-removal-test-plugin":
		return toFunc(approle.Factory), true
	case "aws":
		return toFunc(func(ctx context.Context, config *logical.BackendConfig) (logical.Backend, error) {
			b := new(framework.Backend)
			b.Setup(ctx, config)
			b.BackendType = logical.TypeCredential
			return b, nil
		}), true
	case "postgresql-database-plugin":
		return toFunc(func(ctx context.Context, config *logical.BackendConfig) (logical.Backend, error) {
			b := new(framework.Backend)
			b.Setup(ctx, config)
			b.BackendType = logical.TypeLogical
			return b, nil
		}), true
	case "mysql-database-plugin":
		return mysql.New(mysql.DefaultUserNameTemplate), true
	case "consul":
		return toFunc(func(ctx context.Context, config *logical.BackendConfig) (logical.Backend, error) {
			b := new(framework.Backend)
			b.Setup(ctx, config)
			b.BackendType = logical.TypeLogical
			return b, nil
		}), true
	default:
		return nil, false
	}
}

// Keys only supports getting a realistic list of the keys for database plugins,
// and approle
func (m *mockBuiltinRegistry) Keys(pluginType consts.PluginType) []string {
	switch pluginType {
	case consts.PluginTypeDatabase:
		// This is a hard-coded reproduction of the db plugin keys in
		// helper/builtinplugins/registry.go. The registry isn't directly used
		// because it causes import cycles.
		return []string{
			"mysql-database-plugin",
			"mysql-aurora-database-plugin",
			"mysql-rds-database-plugin",
			"mysql-legacy-database-plugin",

			"cassandra-database-plugin",
			"couchbase-database-plugin",
			"elasticsearch-database-plugin",
			"hana-database-plugin",
			"influxdb-database-plugin",
			"mongodb-database-plugin",
			"mongodbatlas-database-plugin",
			"mssql-database-plugin",
			"postgresql-database-plugin",
			"redis-elasticache-database-plugin",
			"redshift-database-plugin",
			"redis-database-plugin",
			"snowflake-database-plugin",
		}
	case consts.PluginTypeCredential:
		return []string{
			"pending-removal-test-plugin",
			"approle",
		}

	case consts.PluginTypeSecrets:
		return append(externalPlugins, "kv")
	}

	return []string{}
}

func (r *mockBuiltinRegistry) IsBuiltinEntPlugin(name string, pluginType consts.PluginType) bool {
	for _, i := range externalPlugins {
		if i == name {
			return true
		}
	}
	return false
}

func (m *mockBuiltinRegistry) Contains(name string, pluginType consts.PluginType) bool {
	for _, key := range m.Keys(pluginType) {
		if key == name {
			return true
		}
	}
	return false
}

func (m *mockBuiltinRegistry) DeprecationStatus(name string, pluginType consts.PluginType) (consts.DeprecationStatus, bool) {
	if m.Contains(name, pluginType) {
		return m.forTesting[name].DeprecationStatus, true
	}

	return consts.Unknown, false
}

<<<<<<< HEAD
func TestNoopAudit(t testing.T, config map[string]string) *NoopAudit {
	cfg := &audit.BackendConfig{
		SaltView:   nil,
		SaltConfig: nil,
		Config:     config,
		MountPath:  "noop/",
	}
	n, err := NewNoopAudit(cfg)
=======
func TestNoopAudit(t testing.T, path string, config map[string]string, opts ...audit.Option) *NoopAudit {
	cfg := &audit.BackendConfig{Config: config, MountPath: path}
	n, err := NewNoopAudit(cfg, opts...)
>>>>>>> 287da25e
	if err != nil {
		t.Fatal(err)
	}
	return n
}

<<<<<<< HEAD
func NewNoopAudit(config *audit.BackendConfig) (*NoopAudit, error) {
	view := &logical.InmemStorage{}

	// Set the salt to be a known key and value for comparing hash values in tests.
	err := view.Put(context.Background(), &logical.StorageEntry{
		Key:   "salt",
		Value: []byte("foo"),
	})
=======
// NewNoopAudit should be used to create a NoopAudit as it handles creation of a
// predictable salt and wraps eventlogger nodes so information can be retrieved on
// what they've seen or formatted.
func NewNoopAudit(config *audit.BackendConfig, opts ...audit.Option) (*NoopAudit, error) {
	view := &logical.InmemStorage{}

	// Create the salt with a known key for predictable hmac values.
	se := &logical.StorageEntry{Key: "salt", Value: []byte("foo")}
	err := view.Put(context.Background(), se)
>>>>>>> 287da25e
	if err != nil {
		return nil, err
	}

<<<<<<< HEAD
	// Override parts of config for testing purposes.
	config.SaltView = view
	config.SaltConfig = &salt.Config{
		HMAC:     sha256.New,
		HMACType: "hmac-sha256",
	}

	n := &NoopAudit{Config: config}
=======
	// Override the salt related config settings.
	backendConfig := &audit.BackendConfig{
		SaltView: view,
		SaltConfig: &salt.Config{
			HMAC:     sha256.New,
			HMACType: "hmac-sha256",
		},
		Config:    config.Config,
		MountPath: config.MountPath,
	}

	n := &NoopAudit{Config: backendConfig}
>>>>>>> 287da25e

	cfg, err := audit.NewFormatterConfig()
	if err != nil {
		return nil, err
	}

	f, err := audit.NewEntryFormatter(cfg, n, opts...)
	if err != nil {
		return nil, fmt.Errorf("error creating formatter: %w", err)
	}

	n.nodeIDList = make([]eventlogger.NodeID, 2)
	n.nodeMap = make(map[eventlogger.NodeID]eventlogger.Node, 2)

	formatterNodeID, err := event.GenerateNodeID()
	if err != nil {
		return nil, fmt.Errorf("error generating random NodeID for formatter node: %w", err)
	}

	// Wrap the formatting node, so we can get any bytes that were formatted etc.
	wrappedFormatter := &noopWrapper{format: "json", node: f, backend: n}

	n.nodeIDList[0] = formatterNodeID
	n.nodeMap[formatterNodeID] = wrappedFormatter

	sinkNode := event.NewNoopSink()
	sinkNodeID, err := event.GenerateNodeID()
	if err != nil {
		return nil, fmt.Errorf("error generating random NodeID for sink node: %w", err)
	}

	n.nodeIDList[1] = sinkNodeID
	n.nodeMap[sinkNodeID] = sinkNode

	return n, nil
}

// NoopAuditFactory should be used when the test needs a way to access bytes that
// have been formatted by the pipeline during audit requests.
// The records parameter will be repointed to the one used within the pipeline.
func NoopAuditFactory(records **[][]byte) audit.Factory {
<<<<<<< HEAD
	return func(_ context.Context, config *audit.BackendConfig, _ bool, _ audit.HeaderFormatter) (audit.Backend, error) {
		n, err := NewNoopAudit(config)
=======
	return func(_ context.Context, config *audit.BackendConfig, _ bool, headerFormatter audit.HeaderFormatter) (audit.Backend, error) {
		n, err := NewNoopAudit(config, audit.WithHeaderFormatter(headerFormatter))
>>>>>>> 287da25e
		if err != nil {
			return nil, err
		}
		if records != nil {
			*records = &n.records
		}

		return n, nil
	}
}

<<<<<<< HEAD
var _ audit.Backend = (*NoopAudit)(nil)
=======
// noopWrapper is designed to wrap a formatter node in order to allow access to
// bytes formatted, headers formatted and parts of the logical.LogInput.
// Some older tests relied on being able to query this information so while those
// tests stick around we should look after them.
type noopWrapper struct {
	format  string
	node    eventlogger.Node
	backend *NoopAudit
}
>>>>>>> 287da25e

type NoopAudit struct {
	Config *audit.BackendConfig

	ReqErr         error
	ReqAuth        []*logical.Auth
	Req            []*logical.Request
	ReqHeaders     []map[string][]string
	ReqNonHMACKeys []string
	ReqErrs        []error

	RespErr            error
	RespAuth           []*logical.Auth
	RespReq            []*logical.Request
	Resp               []*logical.Response
	RespNonHMACKeys    [][]string
	RespReqNonHMACKeys [][]string
	RespErrs           []error
	records            [][]byte
	l                  sync.RWMutex
	salt               *salt.Salt
	saltMutex          sync.RWMutex

	nodeIDList []eventlogger.NodeID
	nodeMap    map[eventlogger.NodeID]eventlogger.Node
}

<<<<<<< HEAD
func (n *NoopAudit) EventType() eventlogger.EventType {
	return eventlogger.EventType(event.AuditType.String())
}

func (n *NoopAudit) IsFilteringPipeline() bool {
	return false
}

func (n *NoopAudit) Name() string {
	return n.Config.MountPath
}

func (n *NoopAudit) Nodes() map[eventlogger.NodeID]eventlogger.Node {
	return n.nodeMap
}

func (n *NoopAudit) NodeIDs() []eventlogger.NodeID {
	return n.nodeIDList
}

func (n *NoopAudit) LogRequest(ctx context.Context, in *logical.LogInput) error {
	n.l.Lock()
	defer n.l.Unlock()
=======
// Process handles the contortions required by older test code to ensure behavior.
// It will attempt to do some pre/post processing of the logical.LogInput that should
// form part of the event's payload data, as well as capturing the resulting headers
// that were formatted and track the overall bytes that a formatted event uses when
// it's ready to head down the pipeline to the sink node (a noop for us).
func (n *noopWrapper) Process(ctx context.Context, e *eventlogger.Event) (*eventlogger.Event, error) {
	n.backend.l.Lock()
	defer n.backend.l.Unlock()
>>>>>>> 287da25e

	var err error

	// We're expecting audit events since this is an audit device.
	a, ok := e.Payload.(*audit.AuditEvent)
	if !ok {
		return nil, errors.New("cannot parse payload as an audit event")
	}

	in := a.Data

	// Depending on the type of the audit event (request or response) we need to
	// track different things.
	switch a.Subtype {
	case audit.RequestType:
		n.backend.ReqAuth = append(n.backend.ReqAuth, in.Auth)
		n.backend.Req = append(n.backend.Req, in.Request)
		n.backend.ReqNonHMACKeys = in.NonHMACReqDataKeys
		n.backend.ReqErrs = append(n.backend.ReqErrs, in.OuterErr)

		if n.backend.ReqErr != nil {
			return nil, n.backend.ReqErr
		}
	case audit.ResponseType:
		n.backend.RespAuth = append(n.backend.RespAuth, in.Auth)
		n.backend.RespReq = append(n.backend.RespReq, in.Request)
		n.backend.Resp = append(n.backend.Resp, in.Response)
		n.backend.RespErrs = append(n.backend.RespErrs, in.OuterErr)

		if in.Response != nil {
			n.backend.RespNonHMACKeys = append(n.backend.RespNonHMACKeys, in.NonHMACRespDataKeys)
			n.backend.RespReqNonHMACKeys = append(n.backend.RespReqNonHMACKeys, in.NonHMACReqDataKeys)
		}

		if n.backend.RespErr != nil {
			return nil, n.backend.RespErr
		}
	default:
		return nil, fmt.Errorf("unknown audit event type: %q", a.Subtype)
	}

	// Once we've taken note of the relevant properties of the event, we get the
	// underlying (wrapped) node to process it as normal.
	e, err = n.node.Process(ctx, e)
	if err != nil {
		return nil, fmt.Errorf("error processing wrapped node: %w", err)
	}

	// Once processing has been carried out, the underlying node (a formatter node)
	// should contain the output ready for the sink node. We'll get that in order
	// to track how many bytes we formatted.
	b, ok := e.Format(n.format)
	if ok {
		n.backend.records = append(n.backend.records, b)
	}

	// Finally, the last bit of post-processing is to make sure that we track the
	// formatted headers that would have made it to the logs via the sink node.
	// They only appear in requests.
	if a.Subtype == audit.RequestType {
		reqEntry := &audit.RequestEntry{}
		err = json.Unmarshal(b, &reqEntry)
		if err != nil {
			return nil, fmt.Errorf("unable to parse formatted audit entry data: %w", err)
		}

		n.backend.ReqHeaders = append(n.backend.ReqHeaders, reqEntry.Request.Headers)
	}

	// Return the event and no error in order to let the pipeline continue on.
	return e, nil
}

func (n *noopWrapper) Reopen() error {
	return n.node.Reopen()
}

func (n *noopWrapper) Type() eventlogger.NodeType {
	return n.node.Type()
}

// Deprecated: use eventlogger.
func (n *NoopAudit) LogRequest(ctx context.Context, in *logical.LogInput) error {
	return nil
}

// Deprecated: use eventlogger.
func (n *NoopAudit) LogResponse(ctx context.Context, in *logical.LogInput) error {
	return nil
}

// LogTestMessage will manually crank the handle on the nodes associated with this backend.
func (n *NoopAudit) LogTestMessage(ctx context.Context, in *logical.LogInput, config map[string]string) error {
	n.l.Lock()
	defer n.l.Unlock()

	// Fake event for test purposes.
	e := &eventlogger.Event{
		Type:      eventlogger.EventType(event.AuditType.String()),
		CreatedAt: time.Now(),
		Formatted: make(map[string][]byte),
		Payload:   in,
	}

	// Try to get the required format from config and default to JSON.
	format, ok := config["format"]
	if !ok {
		format = "json"
	}
	cfg, err := audit.NewFormatterConfig(audit.WithFormat(format))
	if err != nil {
		return fmt.Errorf("cannot create config for formatter node: %w", err)
	}
	// Create a temporary formatter node for reuse.
	f, err := audit.NewEntryFormatter(cfg, n, audit.WithPrefix(config["prefix"]))

	// Go over each node in order from our list.
	for _, id := range n.nodeIDList {
		node, ok := n.nodeMap[id]
		if !ok {
			return fmt.Errorf("node not found: %v", id)
		}

		switch node.Type() {
		case eventlogger.NodeTypeFormatter:
			// Use a temporary formatter node which doesn't persist its salt anywhere.
			if formatNode, ok := node.(*audit.EntryFormatter); ok && formatNode != nil {
				e, err = f.Process(ctx, e)

				// Housekeeping, we should update that we processed some bytes.
				if e != nil {
					b, ok := e.Format(format)
					if ok {
						n.records = append(n.records, b)
					}
				}
			}
		default:
			e, err = node.Process(ctx, e)
		}
	}

	return nil
}

func (n *NoopAudit) Salt(ctx context.Context) (*salt.Salt, error) {
	n.saltMutex.RLock()
	if n.salt != nil {
		defer n.saltMutex.RUnlock()
		return n.salt, nil
	}
	n.saltMutex.RUnlock()
	n.saltMutex.Lock()
	defer n.saltMutex.Unlock()
	if n.salt != nil {
		return n.salt, nil
	}
	s, err := salt.NewSalt(ctx, n.Config.SaltView, n.Config.SaltConfig)
	if err != nil {
		return nil, err
	}
	n.salt = s
	return s, nil
}

func (n *NoopAudit) GetHash(ctx context.Context, data string) (string, error) {
	s, err := n.Salt(ctx)
	if err != nil {
		return "", err
	}
	return s.GetIdentifiedHMAC(data), nil
}

func (n *NoopAudit) Reload(_ context.Context) error {
	return nil
}

func (n *NoopAudit) Invalidate(_ context.Context) {
	n.saltMutex.Lock()
	defer n.saltMutex.Unlock()
	n.salt = nil
}

// RegisterNodesAndPipeline registers the nodes and a pipeline as required by
// the audit.Backend interface.
func (n *NoopAudit) RegisterNodesAndPipeline(broker *eventlogger.Broker, name string) error {
	for id, node := range n.nodeMap {
		if err := broker.RegisterNode(id, node, eventlogger.WithNodeRegistrationPolicy(eventlogger.DenyOverwrite)); err != nil {
			return err
		}
	}

	pipeline := eventlogger.Pipeline{
		PipelineID: eventlogger.PipelineID(name),
		EventType:  eventlogger.EventType(event.AuditType.String()),
		NodeIDs:    n.nodeIDList,
	}

	return broker.RegisterPipeline(pipeline, eventlogger.WithPipelineRegistrationPolicy(eventlogger.DenyOverwrite))
}

type TestLogger struct {
	hclog.InterceptLogger
	Path string
	File *os.File
	sink hclog.SinkAdapter
}

func NewTestLogger(t testing.T) *TestLogger {
	var logFile *os.File
	var logPath string
	output := os.Stderr

	logDir := os.Getenv("VAULT_TEST_LOG_DIR")
	if logDir != "" {
		logPath = filepath.Join(logDir, t.Name()+".log")
		// t.Name may include slashes.
		dir, _ := filepath.Split(logPath)
		err := os.MkdirAll(dir, 0o755)
		if err != nil {
			t.Fatal(err)
		}
		logFile, err = os.Create(logPath)
		if err != nil {
			t.Fatal(err)
		}
		output = logFile
	}

	// We send nothing on the regular logger, that way we can later deregister
	// the sink to stop logging during cluster cleanup.
	logger := hclog.NewInterceptLogger(&hclog.LoggerOptions{
		Output:            io.Discard,
		IndependentLevels: true,
		Name:              t.Name(),
	})
	sink := hclog.NewSinkAdapter(&hclog.LoggerOptions{
		Output:            output,
		Level:             hclog.Trace,
		IndependentLevels: true,
	})
	logger.RegisterSink(sink)

	testLogger := &TestLogger{
		Path:            logPath,
		File:            logFile,
		InterceptLogger: logger,
		sink:            sink,
	}

	t.Cleanup(func() {
		testLogger.StopLogging()
		if t.Failed() {
			_ = testLogger.File.Close()
		} else {
			_ = os.Remove(testLogger.Path)
		}
	})
	return testLogger
}

func (tl *TestLogger) StopLogging() {
	tl.InterceptLogger.DeregisterSink(tl.sink)
}<|MERGE_RESOLUTION|>--- conflicted
+++ resolved
@@ -216,36 +216,15 @@
 	return consts.Unknown, false
 }
 
-<<<<<<< HEAD
-func TestNoopAudit(t testing.T, config map[string]string) *NoopAudit {
-	cfg := &audit.BackendConfig{
-		SaltView:   nil,
-		SaltConfig: nil,
-		Config:     config,
-		MountPath:  "noop/",
-	}
-	n, err := NewNoopAudit(cfg)
-=======
 func TestNoopAudit(t testing.T, path string, config map[string]string, opts ...audit.Option) *NoopAudit {
 	cfg := &audit.BackendConfig{Config: config, MountPath: path}
 	n, err := NewNoopAudit(cfg, opts...)
->>>>>>> 287da25e
 	if err != nil {
 		t.Fatal(err)
 	}
 	return n
 }
 
-<<<<<<< HEAD
-func NewNoopAudit(config *audit.BackendConfig) (*NoopAudit, error) {
-	view := &logical.InmemStorage{}
-
-	// Set the salt to be a known key and value for comparing hash values in tests.
-	err := view.Put(context.Background(), &logical.StorageEntry{
-		Key:   "salt",
-		Value: []byte("foo"),
-	})
-=======
 // NewNoopAudit should be used to create a NoopAudit as it handles creation of a
 // predictable salt and wraps eventlogger nodes so information can be retrieved on
 // what they've seen or formatted.
@@ -255,21 +234,10 @@
 	// Create the salt with a known key for predictable hmac values.
 	se := &logical.StorageEntry{Key: "salt", Value: []byte("foo")}
 	err := view.Put(context.Background(), se)
->>>>>>> 287da25e
 	if err != nil {
 		return nil, err
 	}
 
-<<<<<<< HEAD
-	// Override parts of config for testing purposes.
-	config.SaltView = view
-	config.SaltConfig = &salt.Config{
-		HMAC:     sha256.New,
-		HMACType: "hmac-sha256",
-	}
-
-	n := &NoopAudit{Config: config}
-=======
 	// Override the salt related config settings.
 	backendConfig := &audit.BackendConfig{
 		SaltView: view,
@@ -282,7 +250,6 @@
 	}
 
 	n := &NoopAudit{Config: backendConfig}
->>>>>>> 287da25e
 
 	cfg, err := audit.NewFormatterConfig()
 	if err != nil {
@@ -324,13 +291,8 @@
 // have been formatted by the pipeline during audit requests.
 // The records parameter will be repointed to the one used within the pipeline.
 func NoopAuditFactory(records **[][]byte) audit.Factory {
-<<<<<<< HEAD
-	return func(_ context.Context, config *audit.BackendConfig, _ bool, _ audit.HeaderFormatter) (audit.Backend, error) {
-		n, err := NewNoopAudit(config)
-=======
 	return func(_ context.Context, config *audit.BackendConfig, _ bool, headerFormatter audit.HeaderFormatter) (audit.Backend, error) {
 		n, err := NewNoopAudit(config, audit.WithHeaderFormatter(headerFormatter))
->>>>>>> 287da25e
 		if err != nil {
 			return nil, err
 		}
@@ -342,9 +304,6 @@
 	}
 }
 
-<<<<<<< HEAD
-var _ audit.Backend = (*NoopAudit)(nil)
-=======
 // noopWrapper is designed to wrap a formatter node in order to allow access to
 // bytes formatted, headers formatted and parts of the logical.LogInput.
 // Some older tests relied on being able to query this information so while those
@@ -354,7 +313,6 @@
 	node    eventlogger.Node
 	backend *NoopAudit
 }
->>>>>>> 287da25e
 
 type NoopAudit struct {
 	Config *audit.BackendConfig
@@ -382,31 +340,6 @@
 	nodeMap    map[eventlogger.NodeID]eventlogger.Node
 }
 
-<<<<<<< HEAD
-func (n *NoopAudit) EventType() eventlogger.EventType {
-	return eventlogger.EventType(event.AuditType.String())
-}
-
-func (n *NoopAudit) IsFilteringPipeline() bool {
-	return false
-}
-
-func (n *NoopAudit) Name() string {
-	return n.Config.MountPath
-}
-
-func (n *NoopAudit) Nodes() map[eventlogger.NodeID]eventlogger.Node {
-	return n.nodeMap
-}
-
-func (n *NoopAudit) NodeIDs() []eventlogger.NodeID {
-	return n.nodeIDList
-}
-
-func (n *NoopAudit) LogRequest(ctx context.Context, in *logical.LogInput) error {
-	n.l.Lock()
-	defer n.l.Unlock()
-=======
 // Process handles the contortions required by older test code to ensure behavior.
 // It will attempt to do some pre/post processing of the logical.LogInput that should
 // form part of the event's payload data, as well as capturing the resulting headers
@@ -415,7 +348,6 @@
 func (n *noopWrapper) Process(ctx context.Context, e *eventlogger.Event) (*eventlogger.Event, error) {
 	n.backend.l.Lock()
 	defer n.backend.l.Unlock()
->>>>>>> 287da25e
 
 	var err error
 
@@ -679,4 +611,24 @@
 
 func (tl *TestLogger) StopLogging() {
 	tl.InterceptLogger.DeregisterSink(tl.sink)
+}
+
+func (n *NoopAudit) EventType() eventlogger.EventType {
+	return eventlogger.EventType(event.AuditType.String())
+}
+
+func (n *NoopAudit) IsFilteringPipeline() bool {
+	return false
+}
+
+func (n *NoopAudit) Name() string {
+	return n.Config.MountPath
+}
+
+func (n *NoopAudit) Nodes() map[eventlogger.NodeID]eventlogger.Node {
+	return n.nodeMap
+}
+
+func (n *NoopAudit) NodeIDs() []eventlogger.NodeID {
+	return n.nodeIDList
 }