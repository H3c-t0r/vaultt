--- conflicted
+++ resolved
@@ -50,12 +50,6 @@
 			var messageBytes []byte
 			var messageType websocket.MessageType
 			if args.json {
-<<<<<<< HEAD
-				opts := protojson.MarshalOptions{
-					UseProtoNames: true,
-				}
-				messageBytes, err = opts.Marshal(message)
-=======
 				var ok bool
 				messageBytes, ok = message.Format("cloudevents-json")
 				if !ok {
@@ -63,7 +57,6 @@
 					return 0, "", errors.New("could not get cloudevents JSON format")
 				}
 				messageType = websocket.MessageText
->>>>>>> e4161902
 			} else {
 				messageBytes, err = proto.Marshal(message.Payload.(*logical.EventReceived))
 				messageType = websocket.MessageBinary
