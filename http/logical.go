--- conflicted
+++ resolved
@@ -301,23 +301,11 @@
 		// handles all error cases; if we hit respondLogical, the request is a
 		// success.
 		resp, ok, needsForward := request(core, w, r, req)
-<<<<<<< HEAD
-		if needsForward {
-			// Do not forward these specific requests since they are only
-			// applicable to the local node.
-			switch req.Path {
-			case "sys/host-info":
-				respondError(w, http.StatusBadRequest, vault.ErrCannotForwardLocalOnly)
-				return
-			}
-
-=======
 		switch {
 		case needsForward && noForward:
 			respondError(w, http.StatusBadRequest, vault.ErrCannotForwardLocalOnly)
 			return
 		case needsForward && !noForward:
->>>>>>> d61d5b11
 			if origBody != nil {
 				r.Body = origBody
 			}
