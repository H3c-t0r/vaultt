package http

import (
	"encoding/hex"
	"encoding/json"
	"fmt"
	"net/http"
	"reflect"
	"strconv"
	"testing"

	"github.com/hashicorp/vault/logical"
	"github.com/hashicorp/vault/vault"
)

func TestSysSealStatus(t *testing.T) {
	core := vault.TestCore(t)
	vault.TestCoreInit(t, core)
	ln, addr := TestServer(t, core)
	defer ln.Close()

	resp, err := http.Get(addr + "/v1/sys/seal-status")
	if err != nil {
		t.Fatalf("err: %s", err)
	}

	var actual map[string]interface{}
	expected := map[string]interface{}{
		"sealed":   true,
		"t":        json.Number("3"),
		"n":        json.Number("3"),
		"progress": json.Number("0"),
		"nonce":    "",
	}
	testResponseStatus(t, resp, 200)
	testResponseBody(t, resp, &actual)
	if actual["version"] == nil {
		t.Fatalf("expected version information")
	}
	expected["version"] = actual["version"]
	if actual["cluster_name"] == nil {
		delete(expected, "cluster_name")
	} else {
		expected["cluster_name"] = actual["cluster_name"]
	}
	if actual["cluster_id"] == nil {
		delete(expected, "cluster_id")
	} else {
		expected["cluster_id"] = actual["cluster_id"]
	}
	if !reflect.DeepEqual(actual, expected) {
		t.Fatalf("bad: expected: %#v\nactual: %#v", expected, actual)
	}
}

func TestSysSealStatus_uninit(t *testing.T) {
	core := vault.TestCore(t)
	ln, addr := TestServer(t, core)
	defer ln.Close()

	resp, err := http.Get(addr + "/v1/sys/seal-status")
	if err != nil {
		t.Fatalf("err: %s", err)
	}
	testResponseStatus(t, resp, 400)
}

func TestSysSeal(t *testing.T) {
	core, _, token := vault.TestCoreUnsealed(t)
	ln, addr := TestServer(t, core)
	defer ln.Close()
	TestServerAuth(t, addr, token)

	resp := testHttpPut(t, token, addr+"/v1/sys/seal", nil)
	testResponseStatus(t, resp, 204)

	check, err := core.Sealed()
	if err != nil {
		t.Fatalf("err: %s", err)
	}
	if !check {
		t.Fatal("should be sealed")
	}
}

func TestSysSeal_unsealed(t *testing.T) {
	core, _, token := vault.TestCoreUnsealed(t)
	ln, addr := TestServer(t, core)
	defer ln.Close()
	TestServerAuth(t, addr, token)

	resp := testHttpPut(t, token, addr+"/v1/sys/seal", nil)
	testResponseStatus(t, resp, 204)

	check, err := core.Sealed()
	if err != nil {
		t.Fatalf("err: %s", err)
	}
	if !check {
		t.Fatal("should be sealed")
	}
}

func TestSysUnseal(t *testing.T) {
	core := vault.TestCore(t)
	keys, _ := vault.TestCoreInit(t, core)
	ln, addr := TestServer(t, core)
	defer ln.Close()

	for i, key := range keys {
		resp := testHttpPut(t, "", addr+"/v1/sys/unseal", map[string]interface{}{
			"key": hex.EncodeToString(key),
		})

<<<<<<< HEAD
		var actual map[string]interface{}
		expected := map[string]interface{}{
			"sealed":   true,
			"t":        json.Number("3"),
			"n":        json.Number("3"),
			"progress": json.Number(fmt.Sprintf("%d", i+1)),
		}
		if i == len(keys)-1 {
			expected["sealed"] = false
			expected["progress"] = 0
		}
		testResponseStatus(t, resp, 200)
		testResponseBody(t, resp, &actual)
		if actual["version"] == nil {
			t.Fatalf("expected version information")
		}
		expected["version"] = actual["version"]
		if actual["cluster_name"] == nil {
			delete(expected, "cluster_name")
		} else {
			expected["cluster_name"] = actual["cluster_name"]
		}
		if actual["cluster_id"] == nil {
			delete(expected, "cluster_id")
		} else {
			expected["cluster_id"] = actual["cluster_id"]
		}
		if !reflect.DeepEqual(actual, expected) {
			t.Fatalf("bad: expected: %#v\nactual: %#v", expected, actual)
		}
=======
	var actual map[string]interface{}
	expected := map[string]interface{}{
		"sealed":   false,
		"t":        json.Number("1"),
		"n":        json.Number("1"),
		"progress": json.Number("0"),
		"nonce":    "",
	}
	testResponseStatus(t, resp, 200)
	testResponseBody(t, resp, &actual)
	if actual["version"] == nil {
		t.Fatalf("expected version information")
	}
	expected["version"] = actual["version"]
	if actual["cluster_name"] == nil {
		delete(expected, "cluster_name")
	} else {
		expected["cluster_name"] = actual["cluster_name"]
	}
	if actual["cluster_id"] == nil {
		delete(expected, "cluster_id")
	} else {
		expected["cluster_id"] = actual["cluster_id"]
	}
	if !reflect.DeepEqual(actual, expected) {
		t.Fatalf("bad: expected: %#v\nactual: %#v", expected, actual)
>>>>>>> ac0f45e4
	}
}

func TestSysUnseal_badKey(t *testing.T) {
	core := vault.TestCore(t)
	vault.TestCoreInit(t, core)
	ln, addr := TestServer(t, core)
	defer ln.Close()

	resp := testHttpPut(t, "", addr+"/v1/sys/unseal", map[string]interface{}{
		"key": "0123",
	})
	testResponseStatus(t, resp, 400)
}

func TestSysUnseal_Reset(t *testing.T) {
	core := vault.TestCore(t)
	ln, addr := TestServer(t, core)
	defer ln.Close()

	thresh := 3
	resp := testHttpPut(t, "", addr+"/v1/sys/init", map[string]interface{}{
		"secret_shares":    5,
		"secret_threshold": thresh,
	})

	var actual map[string]interface{}
	testResponseStatus(t, resp, 200)
	testResponseBody(t, resp, &actual)
	keysRaw, ok := actual["keys"]
	if !ok {
		t.Fatalf("no keys: %#v", actual)
	}
	for i, key := range keysRaw.([]interface{}) {
		if i > thresh-2 {
			break
		}

		resp := testHttpPut(t, "", addr+"/v1/sys/unseal", map[string]interface{}{
			"key": key.(string),
		})

		var actual map[string]interface{}
		expected := map[string]interface{}{
			"sealed":   true,
			"t":        json.Number("3"),
			"n":        json.Number("5"),
			"progress": json.Number(strconv.Itoa(i + 1)),
		}
		testResponseStatus(t, resp, 200)
		testResponseBody(t, resp, &actual)
		if actual["version"] == nil {
			t.Fatalf("expected version information")
		}
		expected["version"] = actual["version"]
		if actual["nonce"] == "" && expected["sealed"].(bool) {
			t.Fatalf("expected a nonce")
		}
		expected["nonce"] = actual["nonce"]
		if actual["cluster_name"] == nil {
			delete(expected, "cluster_name")
		} else {
			expected["cluster_name"] = actual["cluster_name"]
		}
		if actual["cluster_id"] == nil {
			delete(expected, "cluster_id")
		} else {
			expected["cluster_id"] = actual["cluster_id"]
		}
		if !reflect.DeepEqual(actual, expected) {
			t.Fatalf("\nexpected:\n%#v\nactual:\n%#v\n", expected, actual)
		}
	}

	resp = testHttpPut(t, "", addr+"/v1/sys/unseal", map[string]interface{}{
		"reset": true,
	})

	actual = map[string]interface{}{}
	expected := map[string]interface{}{
		"sealed":   true,
		"t":        json.Number("3"),
		"n":        json.Number("5"),
		"progress": json.Number("0"),
	}
	testResponseStatus(t, resp, 200)
	testResponseBody(t, resp, &actual)
	if actual["version"] == nil {
		t.Fatalf("expected version information")
	}
	expected["version"] = actual["version"]
	expected["nonce"] = actual["nonce"]
	if actual["cluster_name"] == nil {
		delete(expected, "cluster_name")
	} else {
		expected["cluster_name"] = actual["cluster_name"]
	}
	if actual["cluster_id"] == nil {
		delete(expected, "cluster_id")
	} else {
		expected["cluster_id"] = actual["cluster_id"]
	}
	if !reflect.DeepEqual(actual, expected) {
		t.Fatalf("\nexpected:\n%#v\nactual:\n%#v\n", expected, actual)
	}

}

// Test Seal's permissions logic, which is slightly different than normal code
// paths in that it queries the ACL rather than having checkToken do it. This
// is because it was abusing RootPaths in logical_system, but that caused some
// haywire with code paths that expected there to be an actual corresponding
// logical.Path for it. This way is less hacky, but this test ensures that we
// have not opened up a permissions hole.
func TestSysSeal_Permissions(t *testing.T) {
	core, _, root := vault.TestCoreUnsealed(t)
	ln, addr := TestServer(t, core)
	defer ln.Close()
	TestServerAuth(t, addr, root)

	// Set the 'test' policy object to permit write access to sys/seal
	req := &logical.Request{
		Operation: logical.UpdateOperation,
		Path:      "sys/policy/test",
		Data: map[string]interface{}{
			"rules": `path "sys/seal" { capabilities = ["read"] }`,
		},
		ClientToken: root,
	}
	resp, err := core.HandleRequest(req)
	if err != nil {
		t.Fatalf("err: %v", err)
	}
	if resp != nil {
		t.Fatalf("bad: %#v", resp)
	}

	// Create a non-root token with access to that policy
	req.Path = "auth/token/create"
	req.Data = map[string]interface{}{
		"id":       "child",
		"policies": []string{"test"},
	}

	resp, err = core.HandleRequest(req)
	if err != nil {
		t.Fatalf("err: %v %v", err, resp)
	}
	if resp.Auth.ClientToken != "child" {
		t.Fatalf("bad: %#v", resp)
	}

	// We must go through the HTTP interface since seal doesn't go through HandleRequest

	// We expect this to fail since it needs update and sudo
	httpResp := testHttpPut(t, "child", addr+"/v1/sys/seal", nil)
	testResponseStatus(t, httpResp, 403)

	// Now modify to add update capability
	req = &logical.Request{
		Operation: logical.UpdateOperation,
		Path:      "sys/policy/test",
		Data: map[string]interface{}{
			"rules": `path "sys/seal" { capabilities = ["update"] }`,
		},
		ClientToken: root,
	}
	resp, err = core.HandleRequest(req)
	if err != nil {
		t.Fatalf("err: %v", err)
	}
	if resp != nil {
		t.Fatalf("bad: %#v", resp)
	}

	// We expect this to fail since it needs sudo
	httpResp = testHttpPut(t, "child", addr+"/v1/sys/seal", nil)
	testResponseStatus(t, httpResp, 403)

	// Now modify to just sudo capability
	req = &logical.Request{
		Operation: logical.UpdateOperation,
		Path:      "sys/policy/test",
		Data: map[string]interface{}{
			"rules": `path "sys/seal" { capabilities = ["sudo"] }`,
		},
		ClientToken: root,
	}
	resp, err = core.HandleRequest(req)
	if err != nil {
		t.Fatalf("err: %v", err)
	}
	if resp != nil {
		t.Fatalf("bad: %#v", resp)
	}

	// We expect this to fail since it needs update
	httpResp = testHttpPut(t, "child", addr+"/v1/sys/seal", nil)
	testResponseStatus(t, httpResp, 403)

	// Now modify to add all needed capabilities
	req = &logical.Request{
		Operation: logical.UpdateOperation,
		Path:      "sys/policy/test",
		Data: map[string]interface{}{
			"rules": `path "sys/seal" { capabilities = ["update", "sudo"] }`,
		},
		ClientToken: root,
	}
	resp, err = core.HandleRequest(req)
	if err != nil {
		t.Fatalf("err: %v", err)
	}
	if resp != nil {
		t.Fatalf("bad: %#v", resp)
	}

	// We expect this to work
	httpResp = testHttpPut(t, "child", addr+"/v1/sys/seal", nil)
	testResponseStatus(t, httpResp, 204)
}

func TestSysStepDown(t *testing.T) {
	core, _, token := vault.TestCoreUnsealed(t)
	ln, addr := TestServer(t, core)
	defer ln.Close()
	TestServerAuth(t, addr, token)

	resp := testHttpPut(t, token, addr+"/v1/sys/step-down", nil)
	testResponseStatus(t, resp, 204)
}<|MERGE_RESOLUTION|>--- conflicted
+++ resolved
@@ -112,20 +112,25 @@
 			"key": hex.EncodeToString(key),
 		})
 
-<<<<<<< HEAD
 		var actual map[string]interface{}
 		expected := map[string]interface{}{
 			"sealed":   true,
 			"t":        json.Number("3"),
 			"n":        json.Number("3"),
 			"progress": json.Number(fmt.Sprintf("%d", i+1)),
+			"nonce":    "",
 		}
 		if i == len(keys)-1 {
 			expected["sealed"] = false
-			expected["progress"] = 0
+			expected["progress"] = json.Number("0")
 		}
 		testResponseStatus(t, resp, 200)
 		testResponseBody(t, resp, &actual)
+		if i < len(keys)-1 && (actual["nonce"] == nil || actual["nonce"].(string) == "") {
+			t.Fatalf("got nil nonce, actual is %#v", actual)
+		} else {
+			expected["nonce"] = actual["nonce"]
+		}
 		if actual["version"] == nil {
 			t.Fatalf("expected version information")
 		}
@@ -141,36 +146,8 @@
 			expected["cluster_id"] = actual["cluster_id"]
 		}
 		if !reflect.DeepEqual(actual, expected) {
-			t.Fatalf("bad: expected: %#v\nactual: %#v", expected, actual)
-		}
-=======
-	var actual map[string]interface{}
-	expected := map[string]interface{}{
-		"sealed":   false,
-		"t":        json.Number("1"),
-		"n":        json.Number("1"),
-		"progress": json.Number("0"),
-		"nonce":    "",
-	}
-	testResponseStatus(t, resp, 200)
-	testResponseBody(t, resp, &actual)
-	if actual["version"] == nil {
-		t.Fatalf("expected version information")
-	}
-	expected["version"] = actual["version"]
-	if actual["cluster_name"] == nil {
-		delete(expected, "cluster_name")
-	} else {
-		expected["cluster_name"] = actual["cluster_name"]
-	}
-	if actual["cluster_id"] == nil {
-		delete(expected, "cluster_id")
-	} else {
-		expected["cluster_id"] = actual["cluster_id"]
-	}
-	if !reflect.DeepEqual(actual, expected) {
-		t.Fatalf("bad: expected: %#v\nactual: %#v", expected, actual)
->>>>>>> ac0f45e4
+			t.Fatalf("bad: expected: \n%#v\nactual: \n%#v", expected, actual)
+		}
 	}
 }
 
