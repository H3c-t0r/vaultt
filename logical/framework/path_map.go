package framework

import (
	"context"
	"fmt"
	"strings"
	"sync"

	saltpkg "github.com/hashicorp/vault/helper/salt"
	"github.com/hashicorp/vault/logical"
)

// PathMap can be used to generate a path that stores mappings in the
// storage. It is a structure that also exports functions for querying the
// mappings.
//
// The primary use case for this is for credential providers to do their
// mapping to policies.
type PathMap struct {
	Prefix        string
	Name          string
	Schema        map[string]*FieldSchema
	CaseSensitive bool
	Salt          *saltpkg.Salt
	SaltFunc      func() (*saltpkg.Salt, error)

	once sync.Once
}

func (p *PathMap) init() {
	if p.Prefix == "" {
		p.Prefix = "map"
	}

	if p.Schema == nil {
		p.Schema = map[string]*FieldSchema{
			"value": &FieldSchema{
				Type:        TypeString,
				Description: fmt.Sprintf("Value for %s mapping", p.Name),
			},
		}
	}
}

// pathStruct returns the pathStruct for this mapping
func (p *PathMap) pathStruct(ctx context.Context, s logical.Storage, k string) (*PathStruct, error) {
	p.once.Do(p.init)

	// If we don't care about casing, store everything lowercase
	if !p.CaseSensitive {
		k = strings.ToLower(k)
	}

	// The original key before any salting
	origKey := k

	// If we have a salt, apply it before lookup
	salt := p.Salt
	var err error
	if p.SaltFunc != nil {
		salt, err = p.SaltFunc()
		if err != nil {
			return nil, err
		}
	}
	if salt != nil {
		k = "s" + salt.SaltIDHashFunc(k, saltpkg.SHA256Hash)
	}

	finalName := fmt.Sprintf("map/%s/%s", p.Name, k)
	ps := &PathStruct{
		Name:   finalName,
		Schema: p.Schema,
	}

	if !strings.HasPrefix(origKey, "s") && k != origKey {
		// Ensure that no matter what happens what is returned is the final
		// path
		defer func() {
			ps.Name = finalName
		}()
<<<<<<< HEAD
		val, err := ps.Get(ctx, s)
=======

		//
		// Check for unsalted version and upgrade if so
		//

		// Generate the unsalted name
		unsaltedName := fmt.Sprintf("map/%s/%s", p.Name, origKey)
		// Set the path struct to use the unsalted name
		ps.Name = unsaltedName

		val, err := ps.Get(s)
>>>>>>> 5ad06b18
		if err != nil {
			return nil, err
		}
		// If not nil, we have an unsalted entry -- upgrade it
		if val != nil {
			// Set the path struct to use the desired final name
			ps.Name = finalName
			err = ps.Put(ctx, s, val)
			if err != nil {
				return nil, err
			}
			// Set it back to the old path and delete
			ps.Name = unsaltedName
			err = ps.Delete(ctx, s)
			if err != nil {
				return nil, err
			}
			// We'll set this in the deferred function but doesn't hurt here
			ps.Name = finalName
		}

		//
		// Check for SHA1 hashed version and upgrade if so
		//

		// Generate the SHA1 hash suffixed path name
		sha1SuffixedName := fmt.Sprintf("map/%s/%s", p.Name, salt.SaltID(origKey))

		// Set the path struct to use the SHA1 hash suffixed path name
		ps.Name = sha1SuffixedName

		val, err = ps.Get(s)
		if err != nil {
			return nil, err
		}
		// If not nil, we have an SHA1 hash suffixed entry -- upgrade it
		if val != nil {
			// Set the path struct to use the desired final name
			ps.Name = finalName
			err = ps.Put(s, val)
			if err != nil {
				return nil, err
			}
			// Set it back to the old path and delete
			ps.Name = sha1SuffixedName
			err = ps.Delete(s)
			if err != nil {
				return nil, err
			}
			// We'll set this in the deferred function but doesn't hurt here
			ps.Name = finalName
		}
	}

	return ps, nil
}

// Get reads a value out of the mapping
func (p *PathMap) Get(ctx context.Context, s logical.Storage, k string) (map[string]interface{}, error) {
	ps, err := p.pathStruct(ctx, s, k)
	if err != nil {
		return nil, err
	}
	return ps.Get(ctx, s)
}

// Put writes a value into the mapping
func (p *PathMap) Put(ctx context.Context, s logical.Storage, k string, v map[string]interface{}) error {
	ps, err := p.pathStruct(ctx, s, k)
	if err != nil {
		return err
	}
	return ps.Put(ctx, s, v)
}

// Delete removes a value from the mapping
func (p *PathMap) Delete(ctx context.Context, s logical.Storage, k string) error {
	ps, err := p.pathStruct(ctx, s, k)
	if err != nil {
		return err
	}
	return ps.Delete(ctx, s)
}

// List reads the keys under a given path
func (p *PathMap) List(ctx context.Context, s logical.Storage, prefix string) ([]string, error) {
	stripPrefix := fmt.Sprintf("struct/map/%s/", p.Name)
	fullPrefix := fmt.Sprintf("%s%s", stripPrefix, prefix)
	out, err := s.List(ctx, fullPrefix)
	if err != nil {
		return nil, err
	}
	stripped := make([]string, len(out))
	for idx, k := range out {
		stripped[idx] = strings.TrimPrefix(k, stripPrefix)
	}
	return stripped, nil
}

// Paths are the paths to append to the Backend paths.
func (p *PathMap) Paths() []*Path {
	p.once.Do(p.init)

	// Build the schema by simply adding the "key"
	schema := make(map[string]*FieldSchema)
	for k, v := range p.Schema {
		schema[k] = v
	}
	schema["key"] = &FieldSchema{
		Type:        TypeString,
		Description: fmt.Sprintf("Key for the %s mapping", p.Name),
	}

	return []*Path{
		&Path{
			Pattern: fmt.Sprintf("%s/%s/?$", p.Prefix, p.Name),

			Callbacks: map[logical.Operation]OperationFunc{
				logical.ListOperation: p.pathList(),
				logical.ReadOperation: p.pathList(),
			},

			HelpSynopsis: fmt.Sprintf("Read mappings for %s", p.Name),
		},

		&Path{
			Pattern: fmt.Sprintf(`%s/%s/(?P<key>[-\w]+)`, p.Prefix, p.Name),

			Fields: schema,

			Callbacks: map[logical.Operation]OperationFunc{
				logical.CreateOperation: p.pathSingleWrite(),
				logical.ReadOperation:   p.pathSingleRead(),
				logical.UpdateOperation: p.pathSingleWrite(),
				logical.DeleteOperation: p.pathSingleDelete(),
			},

			HelpSynopsis: fmt.Sprintf("Read/write/delete a single %s mapping", p.Name),

			ExistenceCheck: p.pathSingleExistenceCheck(),
		},
	}
}

func (p *PathMap) pathList() OperationFunc {
	return func(ctx context.Context, req *logical.Request, d *FieldData) (*logical.Response, error) {
		keys, err := p.List(ctx, req.Storage, "")
		if err != nil {
			return nil, err
		}

		return logical.ListResponse(keys), nil
	}
}

func (p *PathMap) pathSingleRead() OperationFunc {
	return func(ctx context.Context, req *logical.Request, d *FieldData) (*logical.Response, error) {
		v, err := p.Get(ctx, req.Storage, d.Get("key").(string))
		if err != nil {
			return nil, err
		}

		return &logical.Response{
			Data: v,
		}, nil
	}
}

func (p *PathMap) pathSingleWrite() OperationFunc {
	return func(ctx context.Context, req *logical.Request, d *FieldData) (*logical.Response, error) {
		err := p.Put(ctx, req.Storage, d.Get("key").(string), d.Raw)
		return nil, err
	}
}

func (p *PathMap) pathSingleDelete() OperationFunc {
	return func(ctx context.Context, req *logical.Request, d *FieldData) (*logical.Response, error) {
		err := p.Delete(ctx, req.Storage, d.Get("key").(string))
		return nil, err
	}
}

func (p *PathMap) pathSingleExistenceCheck() ExistenceFunc {
	return func(ctx context.Context, req *logical.Request, d *FieldData) (bool, error) {
		v, err := p.Get(ctx, req.Storage, d.Get("key").(string))
		if err != nil {
			return false, err
		}
		return v != nil, nil
	}
}<|MERGE_RESOLUTION|>--- conflicted
+++ resolved
@@ -79,9 +79,6 @@
 		defer func() {
 			ps.Name = finalName
 		}()
-<<<<<<< HEAD
-		val, err := ps.Get(ctx, s)
-=======
 
 		//
 		// Check for unsalted version and upgrade if so
@@ -92,8 +89,7 @@
 		// Set the path struct to use the unsalted name
 		ps.Name = unsaltedName
 
-		val, err := ps.Get(s)
->>>>>>> 5ad06b18
+		val, err := ps.Get(ctx, s)
 		if err != nil {
 			return nil, err
 		}
