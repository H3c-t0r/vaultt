--- conflicted
+++ resolved
@@ -134,50 +134,10 @@
 	// leader. This is used to track some state of the peers and as well as used
 	// to see if the peers are "alive" using the heartbeat received from them.
 	followerStates *FollowerStates
-<<<<<<< HEAD
 
 	// followerHeartbeatTrackerStopCh is used to terminate the goroutine that
 	// keeps track of follower heartbeats.
 	followerHeartbeatTrackerStopCh chan struct{}
-}
-
-// AutopilotConfiguration is used for querying/setting the Autopilot configuration.
-// Autopilot helps manage operator tasks related to Vault servers like removing
-// failed servers from the Raft quorum.
-type AutopilotConfig struct {
-	// CleanupDeadServers controls whether to remove dead servers from the Raft
-	// peer list periodically or when a new server joins
-	CleanupDeadServers bool `json:"cleanup_dead_servers" mapstructure:"cleanup_dead_servers"`
-
-	// LastContactThreshold is the limit on the amount of time a server can go
-	// without leader contact before being considered unhealthy.
-	LastContactThreshold time.Duration `json:"last_contact_threshold" mapstructure:"-"`
-
-	// MaxTrailingLogs is the amount of entries in the Raft Log that a server can
-	// be behind before being considered unhealthy.
-	MaxTrailingLogs uint64 `json:"max_trailing_logs" mapstructure:"max_trailing_logs"`
-
-	// MinQuorum sets the minimum number of servers allowed in a cluster before
-	// autopilot can prune dead servers.
-	MinQuorum uint `json:"min_quorum" mapstructure:"min_quorum"`
-
-	// ServerStabilizationTime is the minimum amount of time a server must be
-	// in a stable, healthy state before it can be added to the cluster. Only
-	// applicable with Raft protocol version 3 or higher.
-	ServerStabilizationTime time.Duration `json:"server_stabilization_time" mapstructure:"-"`
-}
-
-// Clone returns a duplicate instance of AutopilotConfig with the exact same values.
-func (ac *AutopilotConfig) Clone() *AutopilotConfig {
-	return &AutopilotConfig{
-		CleanupDeadServers:      ac.CleanupDeadServers,
-		LastContactThreshold:    ac.LastContactThreshold,
-		MaxTrailingLogs:         ac.MaxTrailingLogs,
-		MinQuorum:               ac.MinQuorum,
-		ServerStabilizationTime: ac.ServerStabilizationTime,
-	}
-=======
->>>>>>> af6ca05d
 
 	nonVoter bool
 }
@@ -237,286 +197,6 @@
 	TLSConfig *tls.Config `json:"-"`
 }
 
-<<<<<<< HEAD
-// FollowerState represents the information about peer that the leader tracks.
-type FollowerState struct {
-	AppliedIndex  uint64
-	LastHeartbeat time.Time
-	LastTerm      uint64
-	IsDead        bool
-}
-
-// FollowerStates holds information about all the peers in the raft cluster
-// tracked by the leader.
-type FollowerStates struct {
-	l         sync.RWMutex
-	followers map[string]FollowerState
-}
-
-// NewFollowerStates creates a new FollowerStates object
-func NewFollowerStates() *FollowerStates {
-	return &FollowerStates{
-		followers: make(map[string]FollowerState),
-	}
-}
-
-// MarkFollowerAsDead marks the node represented by the nodeID as dead. This
-// implies that Vault will indicate that the node "left" the cluster, the next
-// time autopilot asks for known servers.
-func (s *FollowerStates) MarkFollowerAsDead(nodeID string) {
-	s.l.Lock()
-	defer s.l.Unlock()
-
-	state, ok := s.followers[nodeID]
-	if !ok {
-		return
-	}
-	s.followers[nodeID] = FollowerState{
-		LastHeartbeat: state.LastHeartbeat,
-		LastTerm:      state.LastTerm,
-		AppliedIndex:  state.AppliedIndex,
-		IsDead:        true,
-	}
-}
-
-// Update the peer information in the follower states
-func (s *FollowerStates) Update(nodeID string, appliedIndex uint64, term uint64) {
-	state := FollowerState{
-		AppliedIndex: appliedIndex,
-		LastTerm:     term,
-	}
-	if appliedIndex > 0 {
-		state.LastHeartbeat = time.Now()
-	}
-
-	s.l.Lock()
-	s.followers[nodeID] = state
-	s.l.Unlock()
-}
-
-// Clear wipes all the information regarding peers in the follower states.
-func (s *FollowerStates) Clear() {
-	s.l.Lock()
-	for i := range s.followers {
-		delete(s.followers, i)
-	}
-	s.l.Unlock()
-}
-
-// Delete the entry of a peer represented by the nodeID from follower states.
-func (s *FollowerStates) Delete(nodeID string) {
-	s.l.Lock()
-	delete(s.followers, nodeID)
-	s.l.Unlock()
-}
-
-// Get retrives information about a peer from the followerstates.
-func (s *FollowerStates) Get(nodeID string) FollowerState {
-	s.l.RLock()
-	state := s.followers[nodeID]
-	s.l.RUnlock()
-	return state
-}
-
-// MinIndex returns the minimum raft index applied in the raft cluster.
-func (s *FollowerStates) MinIndex() uint64 {
-	var min uint64 = math.MaxUint64
-	minFunc := func(a, b uint64) uint64 {
-		if a > b {
-			return b
-		}
-		return a
-	}
-
-	s.l.RLock()
-	for _, state := range s.followers {
-		min = minFunc(min, state.AppliedIndex)
-	}
-	s.l.RUnlock()
-
-	if min == math.MaxUint64 {
-		return 0
-	}
-
-	return min
-}
-
-// Ensure that the Delegate implements the ApplicationIntegration interface
-var _ autopilot.ApplicationIntegration = (*Delegate)(nil)
-
-// Delegate is an implementation of autopilot.ApplicationIntegration interface.
-// This is used by the autopilot library to retrieve information and to have
-// application specific tasks performed.
-type Delegate struct {
-	*RaftBackend
-}
-
-// AutopilotConfig is called by the autopilot library to know the desired
-// autopilot configuration.
-func (d *Delegate) AutopilotConfig() *autopilot.Config {
-	d.l.RLock()
-	defer d.l.RUnlock()
-
-	return &autopilot.Config{
-		CleanupDeadServers:      d.autopilotConfig.CleanupDeadServers,
-		LastContactThreshold:    d.autopilotConfig.LastContactThreshold,
-		MaxTrailingLogs:         d.autopilotConfig.MaxTrailingLogs,
-		MinQuorum:               d.autopilotConfig.MinQuorum,
-		ServerStabilizationTime: d.autopilotConfig.ServerStabilizationTime,
-	}
-}
-
-// NotifyState is called by the autopilot library whenever there is a state
-// change. We update a few metrics when this happens.
-func (d *Delegate) NotifyState(state *autopilot.State) {
-	d.logger.Info("notify state called")
-	if d.raft.State() == raft.Leader {
-		metrics.SetGauge([]string{"autopilot", "failure_tolerance"}, float32(state.FailureTolerance))
-		if state.Healthy {
-			metrics.SetGauge([]string{"autopilot", "healthy"}, 1)
-		} else {
-			metrics.SetGauge([]string{"autopilot", "healthy"}, 0)
-		}
-	}
-}
-
-// FetchServerStats is called by the autopilot library to retrieve information
-// about all the nodes in the raft cluster.
-func (d *Delegate) FetchServerStats(ctx context.Context, servers map[raft.ServerID]*autopilot.Server) map[raft.ServerID]*autopilot.ServerStats {
-	ret := make(map[raft.ServerID]*autopilot.ServerStats)
-
-	followerStates := d.RaftBackend.followerStates
-	followerStates.l.RLock()
-	defer followerStates.l.RUnlock()
-
-	now := time.Now()
-	for id, followerState := range followerStates.followers {
-		ret[raft.ServerID(id)] = &autopilot.ServerStats{
-			LastContact: now.Sub(followerState.LastHeartbeat),
-			LastTerm:    followerState.LastTerm,
-			LastIndex:   followerState.AppliedIndex,
-		}
-	}
-
-	leaderState, _ := d.fsm.LatestState()
-	ret[raft.ServerID(d.localID)] = &autopilot.ServerStats{
-		LastTerm:  leaderState.Term,
-		LastIndex: leaderState.Index,
-	}
-
-	return ret
-}
-
-// KnownServers is called by the autopilot library to know the status of each
-// node in the raft cluster. If the application thinks that certain nodes left,
-// it is here that we let the autopilot library know of the same.
-func (d *Delegate) KnownServers() map[raft.ServerID]*autopilot.Server {
-	followerStates := d.RaftBackend.followerStates
-	followerStates.l.RLock()
-	defer followerStates.l.RUnlock()
-
-	d.logger.Trace("returning known servers")
-	ret := make(map[raft.ServerID]*autopilot.Server)
-	for id, state := range d.RaftBackend.followerStates.followers {
-		server := &autopilot.Server{
-			ID:          raft.ServerID(id),
-			Name:        id,
-			RaftVersion: raft.ProtocolVersionMax,
-		}
-
-		switch state.IsDead {
-		case true:
-			d.logger.Info("informing autopilot that the node left", "id", id)
-			server.NodeStatus = autopilot.NodeLeft
-		default:
-			server.NodeStatus = autopilot.NodeAlive
-		}
-
-		ret[raft.ServerID(id)] = server
-		d.logger.Trace("returning known server", "id", id)
-	}
-
-	// Add the leader
-	ret[raft.ServerID(d.localID)] = &autopilot.Server{
-		ID:          raft.ServerID(d.localID),
-		Name:        d.localID,
-		RaftVersion: raft.ProtocolVersionMax,
-		NodeStatus:  autopilot.NodeAlive,
-	}
-	d.logger.Trace("returning known server", "id", d.localID)
-
-	return ret
-}
-
-// RemoveFailedServer is called by the autopilot library when it desires a node
-// to be removed from the raft configuration. This function removes the node
-// from the raft cluster and stops tracking its information in follower states.
-// This function needs to return quickly. Hence removal is performed in a
-// goroutine.
-func (d *Delegate) RemoveFailedServer(server *autopilot.Server) {
-	go func() {
-		d.logger.Info("removing dead server from raft configuration", "id", server.ID)
-		if future := d.raft.RemoveServer(server.ID, 0, 0); future.Error() != nil {
-			d.logger.Error("failed to remove server", "server_id", server.ID, "server_address", server.Address, "server_name", server.Name, "error", future.Error())
-		}
-		d.followerStates.Delete(string(server.ID))
-	}()
-}
-
-// SetFollowerStates sets the followerStates field in the backend to track peers
-// in the raft cluster.
-func (b *RaftBackend) SetFollowerStates(states *FollowerStates) {
-	b.l.Lock()
-	b.followerStates = states
-	b.l.Unlock()
-}
-
-// SetAutopilotConfig updates the autopilot configuration in the backend.
-func (b *RaftBackend) SetAutopilotConfig(config *AutopilotConfig) {
-	b.l.Lock()
-	b.autopilotConfig = config
-	b.l.Unlock()
-}
-
-// AutopilotConfig returns the autopilot configuration in the backend.
-func (b *RaftBackend) AutopilotConfig() *AutopilotConfig {
-	b.l.RLock()
-	conf := b.autopilotConfig
-	b.l.RUnlock()
-	return conf
-}
-
-func (b *RaftBackend) defaultAutopilotConfig() *AutopilotConfig {
-	return &AutopilotConfig{
-		CleanupDeadServers:      true,
-		LastContactThreshold:    10 * time.Second,
-		MaxTrailingLogs:         1000,
-		MinQuorum:               3,
-		ServerStabilizationTime: 10 * time.Second,
-	}
-}
-
-func (b *RaftBackend) autopilotConf() (*AutopilotConfig, error) {
-	config := b.conf["autopilot"]
-	if config == "" {
-		return nil, nil
-	}
-
-	// TODO: Find out why we are getting a list instead of a single item
-	var configs []*AutopilotConfig
-	err := jsonutil.DecodeJSON([]byte(config), &configs)
-	if err != nil {
-		return nil, errwrap.Wrapf("failed to decode autopilot config: {{err}}", err)
-	}
-	if len(configs) != 1 {
-		return nil, fmt.Errorf("expected a single block of autopilot config")
-	}
-
-	return configs[0], nil
-}
-
-=======
->>>>>>> af6ca05d
 // JoinConfig returns a list of information about possible leader nodes that
 // this node can join as a follower
 func (b *RaftBackend) JoinConfig() ([]*LeaderJoinInfo, error) {
@@ -1113,44 +793,8 @@
 	b.raft = raftObj
 	b.raftNotifyCh = raftNotifyCh
 
-<<<<<<< HEAD
-	// If there is a autopilot config in storage that takes precedence
-	if opts.AutopilotConfig != nil {
-		// Use the config present in storage
-		b.logger.Info("setting autopilot configuration retrieved from storage")
-		b.autopilotConfig = opts.AutopilotConfig
-	}
-
-	// Autopilot config wasn't found in storage
-	if b.autopilotConfig == nil {
-		// Check if autopilot settings were part of config file
-		conf, err := b.autopilotConf()
-		if err != nil {
-			return err
-		}
-
-		switch {
-		case conf != nil:
-			b.logger.Info("setting autopilot configuration retrieved from config file")
-			// Use the config present in config file
-			b.autopilotConfig = conf
-		default:
-			// Autopilot config is not in both storage and config file. This is the case for
-			// existing customers who have not yet enabled autopilot. Disable autopilot.
-			b.logger.Info("autopilot configuration not found; disabling autopilot")
-			b.disableAutopilot = true
-		}
-	}
-
-	if !b.disableAutopilot {
-		// Create the autopilot instance
-		b.logger.Info("setting up autopilot", "config", b.autopilotConfig)
-		b.autopilot = autopilot.New(b.raft, &Delegate{b}, autopilot.WithLogger(b.logger), autopilot.WithPromoter(autopilot.DefaultPromoter()))
-		b.followerHeartbeatTrackerStopCh = make(chan struct{})
-=======
 	if err := b.setupAutopilot(opts); err != nil {
 		return err
->>>>>>> af6ca05d
 	}
 
 	if b.streamLayer != nil {
@@ -1168,48 +812,6 @@
 	return nil
 }
 
-<<<<<<< HEAD
-func (b *RaftBackend) startFollowerHeartbeatTracker() {
-	ticker := time.NewTicker(time.Second)
-	defer ticker.Stop()
-	for {
-		select {
-		case <-b.followerHeartbeatTrackerStopCh:
-			return
-		case <-ticker.C:
-			for id, state := range b.followerStates.followers {
-				// TODO: Plumb last_contact_failure_threshold setting here
-				if !state.LastHeartbeat.IsZero() && time.Now().After(state.LastHeartbeat.Add(5*time.Second)) {
-					b.followerStates.MarkFollowerAsDead(id)
-				}
-			}
-		}
-	}
-}
-
-// StartAutopilot puts autopilot subsystem to work. This should only be called
-// on the active node.
-func (b *RaftBackend) StartAutopilot(ctx context.Context) {
-	if b.autopilot == nil {
-		return
-	}
-	b.autopilot.Start(ctx)
-
-	go b.startFollowerHeartbeatTracker()
-}
-
-// StopAutopilot stops a running autopilot instance. This should only be called
-// on the active node.
-func (b *RaftBackend) StopAutopilot() {
-	if b.autopilot == nil {
-		return
-	}
-	b.autopilot.Stop()
-	close(b.followerHeartbeatTrackerStopCh)
-}
-
-=======
->>>>>>> af6ca05d
 // TeardownCluster shuts down the raft cluster
 func (b *RaftBackend) TeardownCluster(clusterListener cluster.ClusterHook) error {
 	if clusterListener != nil {
