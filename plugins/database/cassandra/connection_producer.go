--- conflicted
+++ resolved
@@ -22,27 +22,6 @@
 // cassandraConnectionProducer implements ConnectionProducer and provides an
 // interface for cassandra databases to make connections.
 type cassandraConnectionProducer struct {
-<<<<<<< HEAD
-	Hosts             string      `json:"hosts" structs:"hosts" mapstructure:"hosts"`
-	Port              int         `json:"port" structs:"port" mapstructure:"port"`
-	Username          string      `json:"username" structs:"username" mapstructure:"username"`
-	Password          string      `json:"password" structs:"password" mapstructure:"password"`
-	TLS               bool        `json:"tls" structs:"tls" mapstructure:"tls"`
-	InsecureTLS       bool        `json:"insecure_tls" structs:"insecure_tls" mapstructure:"insecure_tls"`
-	ProtocolVersion   int         `json:"protocol_version" structs:"protocol_version" mapstructure:"protocol_version"`
-	ConnectTimeoutRaw interface{} `json:"connect_timeout" structs:"connect_timeout" mapstructure:"connect_timeout"`
-	TLSMinVersion     string      `json:"tls_min_version" structs:"tls_min_version" mapstructure:"tls_min_version"`
-	Consistency       string      `json:"consistency" structs:"consistency" mapstructure:"consistency"`
-	LocalDatacenter   string      `json:"local_datacenter" structs:"local_datacenter" mapstructure:"local_datacenter"`
-	PemBundle         string      `json:"pem_bundle" structs:"pem_bundle" mapstructure:"pem_bundle"`
-	PemJSON           string      `json:"pem_json" structs:"pem_json" mapstructure:"pem_json"`
-
-	connectTimeout time.Duration
-	certificate    string
-	privateKey     string
-	issuingCA      string
-	rawConfig      map[string]interface{}
-=======
 	Hosts              string      `json:"hosts" structs:"hosts" mapstructure:"hosts"`
 	Port               int         `json:"port" structs:"port" mapstructure:"port"`
 	Username           string      `json:"username" structs:"username" mapstructure:"username"`
@@ -54,6 +33,7 @@
 	SocketKeepAliveRaw interface{} `json:"socket_keep_alive" structs:"socket_keep_alive" mapstructure:"socket_keep_alive"`
 	TLSMinVersion      string      `json:"tls_min_version" structs:"tls_min_version" mapstructure:"tls_min_version"`
 	Consistency        string      `json:"consistency" structs:"consistency" mapstructure:"consistency"`
+  LocalDatacenter    string      `json:"local_datacenter" structs:"local_datacenter" mapstructure:"local_datacenter"`
 	PemBundle          string      `json:"pem_bundle" structs:"pem_bundle" mapstructure:"pem_bundle"`
 	PemJSON            string      `json:"pem_json" structs:"pem_json" mapstructure:"pem_json"`
 
@@ -63,7 +43,6 @@
 	privateKey      string
 	issuingCA       string
 	rawConfig       map[string]interface{}
->>>>>>> 0acbfb50
 
 	Initialized bool
 	Type        string
