package postgresql

import (
	"context"
	"database/sql"
	"errors"
	"fmt"
	"strings"
	"time"

	"github.com/hashicorp/errwrap"
	"github.com/hashicorp/vault/api"
	"github.com/hashicorp/vault/builtin/logical/database/dbplugin"
	"github.com/hashicorp/vault/helper/dbtxn"
	"github.com/hashicorp/vault/helper/strutil"
	"github.com/hashicorp/vault/plugins"
	"github.com/hashicorp/vault/plugins/helper/database/connutil"
	"github.com/hashicorp/vault/plugins/helper/database/credsutil"
	"github.com/hashicorp/vault/plugins/helper/database/dbutil"
	"github.com/lib/pq"
)

const (
	postgreSQLTypeName      = "postgres"
	defaultPostgresRenewSQL = `
ALTER ROLE "{{name}}" VALID UNTIL '{{expiration}}';
`
	defaultPostgresRotateRootCredentialsSQL = `
ALTER ROLE "{{username}}" WITH PASSWORD '{{password}}';
`
)

var _ dbplugin.Database = &PostgreSQL{}

// New implements builtinplugins.BuiltinFactory
func New() (interface{}, error) {
	db := new()
	// Wrap the plugin with middleware to sanitize errors
	dbType := dbplugin.NewDatabaseErrorSanitizerMiddleware(db, db.SecretValues)
	return dbType, nil
}

func new() *PostgreSQL {
	connProducer := &connutil.SQLConnectionProducer{}
	connProducer.Type = postgreSQLTypeName

	credsProducer := &credsutil.SQLCredentialsProducer{
		DisplayNameLen: 8,
		RoleNameLen:    8,
		UsernameLen:    63,
		Separator:      "-",
	}

	db := &PostgreSQL{
		SQLConnectionProducer: connProducer,
		CredentialsProducer:   credsProducer,
	}

	return db
}

// Run instantiates a PostgreSQL object, and runs the RPC server for the plugin
func Run(apiTLSConfig *api.TLSConfig) error {
	dbType, err := New()
	if err != nil {
		return err
	}

	plugins.Serve(dbType.(dbplugin.Database), apiTLSConfig)

	return nil
}

type PostgreSQL struct {
	*connutil.SQLConnectionProducer
	credsutil.CredentialsProducer
}

func (p *PostgreSQL) Type() (string, error) {
	return postgreSQLTypeName, nil
}

func (p *PostgreSQL) getConnection(ctx context.Context) (*sql.DB, error) {
	db, err := p.Connection(ctx)
	if err != nil {
		return nil, err
	}

	return db.(*sql.DB), nil
}

// SetCredentials uses provided information to set/create a user in the
// database. Unlike CreateUser, this method requires a username be provided and
// uses the name given, instead of generating a name. This is used for creating
// and setting the password of static accounts, as well as rolling back
// passwords in the database in the event an updated database fails to save in
// Vault's storage.
func (p *PostgreSQL) SetCredentials(ctx context.Context, staticUser dbplugin.StaticUserConfig, statements []string) (username, password string, restored bool, err error) {
	if len(statements) == 0 {
		return "", "", false, errors.New("empty creation or rotation statements")
	}

<<<<<<< HEAD
	q.Q("SetCredentials input:", statements)

=======
>>>>>>> 1b87a810
	// Grab the lock
	p.Lock()
	defer p.Unlock()
	username = staticUser.Username
	password, err = p.GeneratePassword()
	if err != nil {
		return "", "", false, err
	}

	// Get the connection
	db, err := p.getConnection(ctx)
	if err != nil {
		return "", "", false, err
	}

	// Start a transaction
	tx, err := db.BeginTx(ctx, nil)
	if err != nil {
		return "", "", false, err
	}
	defer func() {
		_ = tx.Rollback()
	}()
	// Return the secret

	// Execute each query
	for _, stmt := range statements {
		for _, query := range strutil.ParseArbitraryStringSlice(stmt, ";") {
			query = strings.TrimSpace(query)
			if len(query) == 0 {
				continue
			}

			m := map[string]string{
				"name":     staticUser.Username,
				"password": password,
			}
			if err := dbtxn.ExecuteTxQuery(ctx, tx, m, query); err != nil {
				return "", "", false, err
			}
		}
	}

	// Commit the transaction
	if err := tx.Commit(); err != nil {
		return "", "", false, err
	}

	return username, password, false, nil
}

func (p *PostgreSQL) CreateUser(ctx context.Context, statements dbplugin.Statements, usernameConfig dbplugin.UsernameConfig, expiration time.Time) (username string, password string, err error) {
	statements = dbutil.StatementCompatibilityHelper(statements)

	if len(statements.Creation) == 0 {
		return "", "", dbutil.ErrEmptyCreationStatement
	}

	// Grab the lock
	p.Lock()
	defer p.Unlock()

	username, err = p.GenerateUsername(usernameConfig)
	if err != nil {
		return "", "", err
	}

	password, err = p.GeneratePassword()
	if err != nil {
		return "", "", err
	}

	expirationStr, err := p.GenerateExpiration(expiration)
	if err != nil {
		return "", "", err
	}

	// Get the connection
	db, err := p.getConnection(ctx)
	if err != nil {
		return "", "", err
	}

	// Start a transaction
	tx, err := db.BeginTx(ctx, nil)
	if err != nil {
		return "", "", err

	}
	defer func() {
		tx.Rollback()
	}()
	// Return the secret

	// Execute each query
	for _, stmt := range statements.Creation {
		for _, query := range strutil.ParseArbitraryStringSlice(stmt, ";") {
			query = strings.TrimSpace(query)
			if len(query) == 0 {
				continue
			}

			m := map[string]string{
				"name":       username,
				"password":   password,
				"expiration": expirationStr,
			}
			if err := dbtxn.ExecuteTxQuery(ctx, tx, m, query); err != nil {
				return "", "", err
			}
		}
	}

	// Commit the transaction
	if err := tx.Commit(); err != nil {
		return "", "", err
	}

	return username, password, nil
}

func (p *PostgreSQL) RenewUser(ctx context.Context, statements dbplugin.Statements, username string, expiration time.Time) error {
	p.Lock()
	defer p.Unlock()

	statements = dbutil.StatementCompatibilityHelper(statements)

	renewStmts := statements.Renewal
	if len(renewStmts) == 0 {
		renewStmts = []string{defaultPostgresRenewSQL}
	}

	db, err := p.getConnection(ctx)
	if err != nil {
		return err
	}

	tx, err := db.BeginTx(ctx, nil)
	if err != nil {
		return err
	}
	defer func() {
		tx.Rollback()
	}()

	expirationStr, err := p.GenerateExpiration(expiration)
	if err != nil {
		return err
	}

	for _, stmt := range renewStmts {
		for _, query := range strutil.ParseArbitraryStringSlice(stmt, ";") {
			query = strings.TrimSpace(query)
			if len(query) == 0 {
				continue
			}

			m := map[string]string{
				"name":       username,
				"expiration": expirationStr,
			}
			if err := dbtxn.ExecuteTxQuery(ctx, tx, m, query); err != nil {
				return err
			}
		}
	}

	return tx.Commit()
}

func (p *PostgreSQL) RevokeUser(ctx context.Context, statements dbplugin.Statements, username string) error {
	// Grab the lock
	p.Lock()
	defer p.Unlock()

	statements = dbutil.StatementCompatibilityHelper(statements)

	if len(statements.Revocation) == 0 {
		return p.defaultRevokeUser(ctx, username)
	}

	return p.customRevokeUser(ctx, username, statements.Revocation)
}

func (p *PostgreSQL) customRevokeUser(ctx context.Context, username string, revocationStmts []string) error {
	db, err := p.getConnection(ctx)
	if err != nil {
		return err
	}

	tx, err := db.BeginTx(ctx, nil)
	if err != nil {
		return err
	}
	defer func() {
		tx.Rollback()
	}()

	for _, stmt := range revocationStmts {
		for _, query := range strutil.ParseArbitraryStringSlice(stmt, ";") {
			query = strings.TrimSpace(query)
			if len(query) == 0 {
				continue
			}

			m := map[string]string{
				"name": username,
			}
			if err := dbtxn.ExecuteTxQuery(ctx, tx, m, query); err != nil {
				return err
			}
		}
	}

	return tx.Commit()
}

func (p *PostgreSQL) defaultRevokeUser(ctx context.Context, username string) error {
	db, err := p.getConnection(ctx)
	if err != nil {
		return err
	}

	// Check if the role exists
	var exists bool
	err = db.QueryRowContext(ctx, "SELECT exists (SELECT rolname FROM pg_roles WHERE rolname=$1);", username).Scan(&exists)
	if err != nil && err != sql.ErrNoRows {
		return err
	}

	if exists == false {
		return nil
	}

	// Query for permissions; we need to revoke permissions before we can drop
	// the role
	// This isn't done in a transaction because even if we fail along the way,
	// we want to remove as much access as possible
	stmt, err := db.PrepareContext(ctx, "SELECT DISTINCT table_schema FROM information_schema.role_column_grants WHERE grantee=$1;")
	if err != nil {
		return err
	}
	defer stmt.Close()

	rows, err := stmt.QueryContext(ctx, username)
	if err != nil {
		return err
	}
	defer rows.Close()

	const initialNumRevocations = 16
	revocationStmts := make([]string, 0, initialNumRevocations)
	for rows.Next() {
		var schema string
		err = rows.Scan(&schema)
		if err != nil {
			// keep going; remove as many permissions as possible right now
			continue
		}
		revocationStmts = append(revocationStmts, fmt.Sprintf(
			`REVOKE ALL PRIVILEGES ON ALL TABLES IN SCHEMA %s FROM %s;`,
			pq.QuoteIdentifier(schema),
			pq.QuoteIdentifier(username)))

		revocationStmts = append(revocationStmts, fmt.Sprintf(
			`REVOKE USAGE ON SCHEMA %s FROM %s;`,
			pq.QuoteIdentifier(schema),
			pq.QuoteIdentifier(username)))
	}

	// for good measure, revoke all privileges and usage on schema public
	revocationStmts = append(revocationStmts, fmt.Sprintf(
		`REVOKE ALL PRIVILEGES ON ALL TABLES IN SCHEMA public FROM %s;`,
		pq.QuoteIdentifier(username)))

	revocationStmts = append(revocationStmts, fmt.Sprintf(
		"REVOKE ALL PRIVILEGES ON ALL SEQUENCES IN SCHEMA public FROM %s;",
		pq.QuoteIdentifier(username)))

	revocationStmts = append(revocationStmts, fmt.Sprintf(
		"REVOKE USAGE ON SCHEMA public FROM %s;",
		pq.QuoteIdentifier(username)))

	// get the current database name so we can issue a REVOKE CONNECT for
	// this username
	var dbname sql.NullString
	if err := db.QueryRowContext(ctx, "SELECT current_database();").Scan(&dbname); err != nil {
		return err
	}

	if dbname.Valid {
		revocationStmts = append(revocationStmts, fmt.Sprintf(
			`REVOKE CONNECT ON DATABASE %s FROM %s;`,
			pq.QuoteIdentifier(dbname.String),
			pq.QuoteIdentifier(username)))
	}

	// again, here, we do not stop on error, as we want to remove as
	// many permissions as possible right now
	var lastStmtError error
	for _, query := range revocationStmts {
		if err := dbtxn.ExecuteDBQuery(ctx, db, nil, query); err != nil {
			lastStmtError = err
		}
	}

	// can't drop if not all privileges are revoked
	if rows.Err() != nil {
		return errwrap.Wrapf("could not generate revocation statements for all rows: {{err}}", rows.Err())
	}
	if lastStmtError != nil {
		return errwrap.Wrapf("could not perform all revocation statements: {{err}}", lastStmtError)
	}

	// Drop this user
	stmt, err = db.PrepareContext(ctx, fmt.Sprintf(
		`DROP ROLE IF EXISTS %s;`, pq.QuoteIdentifier(username)))
	if err != nil {
		return err
	}
	defer stmt.Close()
	if _, err := stmt.ExecContext(ctx); err != nil {
		return err
	}

	return nil
}

func (p *PostgreSQL) RotateRootCredentials(ctx context.Context, statements []string) (map[string]interface{}, error) {
	p.Lock()
	defer p.Unlock()

	if len(p.Username) == 0 || len(p.Password) == 0 {
		return nil, errors.New("username and password are required to rotate")
	}

	rotateStatents := statements
	if len(rotateStatents) == 0 {
		rotateStatents = []string{defaultPostgresRotateRootCredentialsSQL}
	}

	db, err := p.getConnection(ctx)
	if err != nil {
		return nil, err
	}

	tx, err := db.BeginTx(ctx, nil)
	if err != nil {
		return nil, err
	}
	defer func() {
		tx.Rollback()
	}()

	password, err := p.GeneratePassword()
	if err != nil {
		return nil, err
	}

	for _, stmt := range rotateStatents {
		for _, query := range strutil.ParseArbitraryStringSlice(stmt, ";") {
			query = strings.TrimSpace(query)
			if len(query) == 0 {
				continue
			}
			m := map[string]string{
				"username": p.Username,
				"password": password,
			}
			if err := dbtxn.ExecuteTxQuery(ctx, tx, m, query); err != nil {
				return nil, err
			}
		}
	}

	if err := tx.Commit(); err != nil {
		return nil, err
	}

	// Close the database connection to ensure no new connections come in
	if err := db.Close(); err != nil {
		return nil, err
	}

	p.RawConfig["password"] = password
	return p.RawConfig, nil
}<|MERGE_RESOLUTION|>--- conflicted
+++ resolved
@@ -100,11 +100,6 @@
 		return "", "", false, errors.New("empty creation or rotation statements")
 	}
 
-<<<<<<< HEAD
-	q.Q("SetCredentials input:", statements)
-
-=======
->>>>>>> 1b87a810
 	// Grab the lock
 	p.Lock()
 	defer p.Unlock()
