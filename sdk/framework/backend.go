package framework

import (
	"context"
	"crypto/rand"
	"encoding/json"
	"fmt"
	"io"
	"io/ioutil"
	"net/http"
	"regexp"
	"sort"
	"strings"
	"sync"
	"time"

	"github.com/hashicorp/go-kms-wrapping/entropy/v2"

	jsonpatch "github.com/evanphx/json-patch/v5"
	"github.com/hashicorp/errwrap"
	log "github.com/hashicorp/go-hclog"
	"github.com/hashicorp/go-multierror"
	"github.com/hashicorp/go-secure-stdlib/parseutil"
	"github.com/hashicorp/vault/sdk/helper/consts"
	"github.com/hashicorp/vault/sdk/helper/errutil"
	"github.com/hashicorp/vault/sdk/helper/license"
	"github.com/hashicorp/vault/sdk/helper/logging"
	"github.com/hashicorp/vault/sdk/logical"
)

// Backend is an implementation of logical.Backend that allows
// the implementer to code a backend using a much more programmer-friendly
// framework that handles a lot of the routing and validation for you.
//
// This is recommended over implementing logical.Backend directly.
type Backend struct {
	// Help is the help text that is shown when a help request is made
	// on the root of this resource. The root help is special since we
	// show all the paths that can be requested.
	Help string

	// Paths are the various routes that the backend responds to.
	// This cannot be modified after construction (i.e. dynamically changing
	// paths, including adding or removing, is not allowed once the
	// backend is in use).
	//
	// PathsSpecial is the list of path patterns that denote the paths above
	// that require special privileges.
	Paths        []*Path
	PathsSpecial *logical.Paths

	// Secrets is the list of secret types that this backend can
	// return. It is used to automatically generate proper responses,
	// and ease specifying callbacks for revocation, renewal, etc.
	Secrets []*Secret

	// InitializeFunc is the callback, which if set, will be invoked via
	// Initialize() just after a plugin has been mounted.
	InitializeFunc InitializeFunc

	// PeriodicFunc is the callback, which if set, will be invoked when the
	// periodic timer of RollbackManager ticks. This can be used by
	// backends to do anything it wishes to do periodically.
	//
	// PeriodicFunc can be invoked to, say periodically delete stale
	// entries in backend's storage, while the backend is still being used.
	// (Note the difference between this action and `Clean`, which is
	// invoked just before the backend is unmounted).
	PeriodicFunc periodicFunc

	// WALRollback is called when a WAL entry (see wal.go) has to be rolled
	// back. It is called with the data from the entry.
	//
	// WALRollbackMinAge is the minimum age of a WAL entry before it is attempted
	// to be rolled back. This should be longer than the maximum time it takes
	// to successfully create a secret.
	WALRollback       WALRollbackFunc
	WALRollbackMinAge time.Duration

	// Clean is called on unload to clean up e.g any existing connections
	// to the backend, if required.
	Clean CleanupFunc

	// Invalidate is called when a key is modified, if required.
	Invalidate InvalidateFunc

	// AuthRenew is the callback to call when a RenewRequest for an
	// authentication comes in. By default, renewal won't be allowed.
	// See the built-in AuthRenew helpers in lease.go for common callbacks.
	AuthRenew OperationFunc

	// BackendType is the logical.BackendType for the backend implementation
	BackendType logical.BackendType

	// RunningVersion is the optional version that will be self-reported
	RunningVersion string

	logger  log.Logger
	system  logical.SystemView
	once    sync.Once
	pathsRe []*regexp.Regexp
}

// periodicFunc is the callback called when the RollbackManager's timer ticks.
// This can be utilized by the backends to do anything it wants.
type periodicFunc func(context.Context, *logical.Request) error

// OperationFunc is the callback called for an operation on a path.
type OperationFunc func(context.Context, *logical.Request, *FieldData) (*logical.Response, error)

// ExistenceFunc is the callback called for an existence check on a path.
type ExistenceFunc func(context.Context, *logical.Request, *FieldData) (bool, error)

// WALRollbackFunc is the callback for rollbacks.
type WALRollbackFunc func(context.Context, *logical.Request, string, interface{}) error

// CleanupFunc is the callback for backend unload.
type CleanupFunc func(context.Context)

// InvalidateFunc is the callback for backend key invalidation.
type InvalidateFunc func(context.Context, string)

// InitializeFunc is the callback, which if set, will be invoked via
// Initialize() just after a plugin has been mounted.
type InitializeFunc func(context.Context, *logical.InitializationRequest) error

// PatchPreprocessorFunc is used by HandlePatchOperation in order to shape
// the input as defined by request handler prior to JSON marshaling
type PatchPreprocessorFunc func(map[string]interface{}) (map[string]interface{}, error)

// Initialize is the logical.Backend implementation.
func (b *Backend) Initialize(ctx context.Context, req *logical.InitializationRequest) error {
	if b.InitializeFunc != nil {
		return b.InitializeFunc(ctx, req)
	}
	return nil
}

// HandleExistenceCheck is the logical.Backend implementation.
func (b *Backend) HandleExistenceCheck(ctx context.Context, req *logical.Request) (checkFound bool, exists bool, err error) {
	b.once.Do(b.init)

	// Ensure we are only doing this when one of the correct operations is in play
	switch req.Operation {
	case logical.CreateOperation:
	case logical.UpdateOperation:
	default:
		return false, false, fmt.Errorf("incorrect operation type %v for an existence check", req.Operation)
	}

	// Find the matching route
	path, captures := b.route(req.Path)
	if path == nil {
		return false, false, logical.ErrUnsupportedPath
	}

	if path.ExistenceCheck == nil {
		return false, false, nil
	}

	checkFound = true

	// Build up the data for the route, with the URL taking priority
	// for the fields over the PUT data.
	raw := make(map[string]interface{}, len(path.Fields))
	for k, v := range req.Data {
		raw[k] = v
	}
	for k, v := range captures {
		raw[k] = v
	}

	fd := FieldData{
		Raw:    raw,
		Schema: path.Fields,
	}

	err = fd.Validate()
	if err != nil {
		return false, false, errutil.UserError{Err: err.Error()}
	}

	// Call the callback with the request and the data
	exists, err = path.ExistenceCheck(ctx, req, &fd)
	return
}

// HandleRequest is the logical.Backend implementation.
func (b *Backend) HandleRequest(ctx context.Context, req *logical.Request) (*logical.Response, error) {
	b.once.Do(b.init)

	// Check for special cased global operations. These don't route
	// to a specific Path.
	switch req.Operation {
	case logical.RenewOperation:
		fallthrough
	case logical.RevokeOperation:
		return b.handleRevokeRenew(ctx, req)
	case logical.RollbackOperation:
		return b.handleRollback(ctx, req)
	}

	// If the path is empty and it is a help operation, handle that.
	if req.Path == "" && req.Operation == logical.HelpOperation {
		return b.handleRootHelp(req)
	}

	// Find the matching route
	path, captures := b.route(req.Path)
	if path == nil {
		return nil, logical.ErrUnsupportedPath
	}

	// Check if a feature is required and if the license has that feature
	if path.FeatureRequired != license.FeatureNone {
		hasFeature := b.system.HasFeature(path.FeatureRequired)
		if !hasFeature {
			return nil, logical.CodedError(401, "Feature Not Enabled")
		}
	}

	// Build up the data for the route, with the URL taking priority
	// for the fields over the PUT data.
	raw := make(map[string]interface{}, len(path.Fields))
	var ignored []string
	for k, v := range req.Data {
		raw[k] = v
		if !path.TakesArbitraryInput && path.Fields[k] == nil {
			ignored = append(ignored, k)
		}
	}

	var replaced []string
	for k, v := range captures {
		if raw[k] != nil {
			replaced = append(replaced, k)
		}
		raw[k] = v
	}

	// Look up the callback for this operation, preferring the
	// path.Operations definition if present.
	var callback OperationFunc

	if path.Operations != nil {
		if op, ok := path.Operations[req.Operation]; ok {

			// Check whether this operation should be forwarded
			if sysView := b.System(); sysView != nil {
				replState := sysView.ReplicationState()
				props := op.Properties()

				if props.ForwardPerformanceStandby && replState.HasState(consts.ReplicationPerformanceStandby) {
					return nil, logical.ErrReadOnly
				}

				if props.ForwardPerformanceSecondary && !sysView.LocalMount() && replState.HasState(consts.ReplicationPerformanceSecondary) {
					return nil, logical.ErrReadOnly
				}
			}

			callback = op.Handler()
		}
	} else {
		callback = path.Callbacks[req.Operation]
	}
	ok := callback != nil

	if !ok {
		if req.Operation == logical.HelpOperation {
			callback = path.helpCallback(b)
			ok = true
		}
	}
	if !ok {
		return nil, logical.ErrUnsupportedOperation
	}

	fd := FieldData{
		Raw:    raw,
		Schema: path.Fields,
	}

	if req.Operation != logical.HelpOperation {
		err := fd.Validate()
		if err != nil {
			return logical.ErrorResponse(fmt.Sprintf("Field validation failed: %s", err.Error())), nil
		}
	}

	resp, err := callback(ctx, req, &fd)
	if err != nil {
		return resp, err
	}

	switch resp {
	case nil:
	default:
		// If fields supplied in the request are not present in the field schema
		// of the path, add a warning to the response indicating that those
		// parameters will be ignored.
		sort.Strings(ignored)

		if len(ignored) != 0 {
			resp.AddWarning(fmt.Sprintf("Endpoint ignored these unrecognized parameters: %v", ignored))
		}
		// If fields supplied in the request is being overwritten by the values
		// supplied in the API request path, add a warning to the response
		// indicating that those parameters will be replaced.
		if len(replaced) != 0 {
			resp.AddWarning(fmt.Sprintf("Endpoint replaced the value of these parameters with the values captured from the endpoint's path: %v", replaced))
		}
	}

	return resp, nil
}

// HandlePatchOperation acts as an abstraction for performing JSON merge patch
// operations (see https://datatracker.ietf.org/doc/html/rfc7396) for HTTP
// PATCH requests. It is responsible for properly processing and marshalling
// the input and existing resource prior to performing the JSON merge operation
// using the MergePatch function from the json-patch library. The preprocessor
// is an arbitrary func that can be provided to further process the input. The
// MergePatch function accepts and returns byte arrays. Null values will unset
// fields defined within the input's FieldData (as if they were never specified)
// and remove user-specified keys that exist within a map field.
func HandlePatchOperation(input *FieldData, resource map[string]interface{}, preprocessor PatchPreprocessorFunc) ([]byte, error) {
	var err error

	if resource == nil {
		return nil, fmt.Errorf("resource does not exist")
	}

	inputMap := map[string]interface{}{}

	for key := range input.Raw {
		if _, ok := input.Schema[key]; !ok {
			// Only accept fields in the schema
			continue
		}

		// Ensure data types are handled properly according to the FieldSchema
		val, ok, err := input.GetOkErr(key)
		if err != nil {
			return nil, err
		}

		if ok {
			inputMap[key] = val
		}
	}

	if preprocessor != nil {
		inputMap, err = preprocessor(inputMap)
		if err != nil {
			return nil, err
		}
	}

	marshaledResource, err := json.Marshal(resource)
	if err != nil {
		return nil, err
	}

	marshaledInput, err := json.Marshal(inputMap)
	if err != nil {
		return nil, err
	}

	modified, err := jsonpatch.MergePatch(marshaledResource, marshaledInput)
	if err != nil {
		return nil, err
	}

	return modified, nil
}

// SpecialPaths is the logical.Backend implementation.
func (b *Backend) SpecialPaths() *logical.Paths {
	return b.PathsSpecial
}

// Cleanup is used to release resources and prepare to stop the backend
func (b *Backend) Cleanup(ctx context.Context) {
	if b.Clean != nil {
		b.Clean(ctx)
	}
}

// InvalidateKey is used to clear caches and reset internal state on key changes
func (b *Backend) InvalidateKey(ctx context.Context, key string) {
	if b.Invalidate != nil {
		b.Invalidate(ctx, key)
	}
}

// Setup is used to initialize the backend with the initial backend configuration
func (b *Backend) Setup(ctx context.Context, config *logical.BackendConfig) error {
	b.logger = config.Logger
	b.system = config.System
	return nil
}

// GetRandomReader returns an io.Reader to use for generating key material in
// backends. If the backend has access to an external entropy source it will
// return that, otherwise it returns crypto/rand.Reader.
func (b *Backend) GetRandomReader() io.Reader {
	if sourcer, ok := b.System().(entropy.Sourcer); ok {
		return entropy.NewReader(sourcer)
	}

	return rand.Reader
}

// Logger can be used to get the logger. If no logger has been set,
// the logs will be discarded.
func (b *Backend) Logger() log.Logger {
	if b.logger != nil {
		return b.logger
	}

	return logging.NewVaultLoggerWithWriter(ioutil.Discard, log.NoLevel)
}

// System returns the backend's system view.
func (b *Backend) System() logical.SystemView {
	return b.system
}

// Type returns the backend type
func (b *Backend) Type() logical.BackendType {
	return b.BackendType
}

// Version returns the plugin version information
func (b *Backend) PluginVersion() logical.PluginVersion {
	return logical.PluginVersion{
		Version: b.RunningVersion,
	}
}

// Route looks up the path that would be used for a given path string.
func (b *Backend) Route(path string) *Path {
	result, _ := b.route(path)
	return result
}

// Secret is used to look up the secret with the given type.
func (b *Backend) Secret(k string) *Secret {
	for _, s := range b.Secrets {
		if s.Type == k {
			return s
		}
	}

	return nil
}

func (b *Backend) init() {
	b.pathsRe = make([]*regexp.Regexp, len(b.Paths))
	for i, p := range b.Paths {
		if len(p.Pattern) == 0 {
			panic(fmt.Sprintf("Routing pattern cannot be blank"))
		}
		// Automatically anchor the pattern
		if p.Pattern[0] != '^' {
			p.Pattern = "^" + p.Pattern
		}
		if p.Pattern[len(p.Pattern)-1] != '$' {
			p.Pattern = p.Pattern + "$"
		}
		b.pathsRe[i] = regexp.MustCompile(p.Pattern)
	}
}

func (b *Backend) route(path string) (*Path, map[string]string) {
	b.once.Do(b.init)

	for i, re := range b.pathsRe {
		matches := re.FindStringSubmatch(path)
		if matches == nil {
			continue
		}

		// We have a match, determine the mapping of the captures and
		// store that for returning.
		var captures map[string]string
		path := b.Paths[i]
		if captureNames := re.SubexpNames(); len(captureNames) > 1 {
			captures = make(map[string]string, len(captureNames))
			for i, name := range captureNames {
				if name != "" {
					captures[name] = matches[i]
				}
			}
		}

		return path, captures
	}

	return nil, nil
}

func (b *Backend) handleRootHelp(req *logical.Request) (*logical.Response, error) {
	// Build a mapping of the paths and get the paths alphabetized to
	// make the output prettier.
	pathsMap := make(map[string]*Path)
	paths := make([]string, 0, len(b.Paths))
	for i, p := range b.pathsRe {
		paths = append(paths, p.String())
		pathsMap[p.String()] = b.Paths[i]
	}
	sort.Strings(paths)

	// Build the path data
	pathData := make([]rootHelpTemplatePath, 0, len(paths))
	for _, route := range paths {
		p := pathsMap[route]
		pathData = append(pathData, rootHelpTemplatePath{
			Path: route,
			Help: strings.TrimSpace(p.HelpSynopsis),
		})
	}

	help, err := executeTemplate(rootHelpTemplate, &rootHelpTemplateData{
		Help:  strings.TrimSpace(b.Help),
		Paths: pathData,
	})
	if err != nil {
		return nil, err
	}

	// Plugins currently don't have a direct knowledge of their own "type"
	// (e.g. "kv", "cubbyhole"). It defaults to the name of the executable but
	// can be overridden when the plugin is mounted. Since we need this type to
	// form the request & response full names, we are passing it as an optional
	// request parameter to the plugin's root help endpoint. If specified in
	// the request, the type will be used as part of the request/response body
	// names in the OAS document.
	requestResponsePrefix := req.GetString("requestResponsePrefix")

	// Build OpenAPI response for the entire backend
<<<<<<< HEAD
	doc := NewOASDocument()
	if err := documentPaths(b, requestResponsePrefix, doc); err != nil {
=======
	vaultVersion := "unknown"
	if b.System() != nil {
		env, err := b.System().PluginEnv(context.Background())
		if err != nil {
			return nil, err
		}
		vaultVersion = env.VaultVersion
	}

	doc := NewOASDocument(vaultVersion)
	if err := documentPaths(b, requestResponsePrefix, genericMountPaths, doc); err != nil {
>>>>>>> bfb5205e
		b.Logger().Warn("error generating OpenAPI", "error", err)
	}

	return logical.HelpResponse(help, nil, doc), nil
}

func (b *Backend) handleRevokeRenew(ctx context.Context, req *logical.Request) (*logical.Response, error) {
	// Special case renewal of authentication for credential backends
	if req.Operation == logical.RenewOperation && req.Auth != nil {
		return b.handleAuthRenew(ctx, req)
	}

	if req.Secret == nil {
		return nil, fmt.Errorf("request has no secret")
	}

	rawSecretType, ok := req.Secret.InternalData["secret_type"]
	if !ok {
		return nil, fmt.Errorf("secret is unsupported by this backend")
	}
	secretType, ok := rawSecretType.(string)
	if !ok {
		return nil, fmt.Errorf("secret is unsupported by this backend")
	}

	secret := b.Secret(secretType)
	if secret == nil {
		return nil, fmt.Errorf("secret is unsupported by this backend")
	}

	switch req.Operation {
	case logical.RenewOperation:
		return secret.HandleRenew(ctx, req)
	case logical.RevokeOperation:
		return secret.HandleRevoke(ctx, req)
	default:
		return nil, fmt.Errorf("invalid operation for revoke/renew: %q", req.Operation)
	}
}

// handleRollback invokes the PeriodicFunc set on the backend. It also does a
// WAL rollback operation.
func (b *Backend) handleRollback(ctx context.Context, req *logical.Request) (*logical.Response, error) {
	// Response is not expected from the periodic operation.
	var resp *logical.Response

	merr := new(multierror.Error)
	if b.PeriodicFunc != nil {
		if err := b.PeriodicFunc(ctx, req); err != nil {
			merr = multierror.Append(merr, err)
		}
	}

	if b.WALRollback != nil {
		var err error
		resp, err = b.handleWALRollback(ctx, req)
		if err != nil {
			merr = multierror.Append(merr, err)
		}
	}
	return resp, merr.ErrorOrNil()
}

func (b *Backend) handleAuthRenew(ctx context.Context, req *logical.Request) (*logical.Response, error) {
	if b.AuthRenew == nil {
		return logical.ErrorResponse("this auth type doesn't support renew"), nil
	}

	return b.AuthRenew(ctx, req, nil)
}

func (b *Backend) handleWALRollback(ctx context.Context, req *logical.Request) (*logical.Response, error) {
	if b.WALRollback == nil {
		return nil, logical.ErrUnsupportedOperation
	}

	var merr error
	keys, err := ListWAL(ctx, req.Storage)
	if err != nil {
		return logical.ErrorResponse(err.Error()), nil
	}
	if len(keys) == 0 {
		return nil, nil
	}

	// Calculate the minimum time that the WAL entries could be
	// created in order to be rolled back.
	age := b.WALRollbackMinAge
	if age == 0 {
		age = 10 * time.Minute
	}
	minAge := time.Now().Add(-1 * age)
	if _, ok := req.Data["immediate"]; ok {
		minAge = time.Now().Add(1000 * time.Hour)
	}

	for _, k := range keys {
		entry, err := GetWAL(ctx, req.Storage, k)
		if err != nil {
			merr = multierror.Append(merr, err)
			continue
		}
		if entry == nil {
			continue
		}

		// If the entry isn't old enough, then don't roll it back
		if !time.Unix(entry.CreatedAt, 0).Before(minAge) {
			continue
		}

		// Attempt a WAL rollback
		err = b.WALRollback(ctx, req, entry.Kind, entry.Data)
		if err != nil {
			err = errwrap.Wrapf(fmt.Sprintf("error rolling back %q entry: {{err}}", entry.Kind), err)
		}
		if err == nil {
			err = DeleteWAL(ctx, req.Storage, k)
		}
		if err != nil {
			merr = multierror.Append(merr, err)
		}
	}

	if merr == nil {
		return nil, nil
	}

	return logical.ErrorResponse(merr.Error()), nil
}

// FieldSchema is a basic schema to describe the format of a path field.
type FieldSchema struct {
	Type        FieldType
	Default     interface{}
	Description string

	// The Required and Deprecated members are only used by openapi, and are not actually
	// used by the framework.
	Required   bool
	Deprecated bool

	// Query indicates this field will be sent as a query parameter:
	//
	//   /v1/foo/bar?some_param=some_value
	//
	// It doesn't affect handling of the value, but may be used for documentation.
	Query bool

	// AllowedValues is an optional list of permitted values for this field.
	// This constraint is not (yet) enforced by the framework, but the list is
	// output as part of OpenAPI generation and may effect documentation and
	// dynamic UI generation.
	AllowedValues []interface{}

	// DisplayAttrs provides hints for UI and documentation generators. They
	// will be included in OpenAPI output if set.
	DisplayAttrs *DisplayAttributes
}

// DefaultOrZero returns the default value if it is set, or otherwise
// the zero value of the type.
func (s *FieldSchema) DefaultOrZero() interface{} {
	if s.Default != nil {
		switch s.Type {
		case TypeDurationSecond, TypeSignedDurationSecond:
			resultDur, err := parseutil.ParseDurationSecond(s.Default)
			if err != nil {
				return s.Type.Zero()
			}
			return int(resultDur.Seconds())

		default:
			return s.Default
		}
	}

	return s.Type.Zero()
}

// Zero returns the correct zero-value for a specific FieldType
func (t FieldType) Zero() interface{} {
	switch t {
	case TypeString, TypeNameString, TypeLowerCaseString:
		return ""
	case TypeInt:
		return 0
	case TypeBool:
		return false
	case TypeMap:
		return map[string]interface{}{}
	case TypeKVPairs:
		return map[string]string{}
	case TypeDurationSecond, TypeSignedDurationSecond:
		return 0
	case TypeSlice:
		return []interface{}{}
	case TypeStringSlice, TypeCommaStringSlice:
		return []string{}
	case TypeCommaIntSlice:
		return []int{}
	case TypeHeader:
		return http.Header{}
	case TypeFloat:
		return 0.0
	case TypeTime:
		return time.Time{}
	default:
		panic("unknown type: " + t.String())
	}
}

type rootHelpTemplateData struct {
	Help  string
	Paths []rootHelpTemplatePath
}

type rootHelpTemplatePath struct {
	Path string
	Help string
}

const rootHelpTemplate = `
## DESCRIPTION

{{.Help}}

## PATHS

The following paths are supported by this backend. To view help for
any of the paths below, use the help command with any route matching
the path pattern. Note that depending on the policy of your auth token,
you may or may not be able to access certain paths.

{{range .Paths}}{{indent 4 .Path}}
{{indent 8 .Help}}

{{end}}

`<|MERGE_RESOLUTION|>--- conflicted
+++ resolved
@@ -540,10 +540,6 @@
 	requestResponsePrefix := req.GetString("requestResponsePrefix")
 
 	// Build OpenAPI response for the entire backend
-<<<<<<< HEAD
-	doc := NewOASDocument()
-	if err := documentPaths(b, requestResponsePrefix, doc); err != nil {
-=======
 	vaultVersion := "unknown"
 	if b.System() != nil {
 		env, err := b.System().PluginEnv(context.Background())
@@ -554,8 +550,7 @@
 	}
 
 	doc := NewOASDocument(vaultVersion)
-	if err := documentPaths(b, requestResponsePrefix, genericMountPaths, doc); err != nil {
->>>>>>> bfb5205e
+	if err := documentPaths(b, requestResponsePrefix, doc); err != nil {
 		b.Logger().Warn("error generating OpenAPI", "error", err)
 	}
 
