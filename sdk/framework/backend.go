package framework

import (
	"context"
	"crypto/rand"
	"encoding/json"
	"fmt"
	"io"
	"io/ioutil"
	"net/http"
	"regexp"
	"sort"
	"strings"
	"sync"
	"time"

	"github.com/hashicorp/go-kms-wrapping/entropy/v2"

	jsonpatch "github.com/evanphx/json-patch/v5"
	"github.com/hashicorp/errwrap"
	log "github.com/hashicorp/go-hclog"
	"github.com/hashicorp/go-multierror"
	"github.com/hashicorp/go-secure-stdlib/parseutil"
	"github.com/hashicorp/vault/sdk/helper/consts"
	"github.com/hashicorp/vault/sdk/helper/errutil"
	"github.com/hashicorp/vault/sdk/helper/license"
	"github.com/hashicorp/vault/sdk/helper/logging"
	"github.com/hashicorp/vault/sdk/logical"
)

// Backend is an implementation of logical.Backend that allows
// the implementer to code a backend using a much more programmer-friendly
// framework that handles a lot of the routing and validation for you.
//
// This is recommended over implementing logical.Backend directly.
type Backend struct {
	// Help is the help text that is shown when a help request is made
	// on the root of this resource. The root help is special since we
	// show all the paths that can be requested.
	Help string

	// Paths are the various routes that the backend responds to.
	// This cannot be modified after construction (i.e. dynamically changing
	// paths, including adding or removing, is not allowed once the
	// backend is in use).
	//
	// PathsSpecial is the list of path patterns that denote the paths above
	// that require special privileges.
	Paths        []*Path
	PathsSpecial *logical.Paths

	// Secrets is the list of secret types that this backend can
	// return. It is used to automatically generate proper responses,
	// and ease specifying callbacks for revocation, renewal, etc.
	Secrets []*Secret

	// InitializeFunc is the callback, which if set, will be invoked via
	// Initialize() just after a plugin has been mounted.
	InitializeFunc InitializeFunc

	// PeriodicFunc is the callback, which if set, will be invoked when the
	// periodic timer of RollbackManager ticks. This can be used by
	// backends to do anything it wishes to do periodically.
	//
	// PeriodicFunc can be invoked to, say periodically delete stale
	// entries in backend's storage, while the backend is still being used.
	// (Note the difference between this action and `Clean`, which is
	// invoked just before the backend is unmounted).
	PeriodicFunc periodicFunc

	// WALRollback is called when a WAL entry (see wal.go) has to be rolled
	// back. It is called with the data from the entry.
	//
	// WALRollbackMinAge is the minimum age of a WAL entry before it is attempted
	// to be rolled back. This should be longer than the maximum time it takes
	// to successfully create a secret.
	WALRollback       WALRollbackFunc
	WALRollbackMinAge time.Duration

	// Clean is called on unload to clean up e.g any existing connections
	// to the backend, if required.
	Clean CleanupFunc

	// Invalidate is called when a key is modified, if required.
	Invalidate InvalidateFunc

	// AuthRenew is the callback to call when a RenewRequest for an
	// authentication comes in. By default, renewal won't be allowed.
	// See the built-in AuthRenew helpers in lease.go for common callbacks.
	AuthRenew OperationFunc

	// BackendType is the logical.BackendType for the backend implementation
	BackendType logical.BackendType

	// RunningVersion is the optional version that will be self-reported
	RunningVersion string

	logger  log.Logger
	system  logical.SystemView
	once    sync.Once
	pathsRe []*regexp.Regexp
}

// periodicFunc is the callback called when the RollbackManager's timer ticks.
// This can be utilized by the backends to do anything it wants.
type periodicFunc func(context.Context, *logical.Request) error

// OperationFunc is the callback called for an operation on a path.
type OperationFunc func(context.Context, *logical.Request, *FieldData) (*logical.Response, error)

// ExistenceFunc is the callback called for an existence check on a path.
type ExistenceFunc func(context.Context, *logical.Request, *FieldData) (bool, error)

// WALRollbackFunc is the callback for rollbacks.
type WALRollbackFunc func(context.Context, *logical.Request, string, interface{}) error

// CleanupFunc is the callback for backend unload.
type CleanupFunc func(context.Context)

// InvalidateFunc is the callback for backend key invalidation.
type InvalidateFunc func(context.Context, string)

// InitializeFunc is the callback, which if set, will be invoked via
// Initialize() just after a plugin has been mounted.
type InitializeFunc func(context.Context, *logical.InitializationRequest) error

// PatchPreprocessorFunc is used by HandlePatchOperation in order to shape
// the input as defined by request handler prior to JSON marshaling
type PatchPreprocessorFunc func(map[string]interface{}) (map[string]interface{}, error)

// Initialize is the logical.Backend implementation.
func (b *Backend) Initialize(ctx context.Context, req *logical.InitializationRequest) error {
	if b.InitializeFunc != nil {
		return b.InitializeFunc(ctx, req)
	}
	return nil
}

// HandleExistenceCheck is the logical.Backend implementation.
func (b *Backend) HandleExistenceCheck(ctx context.Context, req *logical.Request) (checkFound bool, exists bool, err error) {
	b.once.Do(b.init)

	// Ensure we are only doing this when one of the correct operations is in play
	switch req.Operation {
	case logical.CreateOperation:
	case logical.UpdateOperation:
	default:
		return false, false, fmt.Errorf("incorrect operation type %v for an existence check", req.Operation)
	}

	// Find the matching route
	path, captures := b.route(req.Path)
	if path == nil {
		return false, false, logical.ErrUnsupportedPath
	}

	if path.ExistenceCheck == nil {
		return false, false, nil
	}

	checkFound = true

	// Build up the data for the route, with the URL taking priority
	// for the fields over the PUT data.
	raw := make(map[string]interface{}, len(path.Fields))
	for k, v := range req.Data {
		raw[k] = v
	}
	for k, v := range captures {
		raw[k] = v
	}

	fd := FieldData{
		Raw:    raw,
		Schema: path.Fields,
	}

	err = fd.Validate()
	if err != nil {
		return false, false, errutil.UserError{Err: err.Error()}
	}

	// Call the callback with the request and the data
	exists, err = path.ExistenceCheck(ctx, req, &fd)
	return
}

// HandleRequest is the logical.Backend implementation.
func (b *Backend) HandleRequest(ctx context.Context, req *logical.Request) (*logical.Response, error) {
	b.once.Do(b.init)

	// Check for special cased global operations. These don't route
	// to a specific Path.
	switch req.Operation {
	case logical.RenewOperation:
		fallthrough
	case logical.RevokeOperation:
		return b.handleRevokeRenew(ctx, req)
	case logical.RollbackOperation:
		return b.handleRollback(ctx, req)
	}

	// If the path is empty and it is a help operation, handle that.
	if req.Path == "" && req.Operation == logical.HelpOperation {
		return b.handleRootHelp(req)
	}

	// Find the matching route
	path, captures := b.route(req.Path)
	if path == nil {
		return nil, logical.ErrUnsupportedPath
	}

	// Check if a feature is required and if the license has that feature
	if path.FeatureRequired != license.FeatureNone {
		hasFeature := b.system.HasFeature(path.FeatureRequired)
		if !hasFeature {
			return nil, logical.CodedError(401, "Feature Not Enabled")
		}
	}

	// Build up the data for the route, with the URL taking priority
	// for the fields over the PUT data.
	raw := make(map[string]interface{}, len(path.Fields))
	var ignored []string
	for k, v := range req.Data {
		raw[k] = v
		if !path.TakesArbitraryInput && path.Fields[k] == nil {
			ignored = append(ignored, k)
		}
	}

	var replaced []string
	for k, v := range captures {
		if raw[k] != nil {
			replaced = append(replaced, k)
		}
		raw[k] = v
	}

	// Look up the callback for this operation, preferring the
	// path.Operations definition if present.
	var callback OperationFunc

	if path.Operations != nil {
		if op, ok := path.Operations[req.Operation]; ok {

			// Check whether this operation should be forwarded
			if sysView := b.System(); sysView != nil {
				replState := sysView.ReplicationState()
				props := op.Properties()

				if props.ForwardPerformanceStandby && replState.HasState(consts.ReplicationPerformanceStandby) {
					return nil, logical.ErrReadOnly
				}

				if props.ForwardPerformanceSecondary && !sysView.LocalMount() && replState.HasState(consts.ReplicationPerformanceSecondary) {
					return nil, logical.ErrReadOnly
				}
			}

			callback = op.Handler()
		}
	} else {
		callback = path.Callbacks[req.Operation]
	}
	ok := callback != nil

	if !ok {
		if req.Operation == logical.HelpOperation {
			callback = path.helpCallback(b)
			ok = true
		}
	}
	if !ok {
		return nil, logical.ErrUnsupportedOperation
	}

	fd := FieldData{
		Raw:    raw,
		Schema: path.Fields,
	}

	if req.Operation != logical.HelpOperation {
		err := fd.Validate()
		if err != nil {
			return logical.ErrorResponse(fmt.Sprintf("Field validation failed: %s", err.Error())), nil
		}
	}

	resp, err := callback(ctx, req, &fd)
	if err != nil {
		return resp, err
	}

	switch resp {
	case nil:
	default:
		// If fields supplied in the request are not present in the field schema
		// of the path, add a warning to the response indicating that those
		// parameters will be ignored.
		sort.Strings(ignored)

		if len(ignored) != 0 {
			resp.AddWarning(fmt.Sprintf("Endpoint ignored these unrecognized parameters: %v", ignored))
		}
		// If fields supplied in the request is being overwritten by the values
		// supplied in the API request path, add a warning to the response
		// indicating that those parameters will be replaced.
		if len(replaced) != 0 {
			resp.AddWarning(fmt.Sprintf("Endpoint replaced the value of these parameters with the values captured from the endpoint's path: %v", replaced))
		}
	}

	return resp, nil
}

// HandlePatchOperation acts as an abstraction for performing JSON merge patch
// operations (see https://datatracker.ietf.org/doc/html/rfc7396) for HTTP
// PATCH requests. It is responsible for properly processing and marshalling
// the input and existing resource prior to performing the JSON merge operation
// using the MergePatch function from the json-patch library. The preprocessor
// is an arbitrary func that can be provided to further process the input. The
// MergePatch function accepts and returns byte arrays. Null values will unset
// fields defined within the input's FieldData (as if they were never specified)
// and remove user-specified keys that exist within a map field.
func HandlePatchOperation(input *FieldData, resource map[string]interface{}, preprocessor PatchPreprocessorFunc) ([]byte, error) {
	var err error

	if resource == nil {
		return nil, fmt.Errorf("resource does not exist")
	}

	inputMap := map[string]interface{}{}

	for key := range input.Raw {
		if _, ok := input.Schema[key]; !ok {
			// Only accept fields in the schema
			continue
		}

		// Ensure data types are handled properly according to the FieldSchema
		val, ok, err := input.GetOkErr(key)
		if err != nil {
			return nil, err
		}

		if ok {
			inputMap[key] = val
		}
	}

	if preprocessor != nil {
		inputMap, err = preprocessor(inputMap)
		if err != nil {
			return nil, err
		}
	}

	marshaledResource, err := json.Marshal(resource)
	if err != nil {
		return nil, err
	}

	marshaledInput, err := json.Marshal(inputMap)
	if err != nil {
		return nil, err
	}

	modified, err := jsonpatch.MergePatch(marshaledResource, marshaledInput)
	if err != nil {
		return nil, err
	}

	return modified, nil
}

// SpecialPaths is the logical.Backend implementation.
func (b *Backend) SpecialPaths() *logical.Paths {
	return b.PathsSpecial
}

// Cleanup is used to release resources and prepare to stop the backend
func (b *Backend) Cleanup(ctx context.Context) {
	if b.Clean != nil {
		b.Clean(ctx)
	}
}

// InvalidateKey is used to clear caches and reset internal state on key changes
func (b *Backend) InvalidateKey(ctx context.Context, key string) {
	if b.Invalidate != nil {
		b.Invalidate(ctx, key)
	}
}

// Setup is used to initialize the backend with the initial backend configuration
func (b *Backend) Setup(ctx context.Context, config *logical.BackendConfig) error {
	b.logger = config.Logger
	b.system = config.System
	return nil
}

// GetRandomReader returns an io.Reader to use for generating key material in
// backends. If the backend has access to an external entropy source it will
// return that, otherwise it returns crypto/rand.Reader.
func (b *Backend) GetRandomReader() io.Reader {
	if sourcer, ok := b.System().(entropy.Sourcer); ok {
		return entropy.NewReader(sourcer)
	}

	return rand.Reader
}

// Logger can be used to get the logger. If no logger has been set,
// the logs will be discarded.
func (b *Backend) Logger() log.Logger {
	if b.logger != nil {
		return b.logger
	}

	return logging.NewVaultLoggerWithWriter(ioutil.Discard, log.NoLevel)
}

// System returns the backend's system view.
func (b *Backend) System() logical.SystemView {
	return b.system
}

// Type returns the backend type
func (b *Backend) Type() logical.BackendType {
	return b.BackendType
}

// Version returns the plugin version information
func (b *Backend) PluginVersion() logical.PluginVersion {
	return logical.PluginVersion{
		Version: b.RunningVersion,
	}
}

// Route looks up the path that would be used for a given path string.
func (b *Backend) Route(path string) *Path {
	result, _ := b.route(path)
	return result
}

// Secret is used to look up the secret with the given type.
func (b *Backend) Secret(k string) *Secret {
	for _, s := range b.Secrets {
		if s.Type == k {
			return s
		}
	}

	return nil
}

func (b *Backend) init() {
	b.pathsRe = make([]*regexp.Regexp, len(b.Paths))
	for i, p := range b.Paths {
		if len(p.Pattern) == 0 {
			panic(fmt.Sprintf("Routing pattern cannot be blank"))
		}
		// Automatically anchor the pattern
		if p.Pattern[0] != '^' {
			p.Pattern = "^" + p.Pattern
		}
		if p.Pattern[len(p.Pattern)-1] != '$' {
			p.Pattern = p.Pattern + "$"
		}
		b.pathsRe[i] = regexp.MustCompile(p.Pattern)
	}
}

func (b *Backend) route(path string) (*Path, map[string]string) {
	b.once.Do(b.init)

	for i, re := range b.pathsRe {
		matches := re.FindStringSubmatch(path)
		if matches == nil {
			continue
		}

		// We have a match, determine the mapping of the captures and
		// store that for returning.
		var captures map[string]string
		path := b.Paths[i]
		if captureNames := re.SubexpNames(); len(captureNames) > 1 {
			captures = make(map[string]string, len(captureNames))
			for i, name := range captureNames {
				if name != "" {
					captures[name] = matches[i]
				}
			}
		}

		return path, captures
	}

	return nil, nil
}

func (b *Backend) handleRootHelp(req *logical.Request) (*logical.Response, error) {
	// Build a mapping of the paths and get the paths alphabetized to
	// make the output prettier.
	pathsMap := make(map[string]*Path)
	paths := make([]string, 0, len(b.Paths))
	for i, p := range b.pathsRe {
		paths = append(paths, p.String())
		pathsMap[p.String()] = b.Paths[i]
	}
	sort.Strings(paths)

	// Build the path data
	pathData := make([]rootHelpTemplatePath, 0, len(paths))
	for _, route := range paths {
		p := pathsMap[route]
		pathData = append(pathData, rootHelpTemplatePath{
			Path: route,
			Help: strings.TrimSpace(p.HelpSynopsis),
		})
	}

	help, err := executeTemplate(rootHelpTemplate, &rootHelpTemplateData{
		Help:  strings.TrimSpace(b.Help),
		Paths: pathData,
	})
	if err != nil {
		return nil, err
	}

	// Plugins currently don't have a direct knowledge of their own "type"
	// (e.g. "kv", "cubbyhole"). It defaults to the name of the executable but
	// can be overridden when the plugin is mounted. Since we need this type to
	// form the request & response full names, we are passing it as an optional
	// request parameter to the plugin's root help endpoint. If specified in
	// the request, the type will be used as part of the request/response body
	// names in the OAS document.
	requestResponsePrefix := req.GetString("requestResponsePrefix")

	// Generic mount paths will primarily be used for code generation purposes.
	// This will result in dynamic mount paths being placed instead of
	// hardcoded default paths. For example /auth/approle/login would be replaced
	// with /auth/{mountPath}/login. This will be replaced for all secrets
	// engines and auth methods that are enabled.
	genericMountPaths, _ := req.Get("genericMountPaths").(bool)

	// Build OpenAPI response for the entire backend
<<<<<<< HEAD
	env, err := b.System().PluginEnv(context.Background())
	if err != nil {
		return nil, err
	}
	doc := NewOASDocument(env.VaultVersion)
	if err := documentPaths(b, doc); err != nil {
=======
	doc := NewOASDocument()
	if err := documentPaths(b, requestResponsePrefix, genericMountPaths, doc); err != nil {
>>>>>>> 80c2dec8
		b.Logger().Warn("error generating OpenAPI", "error", err)
	}

	return logical.HelpResponse(help, nil, doc), nil
}

func (b *Backend) handleRevokeRenew(ctx context.Context, req *logical.Request) (*logical.Response, error) {
	// Special case renewal of authentication for credential backends
	if req.Operation == logical.RenewOperation && req.Auth != nil {
		return b.handleAuthRenew(ctx, req)
	}

	if req.Secret == nil {
		return nil, fmt.Errorf("request has no secret")
	}

	rawSecretType, ok := req.Secret.InternalData["secret_type"]
	if !ok {
		return nil, fmt.Errorf("secret is unsupported by this backend")
	}
	secretType, ok := rawSecretType.(string)
	if !ok {
		return nil, fmt.Errorf("secret is unsupported by this backend")
	}

	secret := b.Secret(secretType)
	if secret == nil {
		return nil, fmt.Errorf("secret is unsupported by this backend")
	}

	switch req.Operation {
	case logical.RenewOperation:
		return secret.HandleRenew(ctx, req)
	case logical.RevokeOperation:
		return secret.HandleRevoke(ctx, req)
	default:
		return nil, fmt.Errorf("invalid operation for revoke/renew: %q", req.Operation)
	}
}

// handleRollback invokes the PeriodicFunc set on the backend. It also does a
// WAL rollback operation.
func (b *Backend) handleRollback(ctx context.Context, req *logical.Request) (*logical.Response, error) {
	// Response is not expected from the periodic operation.
	var resp *logical.Response

	merr := new(multierror.Error)
	if b.PeriodicFunc != nil {
		if err := b.PeriodicFunc(ctx, req); err != nil {
			merr = multierror.Append(merr, err)
		}
	}

	if b.WALRollback != nil {
		var err error
		resp, err = b.handleWALRollback(ctx, req)
		if err != nil {
			merr = multierror.Append(merr, err)
		}
	}
	return resp, merr.ErrorOrNil()
}

func (b *Backend) handleAuthRenew(ctx context.Context, req *logical.Request) (*logical.Response, error) {
	if b.AuthRenew == nil {
		return logical.ErrorResponse("this auth type doesn't support renew"), nil
	}

	return b.AuthRenew(ctx, req, nil)
}

func (b *Backend) handleWALRollback(ctx context.Context, req *logical.Request) (*logical.Response, error) {
	if b.WALRollback == nil {
		return nil, logical.ErrUnsupportedOperation
	}

	var merr error
	keys, err := ListWAL(ctx, req.Storage)
	if err != nil {
		return logical.ErrorResponse(err.Error()), nil
	}
	if len(keys) == 0 {
		return nil, nil
	}

	// Calculate the minimum time that the WAL entries could be
	// created in order to be rolled back.
	age := b.WALRollbackMinAge
	if age == 0 {
		age = 10 * time.Minute
	}
	minAge := time.Now().Add(-1 * age)
	if _, ok := req.Data["immediate"]; ok {
		minAge = time.Now().Add(1000 * time.Hour)
	}

	for _, k := range keys {
		entry, err := GetWAL(ctx, req.Storage, k)
		if err != nil {
			merr = multierror.Append(merr, err)
			continue
		}
		if entry == nil {
			continue
		}

		// If the entry isn't old enough, then don't roll it back
		if !time.Unix(entry.CreatedAt, 0).Before(minAge) {
			continue
		}

		// Attempt a WAL rollback
		err = b.WALRollback(ctx, req, entry.Kind, entry.Data)
		if err != nil {
			err = errwrap.Wrapf(fmt.Sprintf("error rolling back %q entry: {{err}}", entry.Kind), err)
		}
		if err == nil {
			err = DeleteWAL(ctx, req.Storage, k)
		}
		if err != nil {
			merr = multierror.Append(merr, err)
		}
	}

	if merr == nil {
		return nil, nil
	}

	return logical.ErrorResponse(merr.Error()), nil
}

// FieldSchema is a basic schema to describe the format of a path field.
type FieldSchema struct {
	Type        FieldType
	Default     interface{}
	Description string

	// The Required and Deprecated members are only used by openapi, and are not actually
	// used by the framework.
	Required   bool
	Deprecated bool

	// Query indicates this field will be sent as a query parameter:
	//
	//   /v1/foo/bar?some_param=some_value
	//
	// It doesn't affect handling of the value, but may be used for documentation.
	Query bool

	// AllowedValues is an optional list of permitted values for this field.
	// This constraint is not (yet) enforced by the framework, but the list is
	// output as part of OpenAPI generation and may effect documentation and
	// dynamic UI generation.
	AllowedValues []interface{}

	// DisplayAttrs provides hints for UI and documentation generators. They
	// will be included in OpenAPI output if set.
	DisplayAttrs *DisplayAttributes
}

// DefaultOrZero returns the default value if it is set, or otherwise
// the zero value of the type.
func (s *FieldSchema) DefaultOrZero() interface{} {
	if s.Default != nil {
		switch s.Type {
		case TypeDurationSecond, TypeSignedDurationSecond:
			resultDur, err := parseutil.ParseDurationSecond(s.Default)
			if err != nil {
				return s.Type.Zero()
			}
			return int(resultDur.Seconds())

		default:
			return s.Default
		}
	}

	return s.Type.Zero()
}

// Zero returns the correct zero-value for a specific FieldType
func (t FieldType) Zero() interface{} {
	switch t {
	case TypeString, TypeNameString, TypeLowerCaseString:
		return ""
	case TypeInt:
		return 0
	case TypeBool:
		return false
	case TypeMap:
		return map[string]interface{}{}
	case TypeKVPairs:
		return map[string]string{}
	case TypeDurationSecond, TypeSignedDurationSecond:
		return 0
	case TypeSlice:
		return []interface{}{}
	case TypeStringSlice, TypeCommaStringSlice:
		return []string{}
	case TypeCommaIntSlice:
		return []int{}
	case TypeHeader:
		return http.Header{}
	case TypeFloat:
		return 0.0
	case TypeTime:
		return time.Time{}
	default:
		panic("unknown type: " + t.String())
	}
}

type rootHelpTemplateData struct {
	Help  string
	Paths []rootHelpTemplatePath
}

type rootHelpTemplatePath struct {
	Path string
	Help string
}

const rootHelpTemplate = `
## DESCRIPTION

{{.Help}}

## PATHS

The following paths are supported by this backend. To view help for
any of the paths below, use the help command with any route matching
the path pattern. Note that depending on the policy of your auth token,
you may or may not be able to access certain paths.

{{range .Paths}}{{indent 4 .Path}}
{{indent 8 .Help}}

{{end}}

`<|MERGE_RESOLUTION|>--- conflicted
+++ resolved
@@ -547,17 +547,12 @@
 	genericMountPaths, _ := req.Get("genericMountPaths").(bool)
 
 	// Build OpenAPI response for the entire backend
-<<<<<<< HEAD
 	env, err := b.System().PluginEnv(context.Background())
 	if err != nil {
 		return nil, err
 	}
 	doc := NewOASDocument(env.VaultVersion)
-	if err := documentPaths(b, doc); err != nil {
-=======
-	doc := NewOASDocument()
 	if err := documentPaths(b, requestResponsePrefix, genericMountPaths, doc); err != nil {
->>>>>>> 80c2dec8
 		b.Logger().Warn("error generating OpenAPI", "error", err)
 	}
 
