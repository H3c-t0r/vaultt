--- conflicted
+++ resolved
@@ -307,15 +307,6 @@
 			return nil, errwrap.Wrapf("error executing template: {{err}}", err)
 		}
 
-<<<<<<< HEAD
-		env, err := b.System().PluginEnv(context.Background())
-		if err != nil {
-			return nil, err
-		}
-		doc := NewOASDocument(env.VaultVersion)
-		// Build OpenAPI response for this path
-		if err := documentPath(p, b.SpecialPaths(), b.BackendType, doc); err != nil {
-=======
 		// The plugin type (e.g. "kv", "cubbyhole") is only assigned at the time
 		// the plugin is enabled (mounted). If specified in the request, the type
 		// will be used as part of the request/response names in the OAS document
@@ -325,9 +316,12 @@
 		}
 
 		// Build OpenAPI response for this path
-		doc := NewOASDocument()
+		env, err := b.System().PluginEnv(context.Background())
+		if err != nil {
+			return nil, err
+		}
+		doc := NewOASDocument(env.VaultVersion)
 		if err := documentPath(p, b.SpecialPaths(), requestResponsePrefix, false, b.BackendType, doc); err != nil {
->>>>>>> 80c2dec8
 			b.Logger().Warn("error generating OpenAPI", "error", err)
 		}
 
