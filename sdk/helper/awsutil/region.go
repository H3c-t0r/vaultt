package awsutil

import (
	"net/http"
	"time"

	"github.com/aws/aws-sdk-go/aws"
	"github.com/aws/aws-sdk-go/aws/ec2metadata"
	"github.com/aws/aws-sdk-go/aws/session"
	"github.com/hashicorp/errwrap"
)

// "us-east-1 is used because it's where AWS first provides support for new features,
// is a widely used region, and is the most common one for some services like STS.
const DefaultRegion = "us-east-1"

// This is nil by default, but is exposed in case it needs to be changed for tests.
var ec2Endpoint *string

/*
It's impossible to mimic "normal" AWS behavior here because it's not consistent
or well-defined. For example, boto3, the Python SDK (which the aws cli uses),
loads `~/.aws/config` by default and only reads the `AWS_DEFAULT_REGION` environment
variable (and not `AWS_REGION`, while the golang SDK does _mostly_ the opposite -- it
reads the region **only** from `AWS_REGION` and not at all `~/.aws/config`, **unless**
the `AWS_SDK_LOAD_CONFIG` environment variable is set. So, we must define our own
approach to walking AWS config and deciding what to use.

Our chosen approach is:

	"More specific takes precedence over less specific."

1. User-provided configuration is the most explicit.
2. Environment variables are potentially shared across many invocations and so they have less precedence.
3. Configuration in `~/.aws/config` is shared across all invocations of a given user and so this has even less precedence.
4. Configuration retrieved from the EC2 instance metadata service is shared by all invocations on a given machine, and so it has the lowest precedence.

This approach should be used in future updates to this logic.
*/
func GetRegion(configuredRegion string) (string, error) {
	if configuredRegion != "" {
		return configuredRegion, nil
	}

	sess, err := session.NewSessionWithOptions(session.Options{
		SharedConfigState: session.SharedConfigEnable,
	})
	if err != nil {
		return "", errwrap.Wrapf("got error when starting session: {{err}}", err)
	}

	region := aws.StringValue(sess.Config.Region)
	if region != "" {
		return region, nil
	}

	metadata := ec2metadata.New(sess, &aws.Config{
		Endpoint:                          ec2Endpoint,
		EC2MetadataDisableTimeoutOverride: aws.Bool(true),
		HTTPClient: &http.Client{
			Timeout: time.Second,
		},
	})
	if !metadata.Available() {
		return DefaultRegion, nil
	}

	region, err = metadata.Region()
	if err != nil {
		return "", errwrap.Wrapf("unable to retrieve region from instance metadata: {{err}}", err)
	}
<<<<<<< HEAD

=======
>>>>>>> 4b353d18
	return region, nil
}<|MERGE_RESOLUTION|>--- conflicted
+++ resolved
@@ -69,9 +69,5 @@
 	if err != nil {
 		return "", errwrap.Wrapf("unable to retrieve region from instance metadata: {{err}}", err)
 	}
-<<<<<<< HEAD
-
-=======
->>>>>>> 4b353d18
 	return region, nil
 }