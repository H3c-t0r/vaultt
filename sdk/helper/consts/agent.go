--- conflicted
+++ resolved
@@ -4,11 +4,9 @@
 // endpoint.
 const AgentPathCacheClear = "/agent/v1/cache-clear"
 
-<<<<<<< HEAD
-// AgentPathQuit is the path that the agent will use to trigger stopping it.
-const AgentPathQuit = "/agent/v1/quit"
-=======
 // AgentPathMetrics is the path the the agent will use to expose its internal
 // metrics.
 const AgentPathMetrics = "/agent/v1/metrics"
->>>>>>> 04195248
+
+// AgentPathQuit is the path that the agent will use to trigger stopping it.
+const AgentPathQuit = "/agent/v1/quit"