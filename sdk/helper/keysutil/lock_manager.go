// Copyright (c) HashiCorp, Inc.
// SPDX-License-Identifier: MPL-2.0

package keysutil

import (
	"context"
	"encoding/base64"
	"errors"
	"fmt"
	"io"
	"sync"
	"sync/atomic"
	"time"

	"github.com/hashicorp/errwrap"
	"github.com/hashicorp/vault/sdk/helper/jsonutil"
	"github.com/hashicorp/vault/sdk/helper/locksutil"
	"github.com/hashicorp/vault/sdk/logical"
)

const (
	shared                   = false
	exclusive                = true
	currentConvergentVersion = 3
)

var errNeedExclusiveLock = errors.New("an exclusive lock is needed for this operation")

// PolicyRequest holds values used when requesting a policy. Most values are
// only used during an upsert.
type PolicyRequest struct {
	// The storage to use
	Storage logical.Storage

	// The name of the policy
	Name string

	// The key type
	KeyType KeyType

	// The key size for variable key size algorithms
	KeySize int

	// Whether it should be derived
	Derived bool

	// Whether to enable convergent encryption
	Convergent bool

	// Whether to allow export
	Exportable bool

	// Whether to upsert
	Upsert bool

	// Whether to allow plaintext backup
	AllowPlaintextBackup bool

	// How frequently the key should automatically rotate
	AutoRotatePeriod time.Duration

	// AllowImportedKeyRotation indicates whether an imported key may be rotated by Vault
	AllowImportedKeyRotation bool

<<<<<<< HEAD
	// Indicates whether a private or public key is imported/upserted
	IsPrivateKey bool
=======
	// The UUID of the managed key, if using one
	ManagedKeyUUID string
>>>>>>> bf2f1a88
}

type LockManager struct {
	useCache bool
	cache    Cache
	keyLocks []*locksutil.LockEntry
}

func NewLockManager(useCache bool, cacheSize int) (*LockManager, error) {
	// determine the type of cache to create
	var cache Cache
	switch {
	case !useCache:
	case cacheSize < 0:
		return nil, errors.New("cache size must be greater or equal to zero")
	case cacheSize == 0:
		cache = NewTransitSyncMap()
	case cacheSize > 0:
		newLRUCache, err := NewTransitLRU(cacheSize)
		if err != nil {
			return nil, errwrap.Wrapf("failed to create cache: {{err}}", err)
		}
		cache = newLRUCache
	}

	lm := &LockManager{
		useCache: useCache,
		cache:    cache,
		keyLocks: locksutil.CreateLocks(),
	}

	return lm, nil
}

func (lm *LockManager) GetCacheSize() int {
	if !lm.useCache {
		return 0
	}
	return lm.cache.Size()
}

func (lm *LockManager) GetUseCache() bool {
	return lm.useCache
}

func (lm *LockManager) InvalidatePolicy(name string) {
	if lm.useCache {
		lm.cache.Delete(name)
	}
}

func (lm *LockManager) InitCache(cacheSize int) error {
	if lm.useCache {
		switch {
		case cacheSize < 0:
			return errors.New("cache size must be greater or equal to zero")
		case cacheSize == 0:
			lm.cache = NewTransitSyncMap()
		case cacheSize > 0:
			newLRUCache, err := NewTransitLRU(cacheSize)
			if err != nil {
				return errwrap.Wrapf("failed to create cache: {{err}}", err)
			}
			lm.cache = newLRUCache
		}
	}
	return nil
}

// RestorePolicy acquires an exclusive lock on the policy name and restores the
// given policy along with the archive.
func (lm *LockManager) RestorePolicy(ctx context.Context, storage logical.Storage, name, backup string, force bool) error {
	backupBytes, err := base64.StdEncoding.DecodeString(backup)
	if err != nil {
		return err
	}

	var keyData KeyData
	err = jsonutil.DecodeJSON(backupBytes, &keyData)
	if err != nil {
		return err
	}

	// Set a different name if desired
	if name != "" {
		keyData.Policy.Name = name
	}

	name = keyData.Policy.Name

	// Grab the exclusive lock as we'll be modifying disk
	lock := locksutil.LockForKey(lm.keyLocks, name)
	lock.Lock()
	defer lock.Unlock()

	var ok bool
	var pRaw interface{}

	// If the policy is in cache and 'force' is not specified, error out. Anywhere
	// that would put it in the cache will also be protected by the mutex above,
	// so we don't need to re-check the cache later.
	if lm.useCache {
		pRaw, ok = lm.cache.Load(name)
		if ok && !force {
			return fmt.Errorf("key %q already exists", name)
		}
	}

	// Conditionally look up the policy from storage, depending on the use of
	// 'force' and if the policy was found in cache.
	//
	// - If was not found in cache and we are not using 'force', look for it in
	// storage. If found, error out.
	//
	// - If it was found in cache and we are using 'force', pRaw will not be nil
	// and we do not look the policy up from storage
	//
	// - If it was found in cache and we are not using 'force', we should have
	// returned above with error
	var p *Policy
	if pRaw == nil {
		p, err = lm.getPolicyFromStorage(ctx, storage, name)
		if err != nil {
			return err
		}
		if p != nil && !force {
			return fmt.Errorf("key %q already exists", name)
		}
	}

	// If both pRaw and p above are nil and 'force' is specified, we don't need to
	// grab policy locks as we have ensured it doesn't already exist, so there
	// will be no races as nothing else has this pointer. If 'force' was not used,
	// an error would have been returned by now if the policy already existed
	if pRaw != nil {
		p = pRaw.(*Policy)
	}
	if p != nil {
		p.l.Lock()
		defer p.l.Unlock()
	}

	// Restore the archived keys
	if keyData.ArchivedKeys != nil {
		err = keyData.Policy.storeArchive(ctx, storage, keyData.ArchivedKeys)
		if err != nil {
			return errwrap.Wrapf(fmt.Sprintf("failed to restore archived keys for key %q: {{err}}", name), err)
		}
	}

	// Mark that policy as a restored key
	keyData.Policy.RestoreInfo = &RestoreInfo{
		Time:    time.Now(),
		Version: keyData.Policy.LatestVersion,
	}

	// Restore the policy. This will also attempt to adjust the archive.
	err = keyData.Policy.Persist(ctx, storage)
	if err != nil {
		return errwrap.Wrapf(fmt.Sprintf("failed to restore the policy %q: {{err}}", name), err)
	}

	keyData.Policy.l = new(sync.RWMutex)

	// Update the cache to contain the restored policy
	if lm.useCache {
		lm.cache.Store(name, keyData.Policy)
	}
	return nil
}

func (lm *LockManager) BackupPolicy(ctx context.Context, storage logical.Storage, name string) (string, error) {
	var p *Policy
	var err error

	// Backup writes information about when the backup took place, so we get an
	// exclusive lock here
	lock := locksutil.LockForKey(lm.keyLocks, name)
	lock.Lock()
	defer lock.Unlock()

	var ok bool
	var pRaw interface{}

	if lm.useCache {
		pRaw, ok = lm.cache.Load(name)
	}
	if ok {
		p = pRaw.(*Policy)
		p.l.Lock()
		defer p.l.Unlock()
	} else {
		// If the policy doesn't exit in storage, error out
		p, err = lm.getPolicyFromStorage(ctx, storage, name)
		if err != nil {
			return "", err
		}
		if p == nil {
			return "", fmt.Errorf(fmt.Sprintf("key %q not found", name))
		}
	}

	if atomic.LoadUint32(&p.deleted) == 1 {
		return "", fmt.Errorf(fmt.Sprintf("key %q not found", name))
	}

	backup, err := p.Backup(ctx, storage)
	if err != nil {
		return "", err
	}

	return backup, nil
}

// When the function returns, if caching was disabled, the Policy's lock must
// be unlocked when the caller is done (and it should not be re-locked).
func (lm *LockManager) GetPolicy(ctx context.Context, req PolicyRequest, rand io.Reader) (retP *Policy, retUpserted bool, retErr error) {
	var p *Policy
	var err error
	var ok bool
	var pRaw interface{}

	// Check if it's in our cache. If so, return right away.
	if lm.useCache {
		pRaw, ok = lm.cache.Load(req.Name)
	}
	if ok {
		p = pRaw.(*Policy)
		if atomic.LoadUint32(&p.deleted) == 1 {
			return nil, false, nil
		}
		return p, false, nil
	}

	// We're not using the cache, or it wasn't found; get an exclusive lock.
	// This ensures that any other process writing the actual storage will be
	// finished before we load from storage.
	lock := locksutil.LockForKey(lm.keyLocks, req.Name)
	lock.Lock()

	// If we are using the cache, defer the lock unlock; otherwise we will
	// return from here with the lock still held.
	cleanup := func() {
		switch {
		// If using the cache we always unlock, the caller locks the policy
		// themselves
		case lm.useCache:
			lock.Unlock()

		// If not using the cache, if we aren't returning a policy the caller
		// doesn't have a lock, so we must unlock
		case retP == nil:
			lock.Unlock()
		}
	}

	// Check the cache again
	if lm.useCache {
		pRaw, ok = lm.cache.Load(req.Name)
	}
	if ok {
		p = pRaw.(*Policy)
		if atomic.LoadUint32(&p.deleted) == 1 {
			cleanup()
			return nil, false, nil
		}
		retP = p
		cleanup()
		return
	}

	// Load it from storage
	p, err = lm.getPolicyFromStorage(ctx, req.Storage, req.Name)
	if err != nil {
		cleanup()
		return nil, false, err
	}
	// We don't need to lock the policy as there would be no other holders of
	// the pointer

	if p == nil {
		// This is the only place we upsert a new policy, so if upsert is not
		// specified, or the lock type is wrong, unlock before returning
		if !req.Upsert {
			cleanup()
			return nil, false, nil
		}

		// We create the policy here, then at the end we do a LoadOrStore. If
		// it's been loaded since we last checked the cache, we return an error
		// to the user to let them know that their request can't be satisfied
		// because we don't know if the parameters match.

		switch req.KeyType {
		case KeyType_AES128_GCM96, KeyType_AES256_GCM96, KeyType_ChaCha20_Poly1305:
			if req.Convergent && !req.Derived {
				cleanup()
				return nil, false, fmt.Errorf("convergent encryption requires derivation to be enabled")
			}

		case KeyType_ECDSA_P256, KeyType_ECDSA_P384, KeyType_ECDSA_P521:
			if req.Derived || req.Convergent {
				cleanup()
				return nil, false, fmt.Errorf("key derivation and convergent encryption not supported for keys of type %v", req.KeyType)
			}

		case KeyType_ED25519:
			if req.Convergent {
				cleanup()
				return nil, false, fmt.Errorf("convergent encryption not supported for keys of type %v", req.KeyType)
			}

		case KeyType_RSA2048, KeyType_RSA3072, KeyType_RSA4096:
			if req.Derived || req.Convergent {
				cleanup()
				return nil, false, fmt.Errorf("key derivation and convergent encryption not supported for keys of type %v", req.KeyType)
			}
		case KeyType_HMAC:
			if req.Derived || req.Convergent {
				cleanup()
				return nil, false, fmt.Errorf("key derivation and convergent encryption not supported for keys of type %v", req.KeyType)
			}

		case KeyType_MANAGED_KEY:
			if req.Derived || req.Convergent {
				cleanup()
				return nil, false, fmt.Errorf("key derivation and convergent encryption not supported for keys of type %v", req.KeyType)
			}

		default:
			cleanup()
			return nil, false, fmt.Errorf("unsupported key type %v", req.KeyType)
		}

		p = &Policy{
			l:                    new(sync.RWMutex),
			Name:                 req.Name,
			Type:                 req.KeyType,
			Derived:              req.Derived,
			Exportable:           req.Exportable,
			AllowPlaintextBackup: req.AllowPlaintextBackup,
			AutoRotatePeriod:     req.AutoRotatePeriod,
			KeySize:              req.KeySize,
		}

		if req.Derived {
			p.KDF = Kdf_hkdf_sha256
			if req.Convergent {
				p.ConvergentEncryption = true
				// As of version 3 we store the version within each key, so we
				// set to -1 to indicate that the value in the policy has no
				// meaning. We still, for backwards compatibility, fall back to
				// this value if the key doesn't have one, which means it will
				// only be -1 in the case where every key version is >= 3
				p.ConvergentVersion = -1
			}
		}

		// Performs the actual persist and does setup
		if p.Type == KeyType_MANAGED_KEY {
			err = p.RotateManagedKey(ctx, req.Storage, req.ManagedKeyUUID)
		} else {
			err = p.Rotate(ctx, req.Storage, rand)
		}
		if err != nil {
			cleanup()
			return nil, false, err
		}

		if lm.useCache {
			lm.cache.Store(req.Name, p)
		} else {
			p.l = &lock.RWMutex
			p.writeLocked = true
		}

		// We don't need to worry about upgrading since it will be a new policy
		retP = p
		retUpserted = true
		cleanup()
		return
	}

	if p.NeedsUpgrade() {
		if err := p.Upgrade(ctx, req.Storage, rand); err != nil {
			cleanup()
			return nil, false, err
		}
	}

	if lm.useCache {
		lm.cache.Store(req.Name, p)
	} else {
		p.l = &lock.RWMutex
		p.writeLocked = true
	}

	retP = p
	cleanup()
	return
}

func (lm *LockManager) ImportPolicy(ctx context.Context, req PolicyRequest, key []byte, rand io.Reader) error {
	var p *Policy
	var err error
	var ok bool
	var pRaw interface{}

	// Check if it's in our cache
	if lm.useCache {
		pRaw, ok = lm.cache.Load(req.Name)
	}
	if ok {
		p = pRaw.(*Policy)
		if atomic.LoadUint32(&p.deleted) == 1 {
			return nil
		}
	}

	// We're not using the cache, or it wasn't found; get an exclusive lock.
	// This ensures that any other process writing the actual storage will be
	// finished before we load from storage.
	lock := locksutil.LockForKey(lm.keyLocks, req.Name)
	lock.Lock()
	defer lock.Unlock()

	// Load it from storage
	p, err = lm.getPolicyFromStorage(ctx, req.Storage, req.Name)
	if err != nil {
		return err
	}

	if p == nil {
		p = &Policy{
			l:                        new(sync.RWMutex),
			Name:                     req.Name,
			Type:                     req.KeyType,
			Derived:                  req.Derived,
			Exportable:               req.Exportable,
			AllowPlaintextBackup:     req.AllowPlaintextBackup,
			AutoRotatePeriod:         req.AutoRotatePeriod,
			AllowImportedKeyRotation: req.AllowImportedKeyRotation,
			Imported:                 true,
		}
	}

	err = p.ImportPublicOrPrivate(ctx, req.Storage, key, req.IsPrivateKey, rand)
	if err != nil {
		return fmt.Errorf("error importing key: %s", err)
	}

	if lm.useCache {
		lm.cache.Store(req.Name, p)
	}

	return nil
}

func (lm *LockManager) DeletePolicy(ctx context.Context, storage logical.Storage, name string) error {
	var p *Policy
	var err error
	var ok bool
	var pRaw interface{}

	// We may be writing to disk, so grab an exclusive lock. This prevents bad
	// behavior when the cache is turned off. We also lock the shared policy
	// object to make sure no requests are in flight.
	lock := locksutil.LockForKey(lm.keyLocks, name)
	lock.Lock()
	defer lock.Unlock()

	if lm.useCache {
		pRaw, ok = lm.cache.Load(name)
	}
	if ok {
		p = pRaw.(*Policy)
		p.l.Lock()
		defer p.l.Unlock()
	}

	if p == nil {
		p, err = lm.getPolicyFromStorage(ctx, storage, name)
		if err != nil {
			return err
		}
		if p == nil {
			return fmt.Errorf("could not delete key; not found")
		}
	}

	if !p.DeletionAllowed {
		return fmt.Errorf("deletion is not allowed for this key")
	}

	atomic.StoreUint32(&p.deleted, 1)

	if lm.useCache {
		lm.cache.Delete(name)
	}

	err = storage.Delete(ctx, "policy/"+name)
	if err != nil {
		return errwrap.Wrapf(fmt.Sprintf("error deleting key %q: {{err}}", name), err)
	}

	err = storage.Delete(ctx, "archive/"+name)
	if err != nil {
		return errwrap.Wrapf(fmt.Sprintf("error deleting key %q archive: {{err}}", name), err)
	}

	return nil
}

func (lm *LockManager) getPolicyFromStorage(ctx context.Context, storage logical.Storage, name string) (*Policy, error) {
	return LoadPolicy(ctx, storage, "policy/"+name)
}<|MERGE_RESOLUTION|>--- conflicted
+++ resolved
@@ -63,13 +63,11 @@
 	// AllowImportedKeyRotation indicates whether an imported key may be rotated by Vault
 	AllowImportedKeyRotation bool
 
-<<<<<<< HEAD
 	// Indicates whether a private or public key is imported/upserted
 	IsPrivateKey bool
-=======
+
 	// The UUID of the managed key, if using one
 	ManagedKeyUUID string
->>>>>>> bf2f1a88
 }
 
 type LockManager struct {
