// Copyright (c) HashiCorp, Inc.
// SPDX-License-Identifier: MPL-2.0

package logical

type LogInput struct {
	Type                string
	Auth                *Auth
	Request             *Request
	Response            *Response
	OuterErr            error
	NonHMACReqDataKeys  []string
	NonHMACRespDataKeys []string
}

type MarshalOptions struct {
	ValueHasher func(string) string
}

type OptMarshaler interface {
	MarshalJSONWithOptions(*MarshalOptions) ([]byte, error)
}

// LogInputBexpr is used for evaluating boolean expressions with go-bexpr.
type LogInputBexpr struct {
	MountPoint string `bexpr:"mount_point"`
	MountType  string `bexpr:"mount_type"`
	Namespace  string `bexpr:"namespace"`
	Operation  string `bexpr:"operation"`
	Path       string `bexpr:"path"`
}

// BexprDatum returns values from a LogInput formatted for use in evaluating go-bexpr boolean expressions.
// The namespace should be supplied from the current request's context.
<<<<<<< HEAD
func (l *LogInput) BexprDatum(namespace string) any {
=======
func (l *LogInput) BexprDatum(namespace string) *LogInputBexpr {
>>>>>>> 17ffe62d
	var mountPoint string
	var mountType string
	var operation string
	var path string

	if l.Request != nil {
		mountPoint = l.Request.MountPoint
		mountType = l.Request.MountType
		operation = string(l.Request.Operation)
		path = l.Request.Path
	}

	return &LogInputBexpr{
		MountPoint: mountPoint,
		MountType:  mountType,
		Namespace:  namespace,
		Operation:  operation,
		Path:       path,
	}
}<|MERGE_RESOLUTION|>--- conflicted
+++ resolved
@@ -32,11 +32,7 @@
 
 // BexprDatum returns values from a LogInput formatted for use in evaluating go-bexpr boolean expressions.
 // The namespace should be supplied from the current request's context.
-<<<<<<< HEAD
-func (l *LogInput) BexprDatum(namespace string) any {
-=======
 func (l *LogInput) BexprDatum(namespace string) *LogInputBexpr {
->>>>>>> 17ffe62d
 	var mountPoint string
 	var mountType string
 	var operation string
