--- conflicted
+++ resolved
@@ -127,18 +127,9 @@
 	// APILockShouldBlockRequest returns whether a namespace for the requested
 	// mount is locked and should be blocked
 	APILockShouldBlockRequest() (bool, error)
-<<<<<<< HEAD
-
-	// Register a redirect from .well-known/src to dest, where dest is a subpath of the mount.  An error
-	// is returned if that source path is already taken
-	RequestWellKnownRedirect(ctx context.Context, src, dest string) error
-	// Deregister a specific redirect.  Returns true if that redirect source was found
-	DeregisterWellKnownRedirect(ctx context.Context, src string) bool
 
 	// GetPinnedPluginVersion returns the pinned version for the given plugin, if any.
 	GetPinnedPluginVersion(ctx context.Context, pluginType consts.PluginType, pluginName string) (*pluginutil.PinnedVersion, error)
-=======
->>>>>>> 55d58808
 }
 
 type PasswordGenerator func() (password string, err error)
