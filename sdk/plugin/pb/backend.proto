--- conflicted
+++ resolved
@@ -598,7 +598,16 @@
   string err = 3;
 }
 
-<<<<<<< HEAD
+message GenerateIdentityTokenRequest {
+  string audience = 1;
+  int64 ttl = 2;
+}
+
+message GenerateIdentityTokenResponse {
+  string token = 1;
+  int64 ttl = 2;
+}
+
 message RegisterRotationJobRequest {
   string req_path = 1;
   RotationJobInput job = 2;
@@ -623,18 +632,6 @@
 //  google.protobuf.Struct next_vault_rotation = 4;
 //}
 
-=======
-message GenerateIdentityTokenRequest {
-  string audience = 1;
-  int64 ttl = 2;
-}
-
-message GenerateIdentityTokenResponse {
-  string token = 1;
-  int64 ttl = 2;
-}
-
->>>>>>> 3ea31bcb
 // SystemView exposes system configuration information in a safe way for plugins
 // to consume. Plugins should implement the client for this service.
 service SystemView {
@@ -691,12 +688,10 @@
   // ClusterInfo returns the ClusterID information; may be reused if ClusterName is also exposed.
   rpc ClusterInfo(Empty) returns (ClusterInfoReply);
 
-<<<<<<< HEAD
-  rpc RegisterRotationJob(RegisterRotationJobRequest) returns (RegisterRotationJobResponse);
-=======
   // GenerateIdentityToken returns an identity token for the requesting plugin.
   rpc GenerateIdentityToken(GenerateIdentityTokenRequest) returns (GenerateIdentityTokenResponse);
->>>>>>> 3ea31bcb
+
+  rpc RegisterRotationJob(RegisterRotationJobRequest) returns (RegisterRotationJobResponse);
 }
 
 message Connection {
