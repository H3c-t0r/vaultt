--- conflicted
+++ resolved
@@ -39,13 +39,8 @@
 
   fetchByQuery(store, query) {
     const { backend, id } = query;
-<<<<<<< HEAD
-    return this.ajax(this.urlFor(backend), 'GET', this.optionsForQuery(id)).then(resp => {
+    return this.ajax(this.urlFor(backend, id), 'GET', this.optionsForQuery(id)).then(resp => {
       resp.id = id;
-=======
-    return this.ajax(this.urlFor(backend, id), 'GET', this.optionsForQuery(id)).then(resp => {
-      // resp.id = id;
->>>>>>> 1658ad52
       resp.backend = backend;
       return resp;
     });
