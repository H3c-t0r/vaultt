--- conflicted
+++ resolved
@@ -117,11 +117,7 @@
       dependencies: {
         services: ['flash-messages', 'flags', 'router', 'store', 'version'],
         externalRoutes: {
-<<<<<<< HEAD
-          kvSecretDetails: 'vault.cluster.secrets.backend.kv.secret',
-=======
           kvSecretDetails: 'vault.cluster.secrets.backend.kv.secret.index',
->>>>>>> e3019ec3
           clientCountOverview: 'vault.cluster.clients',
         },
       },
