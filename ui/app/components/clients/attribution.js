/**
 * Copyright (c) HashiCorp, Inc.
 * SPDX-License-Identifier: BUSL-1.1
 */

import Component from '@glimmer/component';
import { action } from '@ember/object';
import { tracked } from '@glimmer/tracking';
import { service } from '@ember/service';
import { parseAPITimestamp } from 'core/utils/date-formatters';
import { format, isSameMonth } from 'date-fns';

/**
 * @module Attribution
 * Attribution components display the top 10 total client counts for namespaces or auth methods (mounts) during a billing period.
 * A horizontal bar chart shows on the right, with the top namespace/auth method and respective client totals on the left.
 *
 * @example
 *  <Clients::Attribution
 *    @totalUsageCounts={{this.totalUsageCounts}}
 *    @newUsageCounts={{this.newUsageCounts}}
 *    @totalClientAttribution={{this.totalClientAttribution}}
 *    @newClientAttribution={{this.newClientAttribution}}
 *    @selectedNamespace={{this.selectedNamespace}}
 *    @startTimestamp={{this.startTime}}
 *    @endTimestamp={{this.endTime}}
 *    @isHistoricalMonth={{false}}
 *    @responseTimestamp={{this.responseTimestamp}}
 *    @upgradesDuringActivity={{array (hash version="1.10.1" previousVersion="1.9.1" timestampInstalled= "2021-11-18T10:23:16Z") }}
 *  />
 *
 * @param {object} totalUsageCounts - object with total client counts for chart tooltip text
 * @param {object} newUsageCounts - object with new client counts for chart tooltip text
 * @param {array} totalClientAttribution - array of objects containing a label and breakdown of client counts for total clients
 * @param {array} newClientAttribution - array of objects containing a label and breakdown of client counts for new clients
 * @param {string} selectedNamespace - namespace selected from filter bar
 * @param {string} startTimestamp - timestamp string from activity response to render start date for CSV modal and whether copy reads 'month' or 'date range'
 * @param {string} endTimestamp - timestamp string from activity response to render end date for CSV modal and whether copy reads 'month' or 'date range'
 * @param {string} responseTimestamp -  ISO timestamp created in serializer to timestamp the response, renders in bottom left corner below attribution chart
 * @param {boolean} isHistoricalMonth - when true data is from a single, historical month so side-by-side charts should display for attribution data
 * @param {array} upgradesDuringActivity - array of objects containing version history upgrade data
 */

export default class Attribution extends Component {
  @service download;
  @tracked showCSVDownloadModal = false;

  get attributionLegend() {
    const attributionLegend = [
      { key: 'entity_clients', label: 'entity clients' },
      { key: 'non_entity_clients', label: 'non-entity clients' },
      { key: 'acme_clients', label: 'ACME clients' },
    ];

    if (this.args.isSecretsSyncActivated) {
      attributionLegend.push({ key: 'secret_syncs', label: 'secrets sync clients' });
    }
    return attributionLegend;
  }

  get formattedStartDate() {
    if (!this.args.startTimestamp) return null;
    return parseAPITimestamp(this.args.startTimestamp, 'MMMM yyyy');
  }

  get formattedEndDate() {
    if (!this.args.startTimestamp && !this.args.endTimestamp) return null;
    // displays on CSV export modal, no need to display duplicate months and years
    const startDateObject = parseAPITimestamp(this.args.startTimestamp);
    const endDateObject = parseAPITimestamp(this.args.endTimestamp);
    return isSameMonth(startDateObject, endDateObject) ? null : format(endDateObject, 'MMMM yyyy');
  }

  get hasCsvData() {
    return this.args.totalClientAttribution ? this.args.totalClientAttribution.length > 0 : false;
  }

  get isSingleNamespace() {
    // if a namespace is selected, then we're viewing top 10 auth methods (mounts)
    return !!this.args.selectedNamespace;
  }

  // truncate data before sending to chart component
  get barChartTotalClients() {
    return this.args.totalClientAttribution?.slice(0, 10);
  }

  get barChartNewClients() {
    return this.args.newClientAttribution?.slice(0, 10);
  }

  get topClientCounts() {
    // get top namespace or auth method
    return this.args.totalClientAttribution ? this.args.totalClientAttribution[0] : null;
  }

  get attributionBreakdown() {
    // display text for hbs
    return this.isSingleNamespace ? 'auth method' : 'namespace';
  }

  get chartText() {
    if (!this.args.totalClientAttribution) {
      return { description: 'There is a problem gathering data' };
    }
    const dateText = this.formattedEndDate ? 'date range' : 'month';
    switch (this.isSingleNamespace) {
      case true:
        return {
          description:
            'This data shows the top ten authentication methods by client count within this namespace, and can be used to understand where clients are originating. Authentication methods are organized by path.',
          newCopy: `The new clients used by the auth method for this ${dateText}. This aids in understanding which auth methods create and use new clients${
            dateText === 'date range' ? ' over time.' : '.'
          }`,
          totalCopy: `The total clients used by the auth method for this ${dateText}. This number is useful for identifying overall usage volume. `,
        };
      case false:
        return {
          description:
            'This data shows the top ten namespaces by client count and can be used to understand where clients are originating. Namespaces are identified by path. To see all namespaces, export this data.',
          newCopy: `The new clients in the namespace for this ${dateText}.
          This aids in understanding which namespaces create and use new clients${
            dateText === 'date range' ? ' over time.' : '.'
          }`,
          totalCopy: `The total clients in the namespace for this ${dateText}. This number is useful for identifying overall usage volume.`,
        };
      default:
        return '';
    }
  }

  destructureCountsToArray(object) {
    // destructure the namespace object  {label: 'some-namespace', entity_clients: 171, non_entity_clients: 20, acme_clients: 6, secret_syncs: 10, clients: 207}
    // to get integers for CSV file
    const { clients, entity_clients, non_entity_clients, acme_clients, secret_syncs } = object;
    const { isSecretsSyncActivated } = this.args;

    return [
      clients,
      entity_clients,
      non_entity_clients,
      acme_clients,
      ...(isSecretsSyncActivated ? [secret_syncs] : []),
    ];
  }

  constructCsvRow(namespaceColumn, mountColumn = null, totalColumns, newColumns = null) {
    // if namespaceColumn is a string, then we're at mount level attribution, otherwise it is an object
    // if constructing a namespace row, mountColumn=null so the column is blank, otherwise it is an object
    const otherColumns = newColumns ? [...totalColumns, ...newColumns] : [...totalColumns];
    return [
      `${typeof namespaceColumn === 'string' ? namespaceColumn : namespaceColumn.label}`,
      `${mountColumn ? mountColumn.label : '*'}`,
      ...otherColumns,
    ];
  }

  generateCsvData() {
    const totalAttribution = this.args.totalClientAttribution;
    const newAttribution = this.barChartNewClients ? this.args.newClientAttribution : null;
    const { isSecretsSyncActivated } = this.args;
    const csvData = [];
    // added to clarify that the row of namespace totals without an auth method (blank) are not additional clients
    // but indicate the total clients for that ns, including its auth methods
    const upgrade = this.args.upgradesDuringActivity?.length
      ? `\n **data contains an upgrade, mount summation may not equal namespace totals`
      : '';
    const descriptionOfBlanks = this.isSingleNamespace
      ? ''
<<<<<<< HEAD
      : `\n  *namespace totals, inclusive of mount clients ${upgrade}`;
    // client type order here should match array order returned by destructureCountsToArray
    let csvHeader = [
=======
      : `\n  *namespace totals, inclusive of mount clients${upgrade}`;
    const csvHeader = [
>>>>>>> dd939d9a
      'Namespace path',
      `Mount path${descriptionOfBlanks}`,
      'Total clients',
      'Entity clients',
      'Non-entity clients',
      'ACME clients',
      ...(isSecretsSyncActivated ? ['Secrets sync clients'] : []),
    ];

    if (newAttribution) {
      csvHeader = [
        ...csvHeader,
        'Total new clients',
        'New entity clients',
        'New non-entity clients',
        'New ACME clients',
        ...(isSecretsSyncActivated ? 'New secrets sync clients' : []),
      ];
    }

    totalAttribution.forEach((totalClientsObject) => {
      const namespace = this.isSingleNamespace ? this.args.selectedNamespace : totalClientsObject;
      const mount = this.isSingleNamespace ? totalClientsObject : null;

      // find new client data for namespace/mount object we're iterating over
      const newClientsObject = newAttribution
        ? newAttribution.find((d) => d.label === totalClientsObject.label)
        : null;

      const totalClients = this.destructureCountsToArray(totalClientsObject);
      const newClients = newClientsObject ? this.destructureCountsToArray(newClientsObject) : null;

      csvData.push(this.constructCsvRow(namespace, mount, totalClients, newClients));
      // constructCsvRow returns an array that corresponds to a row in the csv file:
      // ['ns label', 'mount label', total client #, entity #, non-entity #, acme #, secrets sync #, ...new client #'s]

      // only iterate through mounts if NOT viewing a single namespace
      if (!this.isSingleNamespace && namespace.mounts) {
        namespace.mounts.forEach((mount) => {
          const newMountData = newAttribution
            ? newClientsObject?.mounts.find((m) => m.label === mount.label)
            : null;
          const mountTotalClients = this.destructureCountsToArray(mount);
          const mountNewClients = newMountData ? this.destructureCountsToArray(newMountData) : null;
          csvData.push(this.constructCsvRow(namespace, mount, mountTotalClients, mountNewClients));
        });
      }
    });

    csvData.unshift(csvHeader);
    // make each nested array a comma separated string, join each array "row" in csvData with line break (\n)
    return csvData.map((d) => d.join()).join('\n');
  }

  get formattedCsvFileName() {
    const endRange = this.formattedEndDate ? `-${this.formattedEndDate}` : '';
    const csvDateRange = this.formattedStartDate ? `_${this.formattedStartDate + endRange}` : '';
    return this.isSingleNamespace
      ? `clients_by_mount_path${csvDateRange}`
      : `clients_by_namespace${csvDateRange}`;
  }

  get modalExportText() {
    const { isSecretsSyncActivated } = this.args;

    const prefix = 'This export will include the namespace path, mount path and associated total, entity';
    const mid = isSecretsSyncActivated ? ', non-entity and secrets sync clients' : ' and non-entity clients';
    const suffix = ` for the
    ${this.formattedEndDate ? 'date range' : 'month'}
    below.`;

    return `${prefix}${mid}${suffix}`;
  }

  @action
  exportChartData(filename) {
    const contents = this.generateCsvData();
    this.download.csv(filename, contents);
    this.showCSVDownloadModal = false;
  }
}<|MERGE_RESOLUTION|>--- conflicted
+++ resolved
@@ -167,14 +167,9 @@
       : '';
     const descriptionOfBlanks = this.isSingleNamespace
       ? ''
-<<<<<<< HEAD
-      : `\n  *namespace totals, inclusive of mount clients ${upgrade}`;
+      : `\n  *namespace totals, inclusive of mount clients${upgrade}`;
     // client type order here should match array order returned by destructureCountsToArray
     let csvHeader = [
-=======
-      : `\n  *namespace totals, inclusive of mount clients${upgrade}`;
-    const csvHeader = [
->>>>>>> dd939d9a
       'Namespace path',
       `Mount path${descriptionOfBlanks}`,
       'Total clients',
