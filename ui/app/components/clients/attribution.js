import Component from '@glimmer/component';
import { action } from '@ember/object';
import { tracked } from '@glimmer/tracking';
import { inject as service } from '@ember/service';
/**
 * @module Attribution
 * Attribution components display the top 10 total client counts for namespaces or auth methods (mounts) during a billing period.
 * A horizontal bar chart shows on the right, with the top namespace/auth method and respective client totals on the left.
 *
 * @example
 * ```js
 *  <Clients::Attribution
 *    @chartLegend={{this.chartLegend}}
 *    @totalClientsData={{this.topTenChartData}}
 *    @totalUsageCounts={{this.totalUsageCounts}}
 *    @selectedNamespace={{this.selectedNamespace}}
 *    @startTimeDisplay={{this.startTimeDisplay}}
 *    @endTimeDisplay={{this.endTimeDisplay}}
 *    @isDateRange={{this.isDateRange}}
 *    @timestamp={{this.responseTimestamp}}
 *  />
 * ```
 * @param {array} chartLegend - (passed to child) array of objects with key names 'key' and 'label' so data can be stacked
 * @param {array} totalClientsData - (passed to child chart) array of top 10 namespace objects
 * @param {object} totalUsageCounts - object with total client counts for chart tooltip text
 * @param {string} selectedNamespace - namespace selected from filter bar
 * @param {string} startTimeDisplay - start date for CSV modal
 * @param {string} endTimeDisplay - end date for CSV modal
 * @param {boolean} isDateRange - getter calculated in parent to relay if dataset is a date range or single month
 * @param {string} timestamp - timestamp response was received from API
 */

export default class Attribution extends Component {
  @tracked showCSVDownloadModal = false;
  @service downloadCsv;

  get isDateRange() {
    return this.args.isDateRange;
  }

  get isSingleNamespace() {
    // if a namespace is selected, then we're viewing top 10 auth methods (mounts)
    return !!this.args.selectedNamespace;
  }

  get totalClientsData() {
    return this.args.totalClientsData;
  }

  get topClientCounts() {
    // get top namespace or auth method
    return this.totalClientsData[0];
  }

  get attributionBreakdown() {
    // display text for hbs
    return this.isSingleNamespace ? 'auth method' : 'namespace';
  }

  get chartText() {
    let dateText = this.isDateRange ? 'date range' : 'month';
    if (!this.isSingleNamespace) {
      return {
        description:
          'This data shows the top ten namespaces by client count and can be used to understand where clients are originating. Namespaces are identified by path. To see all namespaces, export this data.',
        newCopy: `The new clients in the namespace for this ${dateText}. 
          This aids in understanding which namespaces create and use new clients 
          ${dateText === 'date range' ? ' over time.' : '.'}`,
        totalCopy: `The total clients in the namespace for this ${dateText}. This number is useful for identifying overall usage volume.`,
      };
    } else if (this.isSingleNamespace) {
      return {
        description:
          'This data shows the top ten authentication methods by client count within this namespace, and can be used to understand where clients are originating. Authentication methods are organized by path.',
        newCopy: `The new clients used by the auth method for this ${dateText}. This aids in understanding which auth methods create and use new clients 
        ${dateText === 'date range' ? ' over time.' : '.'}`,
        totalCopy: `The total clients used by the auth method for this ${dateText}. This number is useful for identifying overall usage volume. `,
      };
    } else {
      return {
        description: 'There is a problem gathering data',
        newCopy: 'There is a problem gathering data',
        totalCopy: 'There is a problem gathering data',
      };
    }
  }

  get getCsvData() {
    let csvData = [],
      graphData = this.totalClientsData,
      csvHeader = [
        `Namespace path`,
        'Authentication method',
        'Total clients',
        'Entity clients',
        'Non-entity clients',
      ];

    // each array will be a row in the csv file
    if (this.isSingleNamespace) {
      graphData.forEach((mount) => {
        csvData.push(['', mount.label, mount.clients, mount.entity_clients, mount.non_entity_clients]);
      });
      csvData.forEach((d) => (d[0] = this.args.selectedNamespace));
    } else {
      graphData.forEach((ns) => {
        csvData.push([ns.label, '', ns.clients, ns.entity_clients, ns.non_entity_clients]);
        if (ns.mounts) {
          ns.mounts.forEach((m) => {
            csvData.push([ns.label, m.label, m.clients, m.entity_clients, m.non_entity_clients]);
          });
        }
      });
    }
    csvData.unshift(csvHeader);
    // make each nested array a comma separated string, join each array in csvData with line break (\n)
    return csvData.map((d) => d.join()).join('\n');
  }

  get getCsvFileName() {
    let endRange = this.isDateRange ? `-${this.args.endTimeDisplay}` : '';
    let csvDateRange = this.args.startTimeDisplay + endRange;
    return this.isSingleNamespace
      ? `clients_by_auth_method_${csvDateRange}`
      : `clients_by_namespace_${csvDateRange}`;
  }

<<<<<<< HEAD
  // HELPERS
  filterByNamespace(namespace) {
    // return top 10 mounts for a namespace
    let namespaceObject = this.args.topTenNamespaces.find((ns) => ns.label === `${namespace}/`);
    // debugger;
    if (namespaceObject.mounts) {
      this.noMountsOnPayload = true;
      return namespaceObject.mounts.slice(0, 10);
    } else {
      this.noMountsOnPayload = false;
      // ARG TODO unsure on what to return here?
    }
=======
  // ACTIONS
  @action
  exportChartData(filename, contents) {
    this.downloadCsv.download(filename, contents);
    this.showCSVDownloadModal = false;
>>>>>>> 446648cb
  }
}<|MERGE_RESOLUTION|>--- conflicted
+++ resolved
@@ -125,25 +125,10 @@
       : `clients_by_namespace_${csvDateRange}`;
   }
 
-<<<<<<< HEAD
-  // HELPERS
-  filterByNamespace(namespace) {
-    // return top 10 mounts for a namespace
-    let namespaceObject = this.args.topTenNamespaces.find((ns) => ns.label === `${namespace}/`);
-    // debugger;
-    if (namespaceObject.mounts) {
-      this.noMountsOnPayload = true;
-      return namespaceObject.mounts.slice(0, 10);
-    } else {
-      this.noMountsOnPayload = false;
-      // ARG TODO unsure on what to return here?
-    }
-=======
   // ACTIONS
   @action
   exportChartData(filename, contents) {
     this.downloadCsv.download(filename, contents);
     this.showCSVDownloadModal = false;
->>>>>>> 446648cb
   }
 }