--- conflicted
+++ resolved
@@ -56,16 +56,11 @@
   @tracked namespaceArray = this.getActivityResponse.byNamespace.map((namespace) => {
     return { name: namespace['label'], id: namespace['label'] };
   });
-<<<<<<< HEAD
-  @tracked firstUpgradeVersion = this.args.model.versionHistory[0].id || null; // return 1.9.0 or earliest upgrade post 1.9.0
-  @tracked upgradeDate = this.args.model.versionHistory[0].timestampInstalled || null; // returns RFC3339 timestamp
-  @tracked isLoadingQuery = false;
-=======
 
   // TEMPLATE MESSAGING
   @tracked noActivityDate = '';
   @tracked responseRangeDiffMessage = null;
->>>>>>> 171b4f46
+  @tracked isLoadingQuery = false;
 
   // on init API response uses license start_date, getter updates when user queries dates
   get getActivityResponse() {
@@ -189,13 +184,9 @@
       }
       this.queriedActivityResponse = response;
     } catch (e) {
-<<<<<<< HEAD
-      // ARG TODO handle error
+      return e;
     } finally {
       this.isLoadingQuery = false;
-=======
-      return e;
->>>>>>> 171b4f46
     }
   }
 
