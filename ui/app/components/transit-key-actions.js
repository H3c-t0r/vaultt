/**
 * Copyright (c) HashiCorp, Inc.
 * SPDX-License-Identifier: BUSL-1.1
 */

<<<<<<< HEAD
import { assign } from '@ember/polyfills';
=======
import Component from '@glimmer/component';
import { service } from '@ember/service';
import { action } from '@ember/object';
>>>>>>> 691e6c73
import { assert } from '@ember/debug';
import { tracked } from '@glimmer/tracking';
import { task } from 'ember-concurrency';
import { waitFor } from '@ember/test-waiters';
import { encodeString } from 'vault/utils/b64';
import errorMessage from 'vault/utils/error-message';

/**
 * @module TransitKeyActions
 * TransitKeyActions component handles the actions a user can take on a transit key model. The model and props are updated on every tab change
 *
 * @example
 * <TransitKeyActions
 * @key={{this.model}}
 * @selectedAction="hmac"
 * />
 *
 * @param {string} selectedAction - This is the query param "action" value. Ex: hmac, verify, decrypt, etc. The only time this param can be empty is if a user is exporting a key
 * @param {object} key - This is the transit key model.
 */

const STARTING_TRANSIT_PROPS = {
  hash_algorithm: 'sha2-256',
  algorithm: 'sha2-256',
  signature_algorithm: 'pss',
  bits: 256,
  bytes: 32,
  ciphertext: null,
  context: null,
  format: 'base64',
  hmac: null,
  input: null,
  key_version: 0,
  keys: null,
  nonce: null,
  param: 'wrapped',
  prehashed: false,
  plaintext: null,
  random_bytes: null,
  signature: null,
  sum: null,
  encodedBase64: false,
  exportKeyType: null,
  exportKeyVersion: null,
  wrappedToken: null,
  wrappedTTL: '30m',
  valid: null,
  plaintextOriginal: null,
  didDecode: false,
  verification: 'Signature',
};

const PROPS_TO_KEEP = {
  encrypt: ['plaintext', 'context', 'nonce', 'key_version'],
  decrypt: ['ciphertext', 'context', 'nonce'],
  sign: ['input', 'hash_algorithm', 'key_version', 'prehashed', 'signature_algorithm'],
  verify: ['input', 'hmac', 'signature', 'hash_algorithm', 'prehashed'],
  hmac: ['input', 'algorithm', 'key_version'],
  rewrap: ['ciphertext', 'context', 'nonce', 'key_version'],
  datakey: [],
};

const SUCCESS_MESSAGE_FOR_ACTION = {
  sign: 'Signed your data.',
  // the verify action doesn't trigger a success message
  hmac: 'Created your hash output.',
  encrypt: 'Created a wrapped token for your data.',
  decrypt: 'Decrypted the data from your token.',
  rewrap: 'Created a new token for your data.',
  datakey: 'Generated your key.',
  export: 'Exported your key.',
};

<<<<<<< HEAD
  getModelInfo() {
    const model = this.key || this.backend;
    if (!model) {
      return null;
    }
    const backend = model.backend || model.id;
    const id = model.id;

    return {
      backend,
      id,
    };
  },

  checkAction() {
    const currentAction = this.selectedAction;
    const oldAction = this.oldSelectedAction;

    this.resetParams(oldAction, currentAction);
    set(this, 'oldSelectedAction', currentAction);
  },

  resetParams(oldAction, action) {
    const params = { ...TRANSIT_PARAMS };
    let paramsToKeep;
    const clearWithoutCheck =
      !oldAction ||
      // don't save values from datakey
      oldAction === 'datakey' ||
      // can rewrap signatures — using that as a ciphertext later would be problematic
      (oldAction === 'rewrap' && !this.key.supportsEncryption);

    if (!clearWithoutCheck && action) {
      paramsToKeep = PARAMS_FOR_ACTION[action];
    }
=======
export default class TransitKeyActions extends Component {
  @service store;
  @service flashMessages;
  @service router;
>>>>>>> 691e6c73

  @tracked isModalActive = false;
  @tracked errors = null;
  @tracked props = { ...STARTING_TRANSIT_PROPS }; // Shallow copy of the object. We don't want to mutate the original.

  constructor() {
    super(...arguments);
    assert('@key is required for TransitKeyActions components', this.args.key);

    if (this.firstSupportedAction === 'export' || this.args.selectedAction === 'export') {
      this.props.exportKeyType = this.args.key.exportKeyTypes[0];
      this.props.exportKeyVersion = this.args.key.validKeyVersions.lastObject;
    }
  }

  get keyIsRSA() {
    const { type } = this.args.key;
    return type === 'rsa-2048' || type === 'rsa-3072' || type === 'rsa-4096';
  }

  get firstSupportedAction() {
    return this.args.key.supportedActions[0];
  }

  handleSuccess(resp, options, action) {
    if (resp && resp.data) {
      if (action === 'export' && resp.data.keys) {
        const { keys, type, name } = resp.data;
        resp.data.keys = { keys, type, name };
      }
      this.props = { ...this.props, ...resp.data };

      // While we do not pass ciphertext as a value to the JsonEditor, so that navigating from rewrap to decrypt will not show ciphertext in the editor, we still want to clear it from the props after rewrapping.
      if (action === 'rewrap' && !this.args.key.supportsEncryption) {
        this.props.ciphertext = null;
      }
    }
    if (options.wrapTTL) {
      this.props = { ...this.props, wrappedToken: resp.wrap_info.token };
    }
    this.isModalActive = true;
    // verify doesn't trigger a success message
    if (this.args.selectedAction !== 'verify') {
      this.flashMessages.success(SUCCESS_MESSAGE_FOR_ACTION[action]);
    }
  }

  @action updateProps() {
    this.errors = null;
    // There are specific props we want to carry over from the previous tab.
    // Ex: carrying over this.props.context from the encrypt tab to the decrypt tab, but not carrying over this.props.plaintext.
    // To do this, we make a new object that contains the old this.props key/values from the previous tab that we want to keep. We then merge that new object into the STARTING_TRANSIT_PROPS object to come up with our new this.props tracked property.
    // This action is passed to did-update in the component.
    const transferredProps = PROPS_TO_KEEP[this.args.selectedAction]?.reduce(
      (obj, key) => ({ ...obj, [key]: this.props[key] }),
      {}
    );
    this.props = { ...STARTING_TRANSIT_PROPS, ...transferredProps };
  }

  compactData(data) {
    return Object.keys(data).reduce((result, key) => {
      if (key === 'signature_algorithm' && !this.keyIsRSA) {
        return result;
      }
      if (data[key]) {
        result[key] = data[key];
      }
      return result;
    }, {});
  }

  @action toggleEncodeBase64() {
    this.props.encodedBase64 = !this.props.encodedBase64;
  }

  @action clearSpecificProps(arrayToClear) {
    arrayToClear.forEach((prop) => (this.props[prop] = null));
  }

  @task
  @waitFor
  *doSubmit(data, options = {}, maybeEvent) {
    this.errors = null;
    const event = options.type === 'submit' ? options : maybeEvent;
    if (event) {
      event.preventDefault();
    }
    const { backend, id } = this.args.key;
    const action = this.args.selectedAction || this.firstSupportedAction;
    const { ...formData } = data || {};
    if (!this.props.encodedBase64) {
      if (action === 'encrypt' && !!formData.plaintext) {
        formData.plaintext = encodeString(formData.plaintext);
      }
      if ((action === 'hmac' || action === 'verify' || action === 'sign') && !!formData.input) {
        formData.input = encodeString(formData.input);
      }
    }
    const payload = formData ? this.compactData(formData) : null;

    try {
      const resp = yield this.store
        .adapterFor('transit-key')
        .keyAction(action, { backend, id, payload }, options);

      this.handleSuccess(resp, options, action);
    } catch (e) {
      this.errors = errorMessage(e);
    }
  }
}<|MERGE_RESOLUTION|>--- conflicted
+++ resolved
@@ -3,13 +3,9 @@
  * SPDX-License-Identifier: BUSL-1.1
  */
 
-<<<<<<< HEAD
-import { assign } from '@ember/polyfills';
-=======
 import Component from '@glimmer/component';
 import { service } from '@ember/service';
 import { action } from '@ember/object';
->>>>>>> 691e6c73
 import { assert } from '@ember/debug';
 import { tracked } from '@glimmer/tracking';
 import { task } from 'ember-concurrency';
@@ -83,48 +79,10 @@
   export: 'Exported your key.',
 };
 
-<<<<<<< HEAD
-  getModelInfo() {
-    const model = this.key || this.backend;
-    if (!model) {
-      return null;
-    }
-    const backend = model.backend || model.id;
-    const id = model.id;
-
-    return {
-      backend,
-      id,
-    };
-  },
-
-  checkAction() {
-    const currentAction = this.selectedAction;
-    const oldAction = this.oldSelectedAction;
-
-    this.resetParams(oldAction, currentAction);
-    set(this, 'oldSelectedAction', currentAction);
-  },
-
-  resetParams(oldAction, action) {
-    const params = { ...TRANSIT_PARAMS };
-    let paramsToKeep;
-    const clearWithoutCheck =
-      !oldAction ||
-      // don't save values from datakey
-      oldAction === 'datakey' ||
-      // can rewrap signatures — using that as a ciphertext later would be problematic
-      (oldAction === 'rewrap' && !this.key.supportsEncryption);
-
-    if (!clearWithoutCheck && action) {
-      paramsToKeep = PARAMS_FOR_ACTION[action];
-    }
-=======
 export default class TransitKeyActions extends Component {
   @service store;
   @service flashMessages;
   @service router;
->>>>>>> 691e6c73
 
   @tracked isModalActive = false;
   @tracked errors = null;
