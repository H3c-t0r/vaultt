--- conflicted
+++ resolved
@@ -6,11 +6,8 @@
 import { alias } from '@ember/object/computed';
 import Controller, { inject as controller } from '@ember/controller';
 import { task, timeout } from 'ember-concurrency';
-<<<<<<< HEAD
 import ENV from 'vault/config/environment';
-=======
 import { sanitizePath } from 'core/utils/sanitize-path';
->>>>>>> 92fcfda8
 
 export default Controller.extend({
   flashMessages: service(),
