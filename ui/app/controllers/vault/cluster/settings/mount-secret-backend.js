import { inject as service } from '@ember/service';
import Controller from '@ember/controller';
import { supportedSecretBackends } from 'vault/helpers/supported-secret-backends';
import { allEngines } from 'vault/helpers/mountable-secret-engines';
import { action } from '@ember/object';

const SUPPORTED_BACKENDS = supportedSecretBackends();

export default class MountSecretBackendController extends Controller {
  @service wizard;
  @service router;

  @action
  onMountSuccess(type, path) {
    let transition;
    if (SUPPORTED_BACKENDS.includes(type)) {
<<<<<<< HEAD
      const { engineRoute, routeQueryParams } = allEngines().findBy('type', type);
      if (engineRoute) {
        transition = this.router.transitionTo(`vault.cluster.secrets.backend.${engineRoute}`, path);
      } else {
        const queryParams = routeQueryParams || {};
=======
      const engineInfo = allEngines().findBy('type', type);
      if (engineInfo?.engineRoute) {
        transition = this.router.transitionTo(
          `vault.cluster.secrets.backend.${engineInfo.engineRoute}`,
          path
        );
      } else {
        const queryParams = engineInfo?.routeQueryParams || {};
>>>>>>> c2abcccb
        transition = this.router.transitionTo('vault.cluster.secrets.backend.index', path, { queryParams });
      }
    } else {
      transition = this.router.transitionTo('vault.cluster.secrets.backends');
    }
    return transition.followRedirects().then(() => {
      this.wizard.transitionFeatureMachine(this.wizard.featureState, 'CONTINUE', type);
    });
  }
}<|MERGE_RESOLUTION|>--- conflicted
+++ resolved
@@ -14,13 +14,6 @@
   onMountSuccess(type, path) {
     let transition;
     if (SUPPORTED_BACKENDS.includes(type)) {
-<<<<<<< HEAD
-      const { engineRoute, routeQueryParams } = allEngines().findBy('type', type);
-      if (engineRoute) {
-        transition = this.router.transitionTo(`vault.cluster.secrets.backend.${engineRoute}`, path);
-      } else {
-        const queryParams = routeQueryParams || {};
-=======
       const engineInfo = allEngines().findBy('type', type);
       if (engineInfo?.engineRoute) {
         transition = this.router.transitionTo(
@@ -29,7 +22,6 @@
         );
       } else {
         const queryParams = engineInfo?.routeQueryParams || {};
->>>>>>> c2abcccb
         transition = this.router.transitionTo('vault.cluster.secrets.backend.index', path, { queryParams });
       }
     } else {
