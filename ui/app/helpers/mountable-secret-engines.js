/**
 * Copyright (c) HashiCorp, Inc.
 * SPDX-License-Identifier: BUSL-1.1
 */

import { helper as buildHelper } from '@ember/component/helper';

const ENTERPRISE_SECRET_ENGINES = [
  {
    displayName: 'KMIP',
    type: 'kmip',
    glyph: 'lock',
    engineRoute: 'kmip.scopes.index',
    category: 'generic',
    requiredFeature: 'KMIP',
  },
  {
    displayName: 'Transform',
    type: 'transform',
    category: 'generic',
    requiredFeature: 'Transform Secrets Engine',
    glyph: 'transform-data',
  },
  {
    displayName: 'Key Management',
    type: 'keymgmt',
    glyph: 'key',
    category: 'cloud',
    requiredFeature: 'Key Management Secrets Engine',
    routeQueryParams: { tab: 'provider' },
  },
];

const MOUNTABLE_SECRET_ENGINES = [
  {
    displayName: 'AliCloud',
    type: 'alicloud',
    glyph: 'alibaba-color',
    category: 'cloud',
  },
  {
    displayName: 'AWS',
    type: 'aws',
    category: 'cloud',
    glyph: 'aws-color',
  },
  {
    displayName: 'Azure',
    type: 'azure',
    category: 'cloud',
    glyph: 'azure-color',
  },
  {
    displayName: 'Consul',
    type: 'consul',
    glyph: 'consul-color',
    category: 'infra',
  },
  {
    displayName: 'Databases',
    type: 'database',
    category: 'infra',
    glyph: 'database',
  },
  {
    displayName: 'Google Cloud',
    type: 'gcp',
    category: 'cloud',
    glyph: 'gcp-color',
  },
  {
    displayName: 'Google Cloud KMS',
    type: 'gcpkms',
    category: 'cloud',
    glyph: 'gcp-color',
  },
  {
    displayName: 'KV',
    type: 'kv',
    glyph: 'key-values',
    engineRoute: 'kv.list',
    category: 'generic',
  },
  {
    displayName: 'Nomad',
    type: 'nomad',
    glyph: 'nomad-color',
    category: 'infra',
  },
  {
    displayName: 'PKI Certificates',
    type: 'pki',
    glyph: 'certificate',
    engineRoute: 'pki.overview',
    category: 'generic',
  },
  {
    displayName: 'RabbitMQ',
    type: 'rabbitmq',
    glyph: 'rabbitmq-color',
    category: 'infra',
  },
  {
    displayName: 'SSH',
    type: 'ssh',
    glyph: 'terminal-screen',
    category: 'generic',
  },
  {
    displayName: 'Transit',
    type: 'transit',
    glyph: 'swap-horizontal',
    category: 'generic',
  },
  {
    displayName: 'TOTP',
    type: 'totp',
    glyph: 'history',
    category: 'generic',
  },
  {
    displayName: 'LDAP',
    type: 'ldap',
    engineRoute: 'ldap.overview',
    category: 'generic',
    glyph: 'folder-users',
  },
  {
    displayName: 'Kubernetes',
    type: 'kubernetes',
    engineRoute: 'kubernetes.overview',
    category: 'generic',
    glyph: 'kubernetes-color',
  },
];

<<<<<<< HEAD
// A list of Workflow Identity Federation engines. Will eventually include Azure and GCP.
export const WIF_ENGINES = ['aws'];

export function wifEngines() {
  return WIF_ENGINES.slice();
=======
// Secret Engines that have their own configuration page and actions
// These engines do not exist in their own Ember engine.
// Ex: AWS vs. LDAP which is configurable but is handled inside the routing of its own Ember engine.
export const CONFIGURABLE_SECRET_ENGINES = ['aws', 'ssh'];

export function configurableSecretEngines() {
  return MOUNTABLE_SECRET_ENGINES.slice();
>>>>>>> 1f982bf1
}

export function mountableEngines() {
  return MOUNTABLE_SECRET_ENGINES.slice();
}

export function allEngines() {
  return [...MOUNTABLE_SECRET_ENGINES, ...ENTERPRISE_SECRET_ENGINES];
}

export function isAddonEngine(type, version) {
  if (type === 'kv' && version === 1) return false;
  const engineRoute = allEngines().find((engine) => engine.type === type)?.engineRoute;
  return !!engineRoute;
}

export default buildHelper(mountableEngines);<|MERGE_RESOLUTION|>--- conflicted
+++ resolved
@@ -134,13 +134,12 @@
   },
 ];
 
-<<<<<<< HEAD
 // A list of Workflow Identity Federation engines. Will eventually include Azure and GCP.
 export const WIF_ENGINES = ['aws'];
 
 export function wifEngines() {
   return WIF_ENGINES.slice();
-=======
+
 // Secret Engines that have their own configuration page and actions
 // These engines do not exist in their own Ember engine.
 // Ex: AWS vs. LDAP which is configurable but is handled inside the routing of its own Ember engine.
@@ -148,8 +147,6 @@
 
 export function configurableSecretEngines() {
   return MOUNTABLE_SECRET_ENGINES.slice();
->>>>>>> 1f982bf1
-}
 
 export function mountableEngines() {
   return MOUNTABLE_SECRET_ENGINES.slice();
