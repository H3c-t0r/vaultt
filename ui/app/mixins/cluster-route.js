--- conflicted
+++ resolved
@@ -71,11 +71,6 @@
       return UNSEAL;
     }
     if (get(cluster, 'dr.isSecondary')) {
-<<<<<<< HEAD
-      if (transition && transition.targetName.startsWith(DR_REPLICATION_SECONDARY)) {
-        return transition.targetName;
-      }
-=======
       if (transition && transition.targetName === DR_REPLICATION_SECONDARY_DETAILS) {
         return DR_REPLICATION_SECONDARY_DETAILS;
       }
@@ -83,7 +78,6 @@
         return DR_REPLICATION_SECONDARY_DETAILS;
       }
 
->>>>>>> e51ba172
       return DR_REPLICATION_SECONDARY;
     }
     if (!isAuthed) {
