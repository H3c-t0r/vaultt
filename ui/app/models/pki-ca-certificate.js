import { attr } from '@ember-data/model';
import { and } from '@ember/object/computed';
import { computed } from '@ember/object';
import Certificate from './pki-certificate';
import lazyCapabilities, { apiPath } from 'vault/macros/lazy-capabilities';

export default Certificate.extend({
  DISPLAY_FIELDS: computed(function () {
    return [
      'csr',
      'certificate',
      'commonName',
      'issueDate',
      'expiryDate',
      'issuingCa',
      'caChain',
      'privateKey',
      'privateKeyType',
      'serialNumber',
    ];
  }),
  addBasicConstraints: attr('boolean', {
    label: 'Add a Basic Constraints extension with CA: true',
    helpText:
      'Only needed as a workaround in some compatibility scenarios with Active Directory Certificate Services',
  }),
  backend: attr('string', {
    readOnly: true,
  }),
  canParse: attr('boolean'),
  caType: attr('string', {
    possibleValues: ['root', 'intermediate'],
    defaultValue: 'root',
    label: 'CA Type',
    readOnly: true,
  }),
  commonName: attr('string'),
  csr: attr('string', {
    editType: 'textarea',
    label: 'CSR',
    masked: true,
  }),
  expiryDate: attr('string', {
    label: 'Expiration date',
  }),
  issueDate: attr('string'),
  keyBits: attr('number', {
    defaultValue: 2048,
  }),
  keyType: attr('string', {
    possibleValues: ['rsa', 'ec', 'ed25519'],
    defaultValue: 'rsa',
  }),
  maxPathLength: attr('number', {
    defaultValue: -1,
  }),
  organization: attr({
    editType: 'stringArray',
  }),
  ou: attr({
    label: 'OU (OrganizationalUnit)',
    editType: 'stringArray',
  }),
  pemBundle: attr('string', {
    label: 'PEM bundle',
    editType: 'file',
  }),
  permittedDnsNames: attr('string', {
    label: 'Permitted DNS domains',
  }),
  privateKeyFormat: attr('string', {
    possibleValues: ['', 'der', 'pem', 'pkcs8'],
    defaultValue: '',
  }),
  type: attr('string', {
    possibleValues: ['internal', 'exported'],
    defaultValue: 'internal',
  }),
  uploadPemBundle: attr('boolean', {
    label: 'Upload PEM bundle',
    readOnly: true,
  }),
<<<<<<< HEAD
  fieldDefinition: computed('caType', 'uploadPemBundle', function () {
=======

  // address attrs
  country: attr({
    editType: 'stringArray',
  }),
  locality: attr({
    editType: 'stringArray',
    label: 'Locality/City',
  }),
  streetAddress: attr({
    editType: 'stringArray',
  }),
  postalCode: attr({
    editType: 'stringArray',
  }),
  province: attr({
    editType: 'stringArray',
    label: 'Province/State',
  }),

  fieldDefinition: computed('caType', 'uploadPemBundle', function() {
>>>>>>> 524ded98
    const type = this.caType;
    const isUpload = this.uploadPemBundle;
    let groups = [{ default: ['caType', 'uploadPemBundle'] }];
    if (isUpload) {
      groups[0].default.push('pemBundle');
    } else {
      groups[0].default.push('type', 'commonName');
      if (type === 'root') {
        groups.push({
          Options: [
            'altNames',
            'ipSans',
            'ttl',
            'format',
            'privateKeyFormat',
            'keyType',
            'keyBits',
            'maxPathLength',
            'permittedDnsNames',
            'excludeCnFromSans',
            'ou',
            'organization',
            'otherSans',
          ],
        });
      }
      if (type === 'intermediate') {
        groups.push({
          Options: [
            'altNames',
            'ipSans',
            'format',
            'privateKeyFormat',
            'keyType',
            'keyBits',
            'excludeCnFromSans',
            'addBasicConstraints',
            'ou',
            'organization',
            'otherSans',
          ],
        });
      }
    }
    groups.push({
      'Address Options': ['country', 'locality', 'province', 'streetAddress', 'postalCode'],
    });

    return groups;
  }),
<<<<<<< HEAD
  type: attr('string', {
    possibleValues: ['internal', 'exported'],
    defaultValue: 'internal',
  }),
  ou: attr({
    label: 'OU (OrganizationalUnit)',
    editType: 'stringArray',
  }),
  organization: attr({
    editType: 'stringArray',
  }),
  country: attr({
    editType: 'stringArray',
  }),
  locality: attr({
    editType: 'stringArray',
    label: 'Locality/City',
  }),
  province: attr({
    editType: 'stringArray',
    label: 'Province/State',
  }),
  streetAddress: attr({
    editType: 'stringArray',
  }),
  postalCode: attr({
    editType: 'stringArray',
  }),

  keyType: attr('string', {
    possibleValues: ['rsa', 'ec', 'ed25519'],
    defaultValue: 'rsa',
  }),
  keyBits: attr('number', {
    defaultValue: 2048,
  }),
  privateKeyFormat: attr('string', {
    possibleValues: ['', 'der', 'pem', 'pkcs8'],
    defaultValue: '',
  }),
  maxPathLength: attr('number', {
    defaultValue: -1,
  }),
  permittedDnsNames: attr('string', {
    label: 'Permitted DNS domains',
  }),

  csr: attr('string', {
    editType: 'textarea',
    label: 'CSR',
    masked: true,
  }),
=======
>>>>>>> 524ded98

  deletePath: lazyCapabilities(apiPath`${'backend'}/root`, 'backend'),
  canDeleteRoot: and('deletePath.canDelete', 'deletePath.canSudo'),
});<|MERGE_RESOLUTION|>--- conflicted
+++ resolved
@@ -80,9 +80,6 @@
     label: 'Upload PEM bundle',
     readOnly: true,
   }),
-<<<<<<< HEAD
-  fieldDefinition: computed('caType', 'uploadPemBundle', function () {
-=======
 
   // address attrs
   country: attr({
@@ -103,8 +100,7 @@
     label: 'Province/State',
   }),
 
-  fieldDefinition: computed('caType', 'uploadPemBundle', function() {
->>>>>>> 524ded98
+  fieldDefinition: computed('caType', 'uploadPemBundle', function () {
     const type = this.caType;
     const isUpload = this.uploadPemBundle;
     let groups = [{ default: ['caType', 'uploadPemBundle'] }];
@@ -155,61 +151,6 @@
 
     return groups;
   }),
-<<<<<<< HEAD
-  type: attr('string', {
-    possibleValues: ['internal', 'exported'],
-    defaultValue: 'internal',
-  }),
-  ou: attr({
-    label: 'OU (OrganizationalUnit)',
-    editType: 'stringArray',
-  }),
-  organization: attr({
-    editType: 'stringArray',
-  }),
-  country: attr({
-    editType: 'stringArray',
-  }),
-  locality: attr({
-    editType: 'stringArray',
-    label: 'Locality/City',
-  }),
-  province: attr({
-    editType: 'stringArray',
-    label: 'Province/State',
-  }),
-  streetAddress: attr({
-    editType: 'stringArray',
-  }),
-  postalCode: attr({
-    editType: 'stringArray',
-  }),
-
-  keyType: attr('string', {
-    possibleValues: ['rsa', 'ec', 'ed25519'],
-    defaultValue: 'rsa',
-  }),
-  keyBits: attr('number', {
-    defaultValue: 2048,
-  }),
-  privateKeyFormat: attr('string', {
-    possibleValues: ['', 'der', 'pem', 'pkcs8'],
-    defaultValue: '',
-  }),
-  maxPathLength: attr('number', {
-    defaultValue: -1,
-  }),
-  permittedDnsNames: attr('string', {
-    label: 'Permitted DNS domains',
-  }),
-
-  csr: attr('string', {
-    editType: 'textarea',
-    label: 'CSR',
-    masked: true,
-  }),
-=======
->>>>>>> 524ded98
 
   deletePath: lazyCapabilities(apiPath`${'backend'}/root`, 'backend'),
   canDeleteRoot: and('deletePath.canDelete', 'deletePath.canSudo'),
