--- conflicted
+++ resolved
@@ -27,13 +27,10 @@
     fallbackComponent: 'string-list',
     label: 'Transformations',
     models: ['transform'],
+    onlyAllowExisting: true,
     subLabel: 'Transformations',
     subText: 'Select which transformations this role will have access to. It must already exist.',
-<<<<<<< HEAD
     wildcardLabel: 'transformation',
-=======
-    onlyAllowExisting: true,
->>>>>>> 70497f67
   }),
 
   attrs: computed('transformations', function() {
