import Route from '@ember/routing/route';
import RSVP from 'rsvp';
<<<<<<< HEAD
import { action } from '@ember/object';
import getStorage from 'vault/lib/token-storage';
=======
>>>>>>> eefc9817

const CLIENT_COUNTING_START = 'vault:ui-client-counting-start';
export default class HistoryRoute extends Route {
  async getActivity(start_time) {
    try {
      // on init ONLY make network request if we have a start time from the license
      // otherwise user needs to manually input
      // TODO CMB what to return here?
      return start_time ? await this.store.queryRecord('clients/activity', { start_time }) : {};
    } catch (e) {
      return e;
    }
  }

  async getLicenseStartTime() {
    try {
      let license = await this.store.queryRecord('license', {});
      // if license.startTime is 'undefined' return 'null' for consistency
      return license.startTime || null;
    } catch (e) {
      // return null so user can input date manually
      // if already inputted manually, will be in localStorage
      return getStorage().getItem(CLIENT_COUNTING_START) || null;
    }
  }

  parseRFC3339(timestamp) {
    // convert '2021-03-21T00:00:00Z' --> ['2021', 2] (e.g. 2021 March, month is zero indexed)
    if (Array.isArray(timestamp)) {
      // return if already formatted correctly
      return timestamp;
    }
    return timestamp
      ? [timestamp.split('-')[0], Number(timestamp.split('-')[1].replace(/^0+/, '')) - 1]
      : null;
  }

  async model() {
    let parentModel = this.modelFor('vault.cluster.clients');
    let licenseStart = await this.getLicenseStartTime();
    let activity = await this.getActivity(licenseStart);

    return RSVP.hash({
      config: parentModel.config,
      activity,
      startTimeFromLicense: this.parseRFC3339(licenseStart),
      endTimeFromResponse: this.parseRFC3339(activity?.endTime),
      versionHistory: parentModel.versionHistory,
    });
  }
}<|MERGE_RESOLUTION|>--- conflicted
+++ resolved
@@ -1,10 +1,6 @@
 import Route from '@ember/routing/route';
 import RSVP from 'rsvp';
-<<<<<<< HEAD
-import { action } from '@ember/object';
 import getStorage from 'vault/lib/token-storage';
-=======
->>>>>>> eefc9817
 
 const CLIENT_COUNTING_START = 'vault:ui-client-counting-start';
 export default class HistoryRoute extends Route {
