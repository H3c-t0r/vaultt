--- conflicted
+++ resolved
@@ -1,7 +1,6 @@
 import ApplicationSerializer from '../application';
 import { formatISO } from 'date-fns';
-
-export default ApplicationSerializer.extend({
+export default class ActivitySerializer extends ApplicationSerializer {
   flattenDataset(payload) {
     // let topTen = payload ? payload.slice(0, 10) : [];
     return payload?.map((ns) => {
@@ -25,7 +24,7 @@
         ...flattenedNs,
       };
     });
-  },
+  }
 
   // For 1.10 release naming changed from 'distinct_entities' to 'entity_clients' and
   // 'non_entity_tokens' to 'non_entity_clients'
@@ -38,7 +37,7 @@
       delete object.non_entity_tokens;
     }
     return object;
-  },
+  }
 
   normalizeResponse(store, primaryModelClass, payload, id, requestType) {
     let response_timestamp = formatISO(new Date());
@@ -47,11 +46,18 @@
       response_timestamp,
       by_namespace: this.flattenDataset(payload.data.by_namespace),
       total: this.homogenizeClientNaming(payload.data.total),
+      formatted_end_time: this.rfc33395ToMonthYear(payload.data.end_time),
+      formatted_start_time: this.rfc33395ToMonthYear(payload.data.start_time),
     };
     delete payload.data.by_namespace;
-    return this._super(store, primaryModelClass, transformedPayload, id, requestType);
-  },
-});
+    return super.normalizeResponse(store, primaryModelClass, transformedPayload, id, requestType);
+  }
+
+  rfc33395ToMonthYear(timestamp) {
+    // return ['2021,' 04 (e.g. 2021 March, make 0-indexed)
+    return [timestamp.split('-')[0], Number(timestamp.split('-')[1].replace(/^0+/, '')) - 1];
+  }
+}
 
 /* 
 SAMPLE PAYLOAD BEFORE/AFTER:
@@ -96,90 +102,4 @@
     ],
   },
 ]
-<<<<<<< HEAD
-*/
-=======
-*/
-
-export default class ActivitySerializer extends ApplicationSerializer {
-  flattenDataset(payload) {
-    let topTen = payload.slice(0, 10);
-
-    return topTen.map((ns) => {
-      // 'namespace_path' is an empty string for root
-      if (ns['namespace_id'] === 'root') ns['namespace_path'] = 'root';
-      let label = ns['namespace_path'] || ns['namespace_id']; // TODO CMB will namespace_path ever be empty?
-      let flattenedNs = {};
-      // we don't want client counts nested within the 'counts' object for stacked charts
-      Object.keys(ns['counts']).forEach((key) => (flattenedNs[key] = ns['counts'][key]));
-
-      // homogenize client naming for all namespaces
-      if (Object.keys(flattenedNs).includes('distinct_entities', 'non_entity_tokens')) {
-        flattenedNs.entity_clients = flattenedNs.distinct_entities;
-        flattenedNs.non_entity_clients = flattenedNs.non_entity_tokens;
-        delete flattenedNs.distinct_entities;
-        delete flattenedNs.non_entity_tokens;
-      }
-
-      // if mounts attribution unavailable, mounts will be undefined
-      flattenedNs.mounts = ns.mounts?.map((mount) => {
-        let flattenedMount = {};
-        flattenedMount.label = mount['path'];
-        Object.keys(mount['counts']).forEach((key) => (flattenedMount[key] = mount['counts'][key]));
-        return flattenedMount;
-      });
-
-      return {
-        label,
-        ...flattenedNs,
-      };
-    });
-  }
-
-  // TODO CMB remove and use abstracted function above
-  // prior to 1.10, client count key names are "distinct_entities" and "non_entity_tokens" so mapping below wouldn't work
-  flattenByNamespace(payload) {
-    // keys in the object created here must match the legend keys in dashboard.js ('entity_clients')
-    let topTen = payload.slice(0, 10);
-    return topTen.map((ns) => {
-      if (ns['namespace_path'] === '') ns['namespace_path'] = 'root';
-      // this may need to change when we have real data
-      // right now under months, namespaces have key value of "path" or "id", not "namespace_path"
-      let label = ns['namespace_path'] || ns['id'];
-      let namespaceMounts = ns.mounts.map((m) => {
-        return {
-          label: m['path'],
-          entity_clients: m['counts']['entity_clients'],
-          non_entity_clients: m['counts']['non_entity_clients'],
-          total: m['counts']['clients'],
-        };
-      });
-      return {
-        label,
-        entity_clients: ns['counts']['entity_clients'],
-        non_entity_clients: ns['counts']['non_entity_clients'],
-        total: ns['counts']['clients'],
-        mounts: namespaceMounts,
-      };
-    });
-  }
-
-  rfc33395ToMonthYear(timestamp) {
-    // return ['2021,' 04 (e.g. 2021 March, make 0-indexed)
-    return [timestamp.split('-')[0], Number(timestamp.split('-')[1].replace(/^0+/, '')) - 1];
-  }
-
-  normalizeResponse(store, primaryModelClass, payload, id, requestType) {
-    let response_timestamp = formatISO(new Date());
-    let transformedPayload = {
-      ...payload,
-      response_timestamp,
-      by_namespace: this.flattenDataset(payload.data.by_namespace),
-      formatted_end_time: this.rfc33395ToMonthYear(payload.data.end_time),
-      formatted_start_time: this.rfc33395ToMonthYear(payload.data.start_time),
-    };
-    delete payload.data.by_namespace;
-    return super.normalizeResponse(store, primaryModelClass, transformedPayload, id, requestType);
-  }
-}
->>>>>>> 057c67f9
+*/