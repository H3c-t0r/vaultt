--- conflicted
+++ resolved
@@ -46,8 +46,7 @@
     text-decoration: none;
     width: 100%;
   }
-
-<<<<<<< HEAD
+  
   button.link,
   .ember-power-select-option,
   .ember-power-select-option[aria-current='true'],
@@ -59,10 +58,6 @@
       background-color: $menu-item-hover-background-color;
       color: $menu-item-hover-color;
     }
-=======
-      &.is-destroy {
-        color: $red;
->>>>>>> 9ac285c5
 
     &.is-active {
       background-color: $menu-item-active-background-color;
