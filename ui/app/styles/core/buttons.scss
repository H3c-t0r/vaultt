--- conflicted
+++ resolved
@@ -253,7 +253,6 @@
   width: 100%;
 }
 
-<<<<<<< HEAD
 a.button.disabled {
   color: $white;
   background-color: $grey-dark;
@@ -261,12 +260,11 @@
   border-color: transparent;
   box-shadow: none;
   cursor: default;
-=======
+}
 .icon-button {
   background: transparent;
   padding: 0;
   margin: 0;
   border: none;
   cursor: pointer;
->>>>>>> 0b26b1a6
 }