--- conflicted
+++ resolved
@@ -18,16 +18,14 @@
   background-color: $ui-gray-200;
 }
 
-<<<<<<< HEAD
 .has-background-gray-900 {
   background-color: $ui-gray-900;
 }
-=======
+
 .background-color-black {
   background-color: black;
 }
 
->>>>>>> d06b57e6
 // borders
 .has-border-top-light {
   border-radius: 0;
