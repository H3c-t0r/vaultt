<<<<<<< HEAD
<Sidebar::Frame @isVisible={{this.auth.isActiveSession}}>
  <div class="page-container">
    {{outlet}}
  </div>
</Sidebar::Frame>
=======
<div class="page-container">
  <div id="modal-wormhole"></div>
  {{outlet}}
</div>
>>>>>>> 79f1ce48
<|MERGE_RESOLUTION|>--- conflicted
+++ resolved
@@ -1,12 +1,6 @@
-<<<<<<< HEAD
 <Sidebar::Frame @isVisible={{this.auth.isActiveSession}}>
   <div class="page-container">
+    <div id="modal-wormhole"></div>
     {{outlet}}
   </div>
-</Sidebar::Frame>
-=======
-<div class="page-container">
-  <div id="modal-wormhole"></div>
-  {{outlet}}
-</div>
->>>>>>> 79f1ce48
+</Sidebar::Frame>