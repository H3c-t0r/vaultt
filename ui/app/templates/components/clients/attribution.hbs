--- conflicted
+++ resolved
@@ -1,10 +1,5 @@
-<<<<<<< HEAD
 <div class={{concat "chart-wrapper" (if @isDateRange " single-chart-grid") (unless @isDateRange " dual-chart-grid")}}>
-  <div class="chart-header has-export">
-=======
-<div class="chart-wrapper dual-chart-grid">
   <div class="chart-header has-export has-bottom-margin-m">
->>>>>>> d6cb08c5
     <div class="header-left">
       <h2 class="chart-title">Attribution</h2>
       <p class="chart-description">{{this.chartText.description}}</p>
