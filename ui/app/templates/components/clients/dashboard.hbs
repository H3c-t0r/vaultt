--- conflicted
+++ resolved
@@ -64,31 +64,9 @@
         </Toolbar>
         {{#if @isLoading}}
           <LayoutLoading />
-<<<<<<< HEAD
-        {{else if this.hasClientData}}
-          <Clients::RunningTotal
-            @chartLegend={{this.chartLegend}}
-            @barChartData={{this.byMonthNewClients}}
-            @lineChartData={{this.byMonth}}
-            @runningTotals={{this.runningTotals}}
-          />
-
-          <Clients::Attribution
-            @byMonth={{this.byMonth}}
-            @topTenNamespaces={{this.topTenNamespaces}}
-            @selectedNamespace={{this.selectedNamespace}}
-            @chartLegend={{this.chartLegend}}
-            @isDateRange={{this.isDateRange}}
-            @startTimeDisplay={{this.startTimeDisplay}}
-            @endTimeDisplay={{this.endTimeDisplay}}
-          />
-
-          <Clients::MonthlyUsage @chartLegend={{this.chartLegend}} @verticalBarChartData={{this.byMonth}} />
-=======
         {{else}}
           {{! ARG TODO remove once we have this dialed }}
           <EmptyState @title="Coming soon" @message="Under construction for the 1.10 binary." />
->>>>>>> 7c2ee26b
         {{/if}}
       {{else}}
         <EmptyState
