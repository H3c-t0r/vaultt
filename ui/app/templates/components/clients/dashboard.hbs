--- conflicted
+++ resolved
@@ -61,7 +61,6 @@
               @handleCurrentBillingPeriod={{this.handleCurrentBillingPeriod}}
               @startTimeDisplay={{this.startTimeDisplay}}
             />
-<<<<<<< HEAD
             {{! ARG TODO QA when you have no namespaces }}
             <SearchSelect
               @id="namespace-search-select"
@@ -73,11 +72,6 @@
               @placeholder={{"Filter by namespace"}}
               @displayInherit={{true}}
             />
-=======
-            {{#if this.totalClientsData}}
-              {{! ARG TODO more filters for namespace here }}
-            {{/if}}
->>>>>>> c8659f3c
           </ToolbarFilters>
         </Toolbar>
       </div>
