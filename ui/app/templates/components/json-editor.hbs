<<<<<<< HEAD
{{#if showToolbar }}
    <div data-test-component="json-editor-toolbar">
        <Toolbar>
            <label class="is-label" data-test-component="json-editor-title">
                {{title}} 
                {{#if subTitle }}
                    <span class="is-size-9 is-lowercase has-text-grey">({{ subTitle }})</span>
                {{/if}}
            </label>
            <ToolbarActions>
                {{yield}}
                <div class="toolbar-separator"></div>
                <CopyButton class="button is-transparent" @clipboardText={{value}}
                    @buttonType="button" @success={{action (set-flash-message 'Data copied!')}}>
                    <Icon @name="clipboard-copy" aria-label="Copy" />
                </CopyButton>
            </ToolbarActions>
        </Toolbar>
    </div>
{{/if}}
{{ivy-codemirror
    data-test-component="json-editor" 
    value=value 
    options=options
    valueUpdated=(action "updateValue") 
    onFocusOut=(action "onFocus")    
}}
{{#if helpText }}
    <div class="box is-shadowless is-fullwidth has-short-padding">
        <p class="sub-text">{{ helpText }}</p>
    </div>
{{/if}}
=======
<div ...attributes>
	{{#if this.getShowToolbar }}
		<div data-test-component="json-editor-toolbar">
			<Toolbar>
				<label class="is-label" data-test-component="json-editor-title">
					{{@title}} 
					{{#if @subTitle }}
						<span class="is-size-9 is-lowercase has-text-grey">({{ @subTitle }})</span>
					{{/if}}
				</label>
				<ToolbarActions>
					{{yield}}
					<div class="toolbar-separator"></div>
					<CopyButton class="button is-transparent" @clipboardText={{@value}}
						@buttonType="button" @success={{action (set-flash-message 'Data copied!')}}>
						<Icon @glyph="copy-action" aria-label="Copy" />
					</CopyButton>
				</ToolbarActions>
			</Toolbar>
		</div>
	{{/if}}

	{{ivy-codemirror
		data-test-component="json-editor" 
		value=@value
		options=this.options
		valueUpdated=(action "updateValue")
		onFocusOut=(action "onFocus")    
	}}

	{{#if @helpText }}
		<div class="box is-shadowless is-fullwidth has-short-padding">
			<p class="sub-text">{{ @helpText }}</p>
		</div>
	{{/if}}
</div>
>>>>>>> 411fcd74
<|MERGE_RESOLUTION|>--- conflicted
+++ resolved
@@ -1,37 +1,3 @@
-<<<<<<< HEAD
-{{#if showToolbar }}
-    <div data-test-component="json-editor-toolbar">
-        <Toolbar>
-            <label class="is-label" data-test-component="json-editor-title">
-                {{title}} 
-                {{#if subTitle }}
-                    <span class="is-size-9 is-lowercase has-text-grey">({{ subTitle }})</span>
-                {{/if}}
-            </label>
-            <ToolbarActions>
-                {{yield}}
-                <div class="toolbar-separator"></div>
-                <CopyButton class="button is-transparent" @clipboardText={{value}}
-                    @buttonType="button" @success={{action (set-flash-message 'Data copied!')}}>
-                    <Icon @name="clipboard-copy" aria-label="Copy" />
-                </CopyButton>
-            </ToolbarActions>
-        </Toolbar>
-    </div>
-{{/if}}
-{{ivy-codemirror
-    data-test-component="json-editor" 
-    value=value 
-    options=options
-    valueUpdated=(action "updateValue") 
-    onFocusOut=(action "onFocus")    
-}}
-{{#if helpText }}
-    <div class="box is-shadowless is-fullwidth has-short-padding">
-        <p class="sub-text">{{ helpText }}</p>
-    </div>
-{{/if}}
-=======
 <div ...attributes>
 	{{#if this.getShowToolbar }}
 		<div data-test-component="json-editor-toolbar">
@@ -47,7 +13,7 @@
 					<div class="toolbar-separator"></div>
 					<CopyButton class="button is-transparent" @clipboardText={{@value}}
 						@buttonType="button" @success={{action (set-flash-message 'Data copied!')}}>
-						<Icon @glyph="copy-action" aria-label="Copy" />
+						<Icon @name="clipboard-copy" aria-label="Copy" />
 					</CopyButton>
 				</ToolbarActions>
 			</Toolbar>
@@ -67,5 +33,4 @@
 			<p class="sub-text">{{ @helpText }}</p>
 		</div>
 	{{/if}}
-</div>
->>>>>>> 411fcd74
+</div>