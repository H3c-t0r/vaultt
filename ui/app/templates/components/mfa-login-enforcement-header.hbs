--- conflicted
+++ resolved
@@ -1,28 +1,21 @@
-<<<<<<< HEAD
-<PageHeader as |p|>
-  <p.top>
-    <nav class="breadcrumb">
-      <ul>
-        <li>
-          <span class="sep">&#x0002f;</span>
-          <LinkTo @route="vault.cluster.access.mfa.enforcements.index">
-            Enforcements
-          </LinkTo>
-        </li>
-      </ul>
-    </nav>
-  </p.top>
-  <p.levelLeft>
-    <h1 class="title {{if @heading 'is-3' 'is-5'}}">
-      {{#if @heading}}
-=======
 {{#if @isInline}}
   <h3 class="title is-5">Enforcement</h3>
 {{else}}
   <PageHeader as |p|>
+    <p.top>
+      <nav class="breadcrumb">
+        <ul>
+          <li>
+            <span class="sep">&#x0002f;</span>
+            <LinkTo @route="vault.cluster.access.mfa.enforcements.index">
+              Enforcements
+            </LinkTo>
+          </li>
+        </ul>
+      </nav>
+    </p.top>
     <p.levelLeft>
       <h1 class="title is-3">
->>>>>>> e780d1c4
         <Icon @name="lock" @size="24" />
         {{@heading}}
       </h1>
