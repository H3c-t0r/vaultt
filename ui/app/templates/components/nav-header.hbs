--- conflicted
+++ resolved
@@ -3,16 +3,10 @@
     {{yield (hash home=(component 'nav-header/home'))}}
   </div>
 
-<<<<<<< HEAD
   {{#unless this.navDrawerOpen}}
-  <button type="button" class="navbar-drawer-toggle is-hidden-tablet" {{action "toggleNavDrawer"}}>
-      <Icon @glyph="more-vertical" /> Menu
-=======
-  {{#unless navDrawerOpen}}
     <button type="button" class="navbar-drawer-toggle is-hidden-tablet" {{action "toggleNavDrawer"}}>
       <Icon @name="more-vertical" />
       Menu
->>>>>>> 524ded98
     </button>
   {{/unless}}
 
