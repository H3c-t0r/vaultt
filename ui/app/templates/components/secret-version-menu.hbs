    <BasicDropdown
      @class="popup-menu"
      @horizontalPosition="auto-right"
      @verticalPosition="below"
      as |D|
    >
      <D.trigger
        data-test-popup-menu-trigger="true"
        @class={{concat "toolbar-link" (if D.isOpen " is-active")}}
        @tagName="button"
      >
        Version {{@version.version}}
        <Chevron @direction="down" @isButton={{true}} />
      </D.trigger>
      <D.content @class="popup-menu-content ">
        <nav class="box menu">
          <ul class="menu-list">
            {{#if (has-block)}}
              {{yield}}
            {{/if}}
<<<<<<< HEAD
=======
            {{!-- ARG TODO Add permissions here --}}
>>>>>>> e03c6568
            {{#each (reverse @model.versions) as |secretVersion|}}
              <li class="action">
                <LinkTo class="link" @params={{array (query-params version=secretVersion.version)}} @invokeAction={{action D.actions.close}} >
                  Version {{secretVersion.version}}
                  {{#if (and (eq secretVersion.version @model.currentVersion) (not secretVersion.destroyed) (not secretVersion.deleted))}}
                    <Icon @glyph="check-circle-outline" class="has-text-success is-pulled-right" />
                  {{else if secretVersion.destroyed}}
                      <Icon @glyph="cancel-square-fill" class="has-text-danger is-pulled-right" />
                  {{else if secretVersion.deleted}}
                      <Icon @glyph="cancel-square-fill" class="has-text-grey is-pulled-right" />
                  {{/if}}
                </LinkTo>
              </li>
            {{/each}}
            <li class="action">
              <SecretLink
                @data-test-version-history
                @mode="versions"
                @secret={{@model.id}}
                @class="has-text-black has-text-weight-semibold has-bottom-shadow"
                @onLinkClick={{action D.actions.close}}
              >
                View version history
              </SecretLink>
            </li>
          </ul>
        </nav>
      </D.content>
    </BasicDropdown><|MERGE_RESOLUTION|>--- conflicted
+++ resolved
@@ -18,10 +18,6 @@
             {{#if (has-block)}}
               {{yield}}
             {{/if}}
-<<<<<<< HEAD
-=======
-            {{!-- ARG TODO Add permissions here --}}
->>>>>>> e03c6568
             {{#each (reverse @model.versions) as |secretVersion|}}
               <li class="action">
                 <LinkTo class="link" @params={{array (query-params version=secretVersion.version)}} @invokeAction={{action D.actions.close}} >
