<<<<<<< HEAD
{{! TODO kv engine cleanup : this component can be deleted in favor of <KvVersionDropdown/> }}
=======
{{!
  Copyright (c) HashiCorp, Inc.
  SPDX-License-Identifier: BUSL-1.1
~}}

>>>>>>> 510cce5f
<BasicDropdown @class="popup-menu" @horizontalPosition="auto-right" @verticalPosition="below" as |D|>
  <D.Trigger
    data-test-popup-menu-trigger="version"
    class={{concat "toolbar-link" (if D.isOpen " is-active")}}
    @htmlTag="button"
  >
    Version
    {{@version.version}}
    <Chevron @direction="down" @isButton={{true}} />
  </D.Trigger>
  <D.Content @defaultClass="popup-menu-content">
    <nav class="box menu">
      <ul class="menu-list">
        {{#if (has-block)}}
          {{yield}}
        {{/if}}
        {{#each (reverse @model.versions) as |secretVersion|}}
          <li class="action">
            <LinkTo
              class="link"
              @query={{hash version=secretVersion.version}}
              {{on "click" (fn this.closeDropdown D)}}
              data-test-version-dropdown-link={{secretVersion.version}}
            >
              Version
              {{secretVersion.version}}
              {{#if
                (and
                  (eq secretVersion.version @model.currentVersion) (not secretVersion.destroyed) (not secretVersion.deleted)
                )
              }}
                <Icon @name="check-circle" class="has-text-success is-pulled-right" />
              {{else if secretVersion.destroyed}}
                <Icon @name="x-square-fill" class="has-text-danger is-pulled-right" />
              {{else if secretVersion.deleted}}
                <Icon @name="x-square-fill" class="has-text-grey is-pulled-right" />
              {{/if}}
            </LinkTo>
          </li>
        {{/each}}
        <li class="action">
          <SecretLink
            data-test-version-history={{true}}
            @mode="versions"
            @secret={{@model.id}}
            class="has-text-black has-text-weight-semibold has-bottom-shadow"
          >
            View version history
          </SecretLink>
        </li>
        {{#if (gt @model.versions.length 1)}}
          <li class="action">
            <li>
              <LinkTo class="link" @route="vault.cluster.secrets.backend.diff" @model={{@model.id}} data-test-view-diff>
                View diff
              </LinkTo>
            </li>
          </li>
        {{/if}}
      </ul>
    </nav>
  </D.Content>
</BasicDropdown><|MERGE_RESOLUTION|>--- conflicted
+++ resolved
@@ -1,12 +1,9 @@
-<<<<<<< HEAD
-{{! TODO kv engine cleanup : this component can be deleted in favor of <KvVersionDropdown/> }}
-=======
 {{!
   Copyright (c) HashiCorp, Inc.
   SPDX-License-Identifier: BUSL-1.1
 ~}}
 
->>>>>>> 510cce5f
+{{! TODO kv engine cleanup : this component can be deleted in favor of <KvVersionDropdown/> }}
 <BasicDropdown @class="popup-menu" @horizontalPosition="auto-right" @verticalPosition="below" as |D|>
   <D.Trigger
     data-test-popup-menu-trigger="version"
