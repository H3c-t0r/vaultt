--- conflicted
+++ resolved
@@ -19,15 +19,10 @@
           @query={{hash itemType=this.queryParam}}
           data-test-action-text={{this.actionText}}
         >
-<<<<<<< HEAD
           {{this.actionText}}
-          {{#if this.actionText}}<Icon @glyph="chevron-right" />{{/if}}
-=======
-          {{actionText}}
-          {{#if actionText}}
+          {{#if this.actionText}}
             <Icon @name="chevron-right" />
           {{/if}}
->>>>>>> 524ded98
         </LinkTo>
       </div>
         <p class="has-text-grey is-size-8">{{this.subText}}</p>
