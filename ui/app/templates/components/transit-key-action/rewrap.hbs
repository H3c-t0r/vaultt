--- conflicted
+++ resolved
@@ -3,14 +3,10 @@
   SPDX-License-Identifier: BUSL-1.1
 ~}}
 
-<<<<<<< HEAD
-<form onsubmit={{action @doSubmit (hash ciphertext=@ciphertext padding_scheme=@padding_scheme context=@context nonce=@nonce key_version=@key_version)}}>
-=======
 <form
-  {{on "submit" (fn @doSubmit (hash ciphertext=@ciphertext context=@context nonce=@nonce key_version=@key_version))}}
+  {{on "submit" (fn @doSubmit (hash ciphertext=@ciphertext padding_scheme=@padding_scheme context=@context nonce=@nonce key_version=@key_version))}}
   ...attributes
 >
->>>>>>> 5f0638aa
   <div class="box is-sideless is-fullwidth is-marginless">
     <NamespaceReminder @mode="perform" @noun="rewrap" />
     <div class="content has-bottom-margin-l">
