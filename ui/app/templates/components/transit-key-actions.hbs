{{!
  Copyright (c) HashiCorp, Inc.
  SPDX-License-Identifier: BUSL-1.1
~}}

{{#if (eq this.selectedAction "rotate")}}
  {{#if this.key.canRotate}}
    <ConfirmAction
      @buttonText="Rotate encryption key"
      @buttonClasses="toolbar-link"
      @confirmTitle="Rotate this key?"
      @confirmMessage="After rotation, all key actions will default to using the newest version of the key."
      @confirmButtonText="Rotate"
      @color="warning"
      @onConfirmAction={{action "doSubmit"}}
<<<<<<< HEAD
      data-test-transit-key-rotate="true"
    />
=======
      data-test-transit-key-rotate
    >
      Rotate encryption key
    </ConfirmAction>
>>>>>>> 87f09c8b
  {{/if}}
{{else}}
  <MessageError @errors={{this.errors}} />
  {{#if this.selectedAction}}
    <div data-test-transit-action={{this.selectedAction}}>
      {{! template-lint-disable no-passed-in-event-handlers }}
      {{component
        (concat "transit-key-action/" this.selectedAction)
        key=this.key
        keys=this.keys
        keyIsRSA=this.keyIsRSA
        verification=this.verification
        hmac=this.hmac
        param=this.param
        key_version=this.key_version
        isModalActive=this.isModalActive
        ciphertext=this.ciphertext
        plaintext=this.plaintext
        context=this.context
        nonce=this.nonce
        input=this.input
        bits=this.bits
        algorithm=this.algorithm
        signature=this.signature
        signature_algorithm=this.signature_algorithm
        hash_algorithm=this.hash_algorithm
        prehashed=this.prehashed
        wrappedToken=this.wrappedToken
        exportKeyType=this.exportKeyType
        exportKeyVersion=this.exportKeyVersion
        encodedBase64=this.encodedBase64
        valid=this.valid
        doSubmit=(action "doSubmit")
        clearParams=(action "clearParams")
      }}
    </div>
  {{/if}}
{{/if}}<|MERGE_RESOLUTION|>--- conflicted
+++ resolved
@@ -13,15 +13,10 @@
       @confirmButtonText="Rotate"
       @color="warning"
       @onConfirmAction={{action "doSubmit"}}
-<<<<<<< HEAD
-      data-test-transit-key-rotate="true"
-    />
-=======
       data-test-transit-key-rotate
     >
       Rotate encryption key
     </ConfirmAction>
->>>>>>> 87f09c8b
   {{/if}}
 {{else}}
   <MessageError @errors={{this.errors}} />
