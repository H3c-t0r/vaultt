--- conflicted
+++ resolved
@@ -17,37 +17,6 @@
 {{#each (sort-by "path" model) as |method|}}
   <LinkedBlock @params={{array
     "vault.cluster.access.method"
-<<<<<<< HEAD
-    method.id}} class="list-item-row" data-test-auth-backend-link={{method.id}}>
-      <div class="level is-mobile">
-        <div class="level-left">
-          <div>
-            <ToolTip @horizontalPosition="left" as |T|>
-              <T.trigger>
-                <Icon @name={{if
-                  (or
-                    (find-by "type" method.methodType (mountable-auth-methods))
-                    (eq method.methodType "token")
-                  )
-                  method.methodType
-                  "auth"
-                }} @sizeClass="l" class="has-text-grey-light" />
-              </T.trigger>
-              <T.content @class="tool-tip">
-                <div class="box">
-                  {{method.methodType}}
-                </div>
-              </T.content>
-            </ToolTip>
-            <span data-test-path data-test-id={{method.id}} class="has-text-weight-semibold has-text-black">
-              {{method.path}}
-            </span>
-            <br />
-            <code class="has-text-grey is-size-8">
-            {{method.accessor}}
-            </code>
-          </div>
-=======
     method.id}} class="list-item-row" 
     data-test-auth-backend-link={{method.id}}
   >
@@ -56,14 +25,17 @@
         <div>
           <ToolTip @horizontalPosition="left" as |T|>
             <T.trigger>
-              <Icon @size="l" class="has-text-grey-light" 
-                @glyph={{if
-                (or
-                  (find-by "type" method.methodType (mountable-auth-methods))
-                  (eq method.methodType "token")
-                )
-                method.methodType
-                "auth"}} 
+              <Icon
+                @name={{if
+                  (or
+                    (find-by "type" method.methodType (mountable-auth-methods))
+                    (eq method.methodType "token")
+                  )
+                  method.methodType
+                  "auth"
+                }}
+                @sizeClass="l"
+                class="has-text-grey-light"
               />
             </T.trigger>
             <T.content @class="tool-tip">
@@ -79,7 +51,6 @@
           <code class="has-text-grey is-size-8">
           {{method.accessor}}
           </code>
->>>>>>> fa03adb7
         </div>
       </div>
       <div class="level-right is-flex is-paddingless is-marginless">
@@ -114,80 +85,8 @@
                   {{/if}}
                 </ul>
               </nav>
-<<<<<<< HEAD
-              </Confirm>
-            </PopupMenu>
-          </div>
-        </div>
-      </div>
-    </LinkedBlock>
-  {{else}}
-    <div class="list-item-row" data-test-auth-backend-link={{method.id}}>
-      <div class="level is-mobile">
-        <div class="level-left">
-          <div>
-            <ToolTip @horizontalPosition="left" as |T|>
-              <T.trigger>
-                <Icon @name={{if
-                      (or
-                        (find-by "type" method.methodType (mountable-auth-methods))
-                        (eq method.methodType "token")
-                      )
-                      method.methodType
-                      "auth"
-                    }} @sizeClass="l" class="has-text-grey-light" />
-              </T.trigger>
-              <T.content @class="tool-tip">
-                <div class="box">
-                  {{method.methodType}}
-                </div>
-              </T.content>
-            </ToolTip>
-            <span data-test-path data-test-id={{method.id}} class="has-text-weight-semibold has-text-grey">
-              {{method.path}}
-            </span>
-            <br />
-            <code class="has-text-grey is-size-8">
-            {{method.accessor}}
-            </code>
-          </div>
-        </div>
-        <div class="level-right is-flex is-paddingless is-marginless">
-          <div class="level-item">
-            <PopupMenu @name="auth-backend-nav">
-              <Confirm as |c|>
-                <nav class="menu">
-                  <ul class="menu-list">
-                    <li>
-                      <LinkTo @route="vault.cluster.access.method.section" @models={{array method.id "configuration"}}>
-                        View configuration
-                      </LinkTo>
-                    </li>
-                    {{#if method.canEdit}}
-                      <li>
-                        <LinkTo @route="vault.cluster.settings.auth.configure" @model={{method.id}}>
-                          Edit configuration
-                        </LinkTo>
-                      </li>
-                    {{/if}}
-
-                    {{#if (and (not-eq method.methodType 'token') method.canDisable)}}
-                      <li class="action">
-                        <c.Message @id={{method.id}} @title="Disable method?"
-                          @message="This may affect access to Vault data." @triggerText="Disable"
-                          @onConfirm={{perform disableMethod method}}>
-                        </c.Message>
-                      </li>
-                    {{/if}}
-                  </ul>
-                </nav>
-              </Confirm>
-            </PopupMenu>
-          </div>
-=======
             </Confirm>
           </PopupMenu>
->>>>>>> fa03adb7
         </div>
       </div>
     </div>
