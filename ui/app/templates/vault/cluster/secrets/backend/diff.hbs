<<<<<<< HEAD
{{! TODO kv engine cleanup }}
=======
{{!
  Copyright (c) HashiCorp, Inc.
  SPDX-License-Identifier: BUSL-1.1
~}}

>>>>>>> 510cce5f
<PageHeader as |p|>
  <p.top>
    <KeyValueHeader
      @baseKey={{hash id=@model.id}}
      @path="vault.cluster.secrets.backend.show"
      @mode="show"
      @showCurrent={{true}}
      @root={{@backendCrumb}}
    />
  </p.top>
  <p.levelLeft>
    <h1 class="title is-3">
      View Diff
    </h1>
  </p.levelLeft>
</PageHeader>

<DiffVersionSelector @model={{@model}} /><|MERGE_RESOLUTION|>--- conflicted
+++ resolved
@@ -1,12 +1,9 @@
-<<<<<<< HEAD
-{{! TODO kv engine cleanup }}
-=======
 {{!
   Copyright (c) HashiCorp, Inc.
   SPDX-License-Identifier: BUSL-1.1
 ~}}
 
->>>>>>> 510cce5f
+{{! TODO kv engine cleanup }}
 <PageHeader as |p|>
   <p.top>
     <KeyValueHeader
