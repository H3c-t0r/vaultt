{{!
  Copyright (c) HashiCorp, Inc.
  SPDX-License-Identifier: BUSL-1.1
~}}

<PageHeader as |p|>
  <p.levelLeft>
    <h1 class="title is-3">
      Secrets Engines
    </h1>
  </p.levelLeft>
</PageHeader>

<Toolbar>
  <ToolbarFilters>
    <SearchSelect
      @id="filter-by-engine-type"
      @options={{this.secretEngineArrayByType}}
      @selectLimit="1"
      @disallowNewItems={{true}}
      @fallbackComponent="input-search"
      @onChange={{this.filterEngineType}}
      @placeholder={{"Filter by engine type"}}
      @displayInherit={{true}}
      @inputValue={{if this.selectedEngineType (array this.selectedEngineType)}}
      @disabled={{if this.selectedEngineName true false}}
      class="is-marginless"
    />
    <SearchSelect
      @id="filter-by-engine-name"
      @options={{this.secretEngineArrayByName}}
      @selectLimit="1"
      @disallowNewItems={{true}}
      @fallbackComponent="input-search"
      @onChange={{this.filterEngineName}}
      @placeholder={{"Filter by engine name"}}
      @displayInherit={{true}}
      @inputValue={{if this.selectedEngineName (array this.selectedEngineName)}}
      class="is-marginless has-left-padding-s"
    />
  </ToolbarFilters>
  <ToolbarActions>
    <ToolbarLink @route="vault.cluster.settings.mount-secret-backend" @type="add" data-test-enable-engine>
      Enable new engine
    </ToolbarLink>
  </ToolbarActions>
</Toolbar>

{{#each this.sortedDisplayableBackends as |backend|}}
  <LinkedBlock
    @params={{array backend.backendLink backend.id}}
    class="list-item-row linked-block-item is-no-underline"
<<<<<<< HEAD
    data-test-auth-backend-link={{backend.id}}
    @disabled={{not backend.isSupportedBackend}}
=======
    data-test-secrets-backend-link={{backend.id}}
    @disabled={{if backend.isSupportedBackend false true}}
>>>>>>> 9e000948
  >
    <div>
      <div class="has-text-grey">
        {{#if backend.icon}}
          <ToolTip @horizontalPosition="left" as |T|>
            <T.Trigger>
              <Icon @name={{backend.icon}} class="has-text-grey-light" />
            </T.Trigger>
            <T.Content @defaultClass="tool-tip">
              <div class="box">
                {{or backend.engineType backend.path}}
              </div>
            </T.Content>
          </ToolTip>
        {{/if}}
        {{#if backend.path}}
          {{#if backend.isSupportedBackend}}
            <LinkTo
              @route={{backend.backendLink}}
              @model={{backend.id}}
              class="has-text-black has-text-weight-semibold"
              data-test-secret-path
            >
              {{backend.path}}
            </LinkTo>
          {{else}}
            <span data-test-secret-path>{{backend.path}}</span>
          {{/if}}
        {{/if}}
      </div>
      {{#if backend.accessor}}
        <code class="has-text-grey is-size-8">
          {{if (eq backend.version 2) (concat "v2 " backend.accessor) backend.accessor}}
        </code>
      {{/if}}
      {{#if backend.description}}
        <ReadMore>
          {{backend.description}}
        </ReadMore>
      {{/if}}
    </div>
    {{! meatball sandwich menu }}
    <div class="linked-block-popup-menu">
      <PopupMenu @name="engine-menu">
        <Confirm as |c|>
          <nav class="menu" aria-label="{{if backend.isSupportedBackend 'supported' 'unsupported'}} secrets engine menu">
            <ul class="menu-list">
              <li class="action">
                {{! TODO kv engine cleanup: this link will not be accurate for kv config details }}
                <LinkTo @route="vault.cluster.secrets.backend.configuration" @model={{backend.id}} data-test-engine-config>
                  View configuration
                </LinkTo>
              </li>
              {{#if (not-eq backend.type "cubbyhole")}}
                <li class="action">
                  <c.Message
                    @id={{backend.id}}
                    @triggerText="Disable"
                    @message="Any data in this engine will be permanently deleted."
                    @title="Disable engine?"
                    @confirmButtonText="Disable"
                    @onConfirm={{perform this.disableEngine backend}}
                    data-test-engine-disable="true"
                  />
                </li>
              {{/if}}
            </ul>
          </nav>
        </Confirm>
      </PopupMenu>
    </div>
  </LinkedBlock>
{{/each}}<|MERGE_RESOLUTION|>--- conflicted
+++ resolved
@@ -50,13 +50,8 @@
   <LinkedBlock
     @params={{array backend.backendLink backend.id}}
     class="list-item-row linked-block-item is-no-underline"
-<<<<<<< HEAD
-    data-test-auth-backend-link={{backend.id}}
+    data-test-secrets-backend-link={{backend.id}}
     @disabled={{not backend.isSupportedBackend}}
-=======
-    data-test-secrets-backend-link={{backend.id}}
-    @disabled={{if backend.isSupportedBackend false true}}
->>>>>>> 9e000948
   >
     <div>
       <div class="has-text-grey">
