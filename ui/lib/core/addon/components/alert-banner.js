--- conflicted
+++ resolved
@@ -1,9 +1,6 @@
 import Component from '@glimmer/component';
 import { messageTypes } from 'core/helpers/message-types';
-<<<<<<< HEAD
-=======
 import { assert } from '@ember/debug';
->>>>>>> 28032b99
 
 /**
  * @module AlertBanner
@@ -23,12 +20,9 @@
 
 export default class AlertBanner extends Component {
   get alertType() {
-<<<<<<< HEAD
-=======
     if (!this.args.type) {
       assert('alert-banner component expects attr type');
     }
->>>>>>> 28032b99
     return messageTypes([this.args.type]);
   }
 }