--- conflicted
+++ resolved
@@ -1,4 +1,7 @@
-<<<<<<< HEAD
+{{!
+  Copyright (c) HashiCorp, Inc.
+  SPDX-License-Identifier: BUSL-1.1
+~}}
 <Hds::Button
   data-test-confirm-action-trigger
   class={{@buttonClasses}}
@@ -42,65 +45,4 @@
       </Hds::ButtonSet>
     </M.Footer>
   </Hds::Modal>
-{{/if}}
-=======
-{{!
-  Copyright (c) HashiCorp, Inc.
-  SPDX-License-Identifier: BUSL-1.1
-~}}
-
-<div class="confirm-action" ...attributes>
-  <BasicDropdown
-    @horizontalPosition={{this.horizontalPosition}}
-    @verticalPosition={{this.verticalPosition}}
-    @onOpen={{this.toggleConfirm}}
-    @onClose={{this.toggleConfirm}}
-    as |d|
-  >
-    <d.Trigger
-      @htmlTag="button"
-      class={{concat @buttonClasses " popup-menu-trigger" (if d.isOpen " is-active")}}
-      type="button"
-      disabled={{this.disabled}}
-      data-test-confirm-action-trigger="true"
-    >
-      {{yield}}
-      {{#if (eq @buttonClasses "toolbar-link")}}
-        <Chevron @direction={{if this.showConfirm "up" "down"}} data-test-confirm-action-chevron />
-      {{/if}}
-    </d.Trigger>
-    <d.Content @defaultClass="popup-menu-content">
-      <div class="box confirm-action-message">
-        <div class="message is-highlight">
-          <div class="message-title" data-test-confirm-action-title>
-            <Icon @name="alert-triangle-fill" />
-            {{this.confirmTitle}}
-          </div>
-          <p>
-            {{this.confirmMessage}}
-          </p>
-        </div>
-        <div class="confirm-action-options">
-          {{! TODO Hds::Button replacement - skipping because modal will replace this confirm inline-popup menu }}
-          <button
-            type="button"
-            disabled={{or this.disabled this.isRunning}}
-            class="link is-destroy"
-            data-test-confirm-button="true"
-            {{on "click" (fn this.onConfirm d.actions)}}
-          >
-            {{#if this.isRunning}}
-              <span class="loader is-inline-block"></span>
-            {{else}}
-              {{this.confirmButtonText}}
-            {{/if}}
-          </button>
-          <button type="button" class="link" data-test-confirm-cancel-button="true" {{on "click" d.actions.close}}>
-            {{this.cancelButtonText}}
-          </button>
-        </div>
-      </div>
-    </d.Content>
-  </BasicDropdown>
-</div>
->>>>>>> 87f09c8b
+{{/if}}