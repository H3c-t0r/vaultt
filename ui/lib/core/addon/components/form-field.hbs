--- conflicted
+++ resolved
@@ -334,14 +334,8 @@
           {{@attr.options.subText}}
           {{#if @attr.options.docLink}}
             <DocLink @path={{@attr.options.docLink}}>
-<<<<<<< HEAD
-              See our documentation
-            </DocLink>
-            for help.
-=======
               Learn more here.
             </DocLink>
->>>>>>> 71fa6048
           {{/if}}
         </p>
       {{/if}}
