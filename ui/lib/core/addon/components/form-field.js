--- conflicted
+++ resolved
@@ -58,14 +58,7 @@
     return this.args.disabled || false;
   }
   get showHelpText() {
-<<<<<<< HEAD
-    if (this.args.showHelpText === false) {
-      return false;
-    }
-    return true;
-=======
     return this.args.showHelpText === false ? false : true;
->>>>>>> 71fa6048
   }
   get subText() {
     return this.args.subText || '';
