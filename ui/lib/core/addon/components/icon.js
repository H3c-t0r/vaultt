--- conflicted
+++ resolved
@@ -21,20 +21,6 @@
 export default Component.extend({
   tagName: '',
   layout,
-<<<<<<< HEAD
-  glyph: null,
-  size: 'm',
-  sizeClass: computed('size', function () {
-    let { size } = this;
-    assert(
-      `The size property of ${this.toString()} must be one of the following: ${SIZES.join(', ')}`,
-      SIZES.includes(size)
-    );
-    if (size === 'm') {
-      return '';
-    }
-    return `hs-icon-${size}`;
-=======
   name: null,
   size: '16',
 
@@ -44,11 +30,10 @@
   },
 
   // favor flight icon set and fall back to structure icons if not found
-  isFlightIcon: computed('name', function() {
+  isFlightIcon: computed('name', function () {
     return this.name ? flightIconNames.includes(this.name) : false;
   }),
-  hsIconClass: computed('size', function() {
+  hsIconClass: computed('size', function () {
     return this.size === '24' ? 'hs-icon-xl' : 'hs-icon-l';
->>>>>>> 524ded98
   }),
 });