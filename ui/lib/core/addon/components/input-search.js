--- conflicted
+++ resolved
@@ -32,12 +32,7 @@
    * Function called when any of the inputs change
    *
    */
-<<<<<<< HEAD
-
-  @tracked searchInput;
-=======
   @tracked searchInput = '';
->>>>>>> 925702de
 
   constructor() {
     super(...arguments);
