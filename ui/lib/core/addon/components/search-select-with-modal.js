--- conflicted
+++ resolved
@@ -80,7 +80,7 @@
     // inputValues are initially an array of strings from @inputValue
     // map over so selectedOptions are objects
     return inputValues.map((option) => {
-      let matchingOption = this.dropdownOptions.findBy('id', option);
+      const matchingOption = this.dropdownOptions.findBy('id', option);
       // remove any matches from dropdown list
       this.dropdownOptions.removeObject(matchingOption);
       return {
@@ -91,7 +91,6 @@
     });
   }
 
-<<<<<<< HEAD
   @task
   *fetchOptions() {
     this.dropdownOptions = []; // reset dropdown anytime we re-fetch
@@ -99,28 +98,13 @@
       return;
     }
 
-    for (let modelType of this.args.models) {
+    for (const modelType of this.args.models) {
       try {
-        let queryParams = {};
+        const queryParams = {};
         // fetch options from the store
         let options = yield this.store.query(modelType, queryParams);
         if (this.args.excludeOptions) {
           options = options.filter((o) => !this.args.excludeOptions.includes(o.id));
-=======
-  @action
-  async fetchOptions() {
-    try {
-      const queryOptions = {};
-      const options = await this.store.query(this.args.model, queryOptions);
-      this.formatOptions(options);
-    } catch (err) {
-      if (err.httpStatus === 404) {
-        if (!this.allOptions) {
-          // If the call failed but the resource has items
-          // from a different namespace, this allows the
-          // selected items to display
-          this.allOptions = [];
->>>>>>> f5387a09
         }
         // add to dropdown options
         this.dropdownOptions = [...this.dropdownOptions, ...this.addSearchText(options)];
@@ -139,25 +123,10 @@
       }
     }
 
-<<<<<<< HEAD
     // after all models are queried, set selectedOptions and remove matches from dropdown list
     this.selectedOptions = this.args.inputValue
       ? this.formatInputAndUpdateDropdown(this.args.inputValue)
       : [];
-=======
-    if (this.selectedOptions.length > 0) {
-      this.selectedOptions = this.selectedOptions.map((option) => {
-        const matchingOption = options.findBy('id', option);
-        options.removeObject(matchingOption);
-        return {
-          id: option,
-          name: matchingOption ? matchingOption.name : option,
-          searchText: matchingOption ? matchingOption.searchText : option,
-        };
-      });
-    }
-    this.allOptions = options;
->>>>>>> f5387a09
   }
 
   @action
@@ -173,14 +142,9 @@
     if (searchResults && searchResults.length && searchResults.firstObject.groupName) {
       return !searchResults.some((group) => group.options.findBy('id', id));
     }
-<<<<<<< HEAD
-    let existingOption =
+    const existingOption =
       this.dropdownOptions &&
       (this.dropdownOptions.findBy('id', id) || this.dropdownOptions.findBy('name', id));
-=======
-    const existingOption =
-      this.allOptions && (this.allOptions.findBy('id', id) || this.allOptions.findBy('name', id));
->>>>>>> f5387a09
     return !existingOption;
   }
 
@@ -231,16 +195,10 @@
       // wait to handleChange below in resetModal
       const name = selection.__value__;
       this.showModal = true;
-<<<<<<< HEAD
       this.args.onCreate({ name });
       // if firing onCreate does not generate a formModel, then pass name to form component
       // where `onCreate` is fired by user interaction (ex: selecting a policy type)
       if (!this.args.formModel) this.nameInput = name;
-=======
-      const createRecord = await this.store.createRecord(this.args.model);
-      createRecord.name = name;
-      this.newModelRecord = createRecord;
->>>>>>> f5387a09
     } else {
       // user has selected an existing item, handleChange immediately
       this.selectedOptions.pushObject(selection);
