<<<<<<< HEAD
<ToolTip as |d|>
  <d.Trigger @tagName="button" @type="button" @class="tool-tip-trigger button is-ghost is-compact" data-test-tool-tip-trigger={{true}}>
    <Icon @glyph="info-circle-outline"
=======
{{#tool-tip as |d|}}
  {{#d.trigger tagName="button" type="button" class="tool-tip-trigger button is-ghost is-compact" data-test-tool-tip-trigger=true}}
    <Icon
      @name="info"
>>>>>>> 524ded98
      class="auto-width"
      aria-label="help"
    />
  </d.Trigger>
  <d.Content @class="tool-tip">
    <div class="box">
      {{yield}}
    </div>
  </d.Content>
</ToolTip><|MERGE_RESOLUTION|>--- conflicted
+++ resolved
@@ -1,16 +1,6 @@
-<<<<<<< HEAD
 <ToolTip as |d|>
   <d.Trigger @tagName="button" @type="button" @class="tool-tip-trigger button is-ghost is-compact" data-test-tool-tip-trigger={{true}}>
-    <Icon @glyph="info-circle-outline"
-=======
-{{#tool-tip as |d|}}
-  {{#d.trigger tagName="button" type="button" class="tool-tip-trigger button is-ghost is-compact" data-test-tool-tip-trigger=true}}
-    <Icon
-      @name="info"
->>>>>>> 524ded98
-      class="auto-width"
-      aria-label="help"
-    />
+    <Icon @name="info" class="auto-width" aria-label="help" />
   </d.Trigger>
   <d.Content @class="tool-tip">
     <div class="box">
