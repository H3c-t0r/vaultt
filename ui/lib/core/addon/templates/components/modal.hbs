<EmberWormhole @to="modal-wormhole">
  <div class="{{this.modalClass}} {{if this.isActive 'is-active'}}" aria-modal="true">
    <div class="modal-background" role="button" onclick={{this.onClose}} data-test-modal-background></div>
    <div class="modal-card">
        <header class="modal-card-head">
          <h2 class="modal-card-title title is-5" data-test-modal-title>
            {{#if this.glyph}}
              <Icon
<<<<<<< HEAD
                @size="l"
                class="{{this.glyph.glyphClass}}"
                aria-hidden="true"
                @glyph={{this.glyph.glyph}}
                data-test-modal-glyph={{this.glyph.glyph}}
=======
                class="{{glyph.glyphClass}}"
                aria-hidden="true"
                @name={{glyph.glyph}}
                data-test-modal-glyph={{glyph.glyph}}
>>>>>>> 524ded98
              />
            {{/if}}
            <span>{{this.title}}</span>
          </h2>
          {{#if this.showCloseButton}}
            <button type="button" class="delete" aria-label="close" onclick={{this.onClose}} data-test-modal-close-button></button>
          {{/if}}
        </header>
      {{yield}}
    </div>
  </div>
</EmberWormhole><|MERGE_RESOLUTION|>--- conflicted
+++ resolved
@@ -6,18 +6,10 @@
           <h2 class="modal-card-title title is-5" data-test-modal-title>
             {{#if this.glyph}}
               <Icon
-<<<<<<< HEAD
-                @size="l"
                 class="{{this.glyph.glyphClass}}"
                 aria-hidden="true"
-                @glyph={{this.glyph.glyph}}
+                @name={{this.glyph.glyph}}
                 data-test-modal-glyph={{this.glyph.glyph}}
-=======
-                class="{{glyph.glyphClass}}"
-                aria-hidden="true"
-                @name={{glyph.glyph}}
-                data-test-modal-glyph={{glyph.glyph}}
->>>>>>> 524ded98
               />
             {{/if}}
             <span>{{this.title}}</span>
