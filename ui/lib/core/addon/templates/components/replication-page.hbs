<<<<<<< HEAD
<div class="replication-page" data-test-replication-page>
{{yield (hash
  header=(component 'replication-header' data=model title=replicationMode isSecondary=isSecondary)
  toggle=(component 'replication-toggle')
  dashboard=(component 'replication-dashboard' data=model isSecondary=isSecondary replicationDetails=replicationDetails clusterMode=clusterMode)
  replicationMode=replicationMode
  isDisabled=isDisabled
  message=message
)}}
=======
<div class="replication-page">
  {{yield
    (hash
      header=(component 'replication-header' data=model title=replicationMode isSecondary=isSecondary)
      toggle=(component 'replication-toggle')
      dashboard=(component
        'replication-dashboard'
        data=model
        isSecondary=isSecondary
        replicationDetails=replicationDetails
        clusterMode=clusterMode
        reindexingDetails=reindexingDetails
      )
      isDisabled=isDisabled
      message=message
    )
  }}
>>>>>>> be645f3c
</div><|MERGE_RESOLUTION|>--- conflicted
+++ resolved
@@ -1,15 +1,4 @@
-<<<<<<< HEAD
 <div class="replication-page" data-test-replication-page>
-{{yield (hash
-  header=(component 'replication-header' data=model title=replicationMode isSecondary=isSecondary)
-  toggle=(component 'replication-toggle')
-  dashboard=(component 'replication-dashboard' data=model isSecondary=isSecondary replicationDetails=replicationDetails clusterMode=clusterMode)
-  replicationMode=replicationMode
-  isDisabled=isDisabled
-  message=message
-)}}
-=======
-<div class="replication-page">
   {{yield
     (hash
       header=(component 'replication-header' data=model title=replicationMode isSecondary=isSecondary)
@@ -22,9 +11,9 @@
         clusterMode=clusterMode
         reindexingDetails=reindexingDetails
       )
+      replicationMode=replicationMode
       isDisabled=isDisabled
       message=message
     )
   }}
->>>>>>> be645f3c
 </div>