--- conflicted
+++ resolved
@@ -52,17 +52,10 @@
       {{this.state}}
       {{#if this.inSyncState}}
         <ToolTip @verticalPosition="above" as |T|>
-<<<<<<< HEAD
           <T.Trigger>
-            <Icon @glyph={{'check-circle-outline'}} @size="m" class={{'has-text-success'}} data-test-glyph />
+            <Icon @name="check-circle" class="has-text-success" data-test-glyph />
           </T.Trigger>
           <T.Content class="tool-tip">
-=======
-          <T.trigger>
-            <Icon @name="check-circle" class="has-text-success" data-test-glyph />
-          </T.trigger>
-          <T.content @class="tool-tip">
->>>>>>> 524ded98
             <div class="box">
               Everything is in sync
             </div>
