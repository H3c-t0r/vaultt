{{this.yeild}}
<div class="field is-grouped">
  <div class="control">
    <input
      data-test-ttlform-value
      value={{this.time}}
      id="time-foobar"
      type="text"
      name="time"
      class="input"
      pattern="[0-9]*"
      oninput={{perform this.updateTime value="target.value"}}
    />
  </div>
  <div class="control">
    <Select
      data-test-ttlform-unit
      @name='ttl-unit'
      @options={{this.unitOptions}}
      @onChange={{action 'updateUnit'}}
      @selectedValue={{this.unit}}
      @isFullwidth={{true}}
    />
  </div>
</div>
{{#if this.errorMessage}}
  <div class="columns is-mobile is-variable is-1 ttl-value-error">
    <div class="is-narrow message-icon">
<<<<<<< HEAD
      <Icon
        @size="s"
        class="has-text-danger"
        aria-hidden={{true}}
        @glyph="cancel-square-fill"
      />
=======
      <Icon @name="x-square-fill" class="has-text-danger" />
>>>>>>> 524ded98
    </div>
    <div class="has-text-danger">
      {{this.errorMessage}}
    </div>
  </div>
{{/if}}<|MERGE_RESOLUTION|>--- conflicted
+++ resolved
@@ -26,16 +26,7 @@
 {{#if this.errorMessage}}
   <div class="columns is-mobile is-variable is-1 ttl-value-error">
     <div class="is-narrow message-icon">
-<<<<<<< HEAD
-      <Icon
-        @size="s"
-        class="has-text-danger"
-        aria-hidden={{true}}
-        @glyph="cancel-square-fill"
-      />
-=======
       <Icon @name="x-square-fill" class="has-text-danger" />
->>>>>>> 524ded98
     </div>
     <div class="has-text-danger">
       {{this.errorMessage}}
