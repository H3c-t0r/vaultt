--- conflicted
+++ resolved
@@ -77,11 +77,7 @@
       <LinkedBlock
         data-test-list-item={{metadata.path}}
         class="list-item-row"
-<<<<<<< HEAD
-        @params={{array (if metadata.pathIsDirectory "list-directory" "secret") @backend metadata.fullSecretPath}}
-=======
         @params={{array (if metadata.pathIsDirectory "list-directory" "secret.index") @backend metadata.fullSecretPath}}
->>>>>>> e3019ec3
         @linkPrefix={{this.mountPoint}}
       >
         <div class="level is-mobile">
@@ -109,17 +105,12 @@
                     @models={{array @backend metadata.fullSecretPath}}
                   />
                 {{else}}
-                  <dd.Interactive @text="Overview" @route="secret" @models={{array @backend metadata.fullSecretPath}} />
-                  {{! TODO wrap in permissions check? }}
                   <dd.Interactive
-<<<<<<< HEAD
-=======
                     @text="Overview"
                     @route="secret.index"
                     @models={{array @backend metadata.fullSecretPath}}
                   />
                   <dd.Interactive
->>>>>>> e3019ec3
                     @text="Secret data"
                     @route="secret.details"
                     @models={{array @backend metadata.fullSecretPath}}
