/**
 * Copyright (c) HashiCorp, Inc.
 * SPDX-License-Identifier: MPL-2.0
 */

import Component from '@glimmer/component';
import { inject as service } from '@ember/service';
import { action } from '@ember/object';
import { tracked } from '@glimmer/tracking';
import { getOwner } from '@ember/application';
import { ancestorKeysForKey } from 'core/utils/key-utils';
import errorMessage from 'vault/utils/error-message';

/**
 * @module List
 * ListPage component is a component to show a list of kv/metadata secrets.
 *
 * @param {array} model - An array of models generated form kv/metadata query.
 * @param {array} breadcrumbs - Breadcrumbs as an array of objects that contain label, route, and modelId. They are updated via the util kv-breadcrumbs to handle dynamic *pathToSecret on the list-directory route.
 * @param {boolean} noMetadataListPermissions - true if the return to query metadata LIST is 403, indicating the user does not have permissions to that endpoint.
 */

export default class KvListPageComponent extends Component {
  @service flashMessages;
  @service router;
<<<<<<< HEAD
=======
  @tracked secretPath = '';
>>>>>>> 911d8933

  get mountPoint() {
    // mountPoint tells the LinkedBlock component where to start the transition. In this case, mountPoint will always be vault.cluster.secrets.backend.kv.
    return getOwner(this).mountPoint;
  }

  @action
  async onDelete(model) {
    try {
      const message = `Successfully deleted secret ${model.fullSecretPath}.`;
      await model.destroyRecord();
      this.flashMessages.success(message);
      // if you've deleted a secret from within a directory, transition to its parent directory.
      if (this.args.routeName === 'list-directory') {
        const ancestors = ancestorKeysForKey(model.fullSecretPath);
        const nearest = ancestors.pop();
        this.router.transitionTo(`${this.mountPoint}.list-directory`, nearest);
      }
    } catch (error) {
      const message = errorMessage(error, 'Error deleting secret. Please try again or contact support.');
      this.flashMessages.danger(message);
    }
  }

  @action
  handleSecretPathInput(value) {
    this.secretPath = value;
  }

  @action
  transitionToSecretDetail() {
    this.router.transitionTo(`${this.mountPoint}.secret.details`, this.secretPath);
  }
}<|MERGE_RESOLUTION|>--- conflicted
+++ resolved
@@ -23,10 +23,8 @@
 export default class KvListPageComponent extends Component {
   @service flashMessages;
   @service router;
-<<<<<<< HEAD
-=======
+
   @tracked secretPath = '';
->>>>>>> 911d8933
 
   get mountPoint() {
     // mountPoint tells the LinkedBlock component where to start the transition. In this case, mountPoint will always be vault.cluster.secrets.backend.kv.
