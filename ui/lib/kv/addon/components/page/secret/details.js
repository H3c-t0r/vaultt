--- conflicted
+++ resolved
@@ -35,23 +35,16 @@
 
   @tracked showJsonView = false;
   @tracked wrappedData = null;
-<<<<<<< HEAD
-  @tracked syncStatus; // array of association sync status info by destination
+  secretDataIsAdvanced;
 
   constructor() {
     super(...arguments);
     this.fetchSyncStatus.perform();
-=======
-  secretDataIsAdvanced;
-
-  constructor() {
-    super(...arguments);
     this.originalSecret = JSON.stringify(this.args.secret.secretData || {});
     if (this.originalSecret.lastIndexOf('{') > 0) {
       // Dumb way to check if there's a nested object in the secret
       this.secretDataIsAdvanced = true;
     }
->>>>>>> 8f69e495
   }
 
   @action
