--- conflicted
+++ resolved
@@ -1,8 +1,4 @@
-<<<<<<< HEAD
-<KvPageHeader @breadcrumbs={{@breadcrumbs}} @model={{@model}} @pageTitle={{@path}}>
-=======
 <KvPageHeader @breadcrumbs={{@breadcrumbs}} @pageTitle={{@path}}>
->>>>>>> 9357a4b0
   <:tabLinks>
     <LinkTo @route="secret.details" data-test-secrets-tab="Secret">Secret</LinkTo>
     <LinkTo @route="secret.metadata.index" data-test-secrets-tab="Metadata">Metadata</LinkTo>
@@ -12,43 +8,12 @@
 
   <:toolbarActions>
     {{! You must have update on metadata, create is not enough to edit. }}
-<<<<<<< HEAD
-    {{#if @model.canUpdateMetadata}}
-=======
     {{#if @metadata.canUpdateMetadata}}
->>>>>>> 9357a4b0
       <ToolbarLink @route="secret.metadata.edit" data-test-edit-metadata>Edit metadata</ToolbarLink>
     {{/if}}
   </:toolbarActions>
 </KvPageHeader>
 
-<<<<<<< HEAD
-<div class="form-section">
-  <label class="title is-5 has-top-padding-m">
-    Custom metadata
-  </label>
-</div>
-<div class="box is-fullwidth is-sideless is-paddingless is-marginless">
-  {{! wrap the whole conditional in each-in because there is no easy way to check if an object is empty in handlebars }}
-  {{! ARG TODO check secret data too }}
-  {{! custom metadata is returned on the metadata and data endpoint }}
-  {{#each-in (or @model.customMetadata @secretCustomMetadata) as |key value|}}
-    <InfoTableRow @alwaysRender={{false}} @label={{key}} @value={{value}} data-test-custom-metadata />
-  {{else if (or @model.canReadMetadata)}}
-    <EmptyState
-      @title="No custom metadata"
-      @bottomBorder={{true}}
-      @message="This data is version-agnostic and is usually used to describe the secret being stored."
-    >
-      {{#if @model.canUpdateMetadata}}
-        <LinkTo @route="secret.metadata.edit" @model={{@path}} data-test-add-custom-metadata>
-          Add metadata
-        </LinkTo>
-      {{/if}}
-    </EmptyState>
-  {{else}}
-    {{! The only time you'd see this message is if a user did not have READ permissions for both data and metadata. }}
-=======
 <h2 class="title is-5 has-bottom-padding-s has-top-margin-l">
   Custom metadata
 </h2>
@@ -70,29 +35,10 @@
       </EmptyState>
     {{/each-in}}
   {{else}}
->>>>>>> 9357a4b0
     <EmptyState
       @title="You do not have access to read custom metadata"
       @message="In order to read custom metadata you either need read access to the secret data and/or read access to metadata."
     />
-<<<<<<< HEAD
-  {{/each-in}}
-</div>
-
-{{#if @model.canReadMetadata}}
-  <div class="form-section" data-test-secret-metadata>
-    <label class="title is-5 has-top-padding-m">
-      Secret metadata
-    </label>
-  </div>
-  <div class="box is-fullwidth is-sideless is-paddingless is-marginless">
-    <InfoTableRow @alwaysRender={{true}} @label="Maximum versions" @value={{@model.maxVersions}} />
-    <InfoTableRow @alwaysRender={{true}} @label="Check-and-Set required" @value={{@model.casRequired}} />
-    <InfoTableRow
-      @alwaysRender={{true}}
-      @label="Delete version after"
-      @value={{if (eq @model.deleteVersionAfter "0s") "Never delete" @model.deleteVersionAfter}}
-=======
   {{/if}}
 </div>
 <h2 class="title is-5 has-bottom-padding-s has-top-margin-l" data-test-secret-metadata>
@@ -106,7 +52,6 @@
       @alwaysRender={{true}}
       @label="Delete version after"
       @value={{if (eq @metadata.deleteVersionAfter "0s") "Never delete" (format-duration @metadata.deleteVersionAfter)}}
->>>>>>> 9357a4b0
     />
   </div>
 {{else}}
