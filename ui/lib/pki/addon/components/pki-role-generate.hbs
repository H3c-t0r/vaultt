--- conflicted
+++ resolved
@@ -18,10 +18,6 @@
         @groupName="formFieldGroups"
         @showHelpText={{false}}
       />
-<<<<<<< HEAD
-=======
-      <FormFieldGroups @model={{@model}} @renderGroup="More Options" @groupName="formFieldGroups" />
->>>>>>> 6080a018
     </div>
     <div class="field is-grouped box is-fullwidth is-bottomless">
       <div class="control">
