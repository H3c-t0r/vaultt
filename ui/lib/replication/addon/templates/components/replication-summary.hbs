{{#if (not (has-feature "DR Replication"))}}
  {{upgrade-page title="Replication"}}
{{else if (or cluster.allReplicationDisabled cluster.replicationAttrs.replicationDisabled)}}
  <PageHeader as |p|>
    <p.levelLeft>
      <h1 class="title is-3">
        {{#if initialReplicationMode}}
          {{#if (eq initialReplicationMode 'dr')}}
            Enable Disaster Recovery Replication
          {{else if (eq initialReplicationMode 'performance')}}
            Enable Performance Replication
          {{/if}}
        {{else}}
          Enable Replication
        {{/if}}
      </h1>
    </p.levelLeft>
  </PageHeader>

  <form onsubmit={{
      action
        "onSubmit"
        "enable"
        (or mode 'primary')
        (hash
          token=token
          primary_cluster_addr=primary_cluster_addr
          primary_api_addr=primary_api_addr
          ca_file=ca_file
          ca_path=ca_path
          replicationMode=replicationMode
          )
      }}>
    <div class="box is-sideless is-fullwidth is-marginless">
      {{message-error errors=errors}}
      {{#if initialReplicationMode}}
        {{#if (eq initialReplicationMode 'dr')}}
          <h3 class="title is-flex-center is-5 is-marginless">
            <Icon @size="xl" aria-hidden="true" @glyph="replication" />
            Disaster Recovery (DR) Replication
          </h3>
          <p class="help has-text-grey-dark">
            DR is designed to protect against catastrophic failure of entire clusters. Secondaries do not forward
            service requests (until they are elected and become a new primary).
          </p>
        {{else if (eq initialReplicationMode 'performance')}}
          <h3 class="title is-flex-center is-5 is-marginless">
            <Icon @size="xl" aria-hidden="true" @glyph="perf-replication" />
            Performance Replication
          </h3>
          {{#if (not (has-feature "Performance Replication"))}}
            <p class="help has-text-grey-dark">
              Performance Replication is a feature of Vault Enterprise Premium
            </p>
          {{else}}
            <p class="help has-text-grey-dark">
              Performance replication scales workloads horizontally across clusters to make requests faster. Local
              secondaries handle read requests but forward writes to the primary to be handled.
            </p>
          {{/if}}
        {{/if}}
      {{else}}
        <p class="has-text-grey-dark box is-shadowless is-fullwidth has-slim-padding">
          <label for="replication-mode" class="is-label is-block">
            Type of replication
          </label>
          In both Performance and Disaster Recovery (DR) Replication, secondaries share the underlying configuration,
          policies, and supporting secrets as their primary cluster.
        </p>
        <div class="columns">
          <div class="column is-flex">
            <label for="dr" class="box-label is-column {{if (eq replicationMode 'dr') 'is-selected'}}">
              <div>
                <h3 class="box-label-header title is-6">
                  <Icon @size="xl" aria-hidden="true" @glyph="replication" />
                  Disaster Recovery (DR)
                </h3>
                <p class="help has-text-grey-dark">
                  DR is designed to protect against catastrophic failure of entire clusters. Secondaries do not forward
                  service requests (until they are elected and become a new primary).
                </p>
              </div>
              <div>
                {{radio-button
                  value="dr"
                  groupValue=replicationMode
                  name="replication-mode"
                  radioId="dr"
                }}
                <label for="dr" data-test-replication-type-select="dr"></label>
              </div>
            </label>
          </div>
          <div class="column is-flex">
            <label for="performance"
              class="box-label is-column {{if (eq replicationMode 'performance') 'is-selected'}}">
              <div>
                <h3 class="box-label-header title is-6">
                  <Icon @size="xl" aria-hidden="true" @glyph="perf-replication" />
                  Performance
                </h3>
                {{#if (not (has-feature "Performance Replication"))}}
                  <p class="help has-text-grey-dark">
                    Performance Replication is a feature of Vault Enterprise Premium
                  </p>
                {{else}}
                  <p class="help has-text-grey-dark">
                    Performance Replication scales workloads horizontally across clusters to make requests faster. Local
                    secondaries handle read requests but forward writes to the primary to be handled.
                  </p>
                {{/if}}
              </div>
              <div>
                {{#if (has-feature "Performance Replication")}}
                  {{radio-button
                    value="performance"
                    groupValue=replicationMode
                    name="replication-mode"
                    classNames="box columns is-centered"
                    radioId="performance"
                  }}
                  <label for="performance" data-test-replication-type-select="performance"></label>
                {{/if}}
              </div>
            </label>
          </div>
        </div>
      {{/if}}
    </div>
    <div class="box is-sideless is-fullwidth is-marginless">
      <label for="replication-mode" class="is-label">
        Cluster mode
      </label>
      <div class="field is-expanded">
        <div class="control select is-fullwidth">
          <select onchange={{action (mut mode) value="target.value"}} id="replication-mode" name="replication-mode"
            data-test-replication-cluster-mode-select=true>
            {{#each (array 'primary' 'secondary') as |modeOption|}}
              <option selected={{if mode (eq mode modeOption) (eq modeOption 'primary')}} value={{modeOption}}>
                {{modeOption}}
              </option>
            {{/each}}
          </select>
        </div>
        {{#if (eq mode 'secondary')}}
          <AlertInline @class="has-top" @type="warning"
            @message="This will immediately clear all data in this cluster!" />
        {{/if}}
      </div>
      {{#if (eq mode 'primary')}}
        {{#if cluster.canEnablePrimary}}
          <div class="field">
            <label for="primary_cluster_addr" class="is-label">
              Primary cluster address <em class="is-optional">(optional)</em>
            </label>
            <div class="control">
              {{input class="input" id="primary_cluster_addr" name="primary_cluster_addr" value=primary_cluster_addr}}
            </div>
            <p class="help has-text-grey">
              Overrides the cluster address that the primary gives to secondary nodes.
            </p>
          </div>
        {{else}}
          <p>
            The token you are using is not authorized to enable primary replication.
          </p>
        {{/if}}
      {{else}}
        {{#if cluster.canEnableSecondary}}
          {{#if (and
              (eq replicationMode 'dr')
              (not cluster.performance.replicationDisabled)
              (has-feature "Performance Replication")
            )
          }}
            <div class="has-text-danger">
              {{toggle-button
                toggleTarget=this
                toggleAttr='showExplanation'
                openLabel="Disable Performance Replication in order to enable this cluster as a DR secondary."
                closedLabel="Disable Performance Replication in order to enable this cluster as a DR secondary."
                class="has-text-danger"
              }}
              {{#if showExplanation}}
                <p>
                  When running as a DR Secondary Vault is read only.
                  For this reason, we don't allow other Replication modes to operate at the same time. This cluster is
                  also
                  currently operating as a Performance {{capitalize cluster.performance.modeForUrl}}.
                </p>
              {{/if}}
            </div>
          {{else}}
            <div class="field">
              <label for="secondary-token" class="is-label">
                Secondary activation token
              </label>
              <div class="control">
                {{textarea value=token id="secondary-token" name="secondary-token" class="textarea"}}
              </div>
            </div>
            <div class="field">
              <label for="primary_api_addr" class="is-label">
                Primary API address {{#unless (and token (not tokenIncludesAPIAddr))}}<em
                    class="is-optional">(optional)</em>{{/unless}}
              </label>
              <div class="control">
                {{input value=primary_api_addr id="primary_api_addr" name="primary_api_addr" class="input"}}
              </div>
              <p class="help {{if (and token (not tokenIncludesAPIAddr)) 'is-danger' 'has-text-grey'}}">
                {{#if (and token (not tokenIncludesAPIAddr))}}
                  The supplied token does not contain an embedded address for the primary cluster. Please enter the
                  primary cluster's API address (normal Vault address).
                {{else}}
                  Set this to the API address (normal Vault address) to override the
                  value embedded in the token.
                {{/if}}
              </p>
            </div>
            <div class="field">
              <label for="ca_file" class="is-label">
                CA file <em class="is-optional">(optional)</em>
              </label>
              <div class="control">
                {{input value=ca_file id="ca_file" name="ca_file" class="input"}}
              </div>
              <p class="help has-text-grey">
                Specifies the path to a CA root file (PEM format) that the secondary can use when unwrapping the token
                from the primary.
              </p>
            </div>
            <div class="field">
              <label for="ca_path" class="is-label">
                CA path <em class="is-optional">(optional)</em>
              </label>
              <div class="control">
                {{input value=ca_path id="ca_path" name="ca_file" class="input"}}
              </div>
              <p class="help has-text-grey">
                Specifies the path to a CA root directory containing PEM-format files that the secondary can use when
                unwrapping the token from the primary.
              </p>
            </div>
            <p>
              Note: If both <code>CA file</code> and <code>CA path</code> are not given, they default to system CA
              roots.
            </p>
          {{/if}}
        {{else}}
          <p>The token you are using is not authorized to enable secondary replication.</p>
        {{/if}}
      {{/if}}
    </div>
    {{#if (or (and (eq mode 'primary') cluster.canEnablePrimary) (and (eq mode 'secondary') cluster.canEnableSecondary))}}
      <div class="field is-grouped box is-fullwidth is-bottomless">
        <div class="control">
          <button type="submit" class="button is-primary" disabled={{disallowEnable}} data-test-replication-enable=true>
            Enable Replication
          </button>
        </div>
      </div>
    {{/if}}
  </form>
{{else if showModeSummary}}
<<<<<<< HEAD
  <PageHeader as |p|>
    <p.levelLeft>
      <h1 class="title is-3">
        Replication
      </h1>
    </p.levelLeft>
  </PageHeader>
  <div class="box is-sideless is-fullwidth is-marginless">
    <h3 class="title is-flex-center is-5 is-marginless">
      <Icon @size="xl" aria-hidden="true" @glyph="replication" />
      Disaster Recovery (DR)
    </h3>
    {{#if cluster.dr.replicationEnabled}}
      {{#if submit.isRunning }}
        <LayoutLoading />
      {{else}}
        {{#link-to
          "mode.index"
          "dr"
          class="link-plain"
        }}
          {{replication-mode-summary
            mode="dr"
            cluster=cluster
            tagName="span"
          }}
        {{/link-to}}
      {{/if}}
    {{else}}
      {{replication-mode-summary
        mode="dr"
        cluster=cluster
        tagName="div"
      }}
    {{/if}}
  </div>
  {{#unless (and submit.isRunning (eq cluster.dr.mode "bootstrapping"))}}
    <div class="box is-bottomless is-fullwidth is-marginless">
      <h3 class="title is-flex-center is-5 is-marginless">
        <Icon @size="xl" aria-hidden="true" @glyph="perf-replication" />
        Performance
      </h3>
      {{#if cluster.dr.replicationEnabled}}
        {{#link-to
          "mode.index"
          "performance"
          class="link-plain"
        }}
          {{replication-mode-summary
            mode="performance"
            cluster=cluster
            tagName="span"
          }}
        {{/link-to}}
      {{else}}
        {{replication-mode-summary
          mode="performance"
=======
  {{#unless (and cluster.dr.replicationEnabled cluster.performance.replicationEnabled)}}
    <PageHeader as |p|>
      <p.levelLeft>
        <h1 class="title is-3">
          Replication
        </h1>
      </p.levelLeft>
    </PageHeader>
  {{/unless}}

  {{#if (and (eq cluster.dr.mode "primary") (eq cluster.performance.mode "primary")) }}
    <ReplicationPage @model={{cluster}} as |Page|>
      <Page.header
        @showTabs={{true}}
      />
      <Page.dashboard
        @componentToRender='replication-summary-card' as |Dashboard|>
        <Dashboard.card
          @title="Disaster Recovery"
        />
        <Dashboard.card
          @title="Performance"
        />
      </Page.dashboard>
    </ReplicationPage>
  {{else}}
    <div class="box is-sideless is-fullwidth is-marginless">
      <h3 class="title is-flex-center is-5 is-marginless">
        <Icon @size="xl" aria-hidden="true" @glyph="replication" />
        Disaster Recovery (DR)
      </h3>
      {{#if cluster.dr.replicationEnabled}}
        {{#if submit.isRunning }}
          <LayoutLoading />
        {{else}}
          {{#link-to
            "mode.index"
            "dr"
            class="link-plain"
          }}
            {{replication-mode-summary
              mode="dr"
              cluster=cluster
              tagName="span"
            }}
          {{/link-to}}
        {{/if}}
      {{else}}
        {{replication-mode-summary
          mode="dr"
>>>>>>> df031aa0
          cluster=cluster
          tagName="div"
        }}
      {{/if}}
    </div>
<<<<<<< HEAD
  {{/unless}}
=======
      {{#unless (and submit.isRunning (eq cluster.dr.mode "bootstrapping"))}}
      <div class="box is-bottomless is-fullwidth is-marginless">
        <h3 class="title is-flex-center is-5 is-marginless">
          <Icon @size="xl" aria-hidden="true" @glyph="perf-replication" />
          Performance
        </h3>
          {{#link-to
            "mode.index"
            "performance"
            class="link-plain"
          }}
            {{replication-mode-summary
              mode="performance"
              cluster=cluster
              tagName="span"
            }}
          {{/link-to}}
      </div>
    {{/unless}}
  {{/if}}
>>>>>>> df031aa0
{{else}}
  {{#if (eq replicationAttrs.mode 'initializing')}}
    The cluster is initializing replication. This may take some time.
  {{else}}
    <p>{{cluster.replicationModeStatus.cluster_id}}</p>
    <div class="replication">
      <ReplicationPage @model={{cluster}} as |Page|>
        <Page.dashboard
          @data={{cluster}}
          @componentToRender={{if (eq replicationAttrs.mode 'secondary') 'replication-secondary-card' 'replication-primary-card' }}
          as |Dashboard|>
          {{#if (eq replicationAttrs.mode 'secondary')}}
            <Dashboard.card
              @title="States"
            />
            <Dashboard.card
              @title="Primary cluster"
            />
          {{else}}
            <Dashboard.card
              @title='State'
<<<<<<< HEAD
              @description='Updated every ten seconds.'
=======
              @description='The cluster’s current operating state.'
>>>>>>> df031aa0
              @glyph={{get (cluster-states replicationAttrs.state) "glyph"}}
              @metric={{replicationAttrs.state}} />
            <Dashboard.card
              @title='Last WAL entry'
<<<<<<< HEAD
              @description='Index of last Write Ahead Logs entry written on local storage.'
=======
              @description='Index of last Write Ahead Logs entry written on local storage. Updates every ten seconds.'
>>>>>>> df031aa0
              @metric={{format-number replicationAttrs.lastWAL}} />
            <Dashboard.secondaryCard
              @cluster={{cluster}}
              @replicationAttrs={{replicationAttrs}} />
          {{/if}}
        </Page.dashboard>
      </ReplicationPage>
    </div>
  {{/if}}
{{/if}}<|MERGE_RESOLUTION|>--- conflicted
+++ resolved
@@ -262,65 +262,6 @@
     {{/if}}
   </form>
 {{else if showModeSummary}}
-<<<<<<< HEAD
-  <PageHeader as |p|>
-    <p.levelLeft>
-      <h1 class="title is-3">
-        Replication
-      </h1>
-    </p.levelLeft>
-  </PageHeader>
-  <div class="box is-sideless is-fullwidth is-marginless">
-    <h3 class="title is-flex-center is-5 is-marginless">
-      <Icon @size="xl" aria-hidden="true" @glyph="replication" />
-      Disaster Recovery (DR)
-    </h3>
-    {{#if cluster.dr.replicationEnabled}}
-      {{#if submit.isRunning }}
-        <LayoutLoading />
-      {{else}}
-        {{#link-to
-          "mode.index"
-          "dr"
-          class="link-plain"
-        }}
-          {{replication-mode-summary
-            mode="dr"
-            cluster=cluster
-            tagName="span"
-          }}
-        {{/link-to}}
-      {{/if}}
-    {{else}}
-      {{replication-mode-summary
-        mode="dr"
-        cluster=cluster
-        tagName="div"
-      }}
-    {{/if}}
-  </div>
-  {{#unless (and submit.isRunning (eq cluster.dr.mode "bootstrapping"))}}
-    <div class="box is-bottomless is-fullwidth is-marginless">
-      <h3 class="title is-flex-center is-5 is-marginless">
-        <Icon @size="xl" aria-hidden="true" @glyph="perf-replication" />
-        Performance
-      </h3>
-      {{#if cluster.dr.replicationEnabled}}
-        {{#link-to
-          "mode.index"
-          "performance"
-          class="link-plain"
-        }}
-          {{replication-mode-summary
-            mode="performance"
-            cluster=cluster
-            tagName="span"
-          }}
-        {{/link-to}}
-      {{else}}
-        {{replication-mode-summary
-          mode="performance"
-=======
   {{#unless (and cluster.dr.replicationEnabled cluster.performance.replicationEnabled)}}
     <PageHeader as |p|>
       <p.levelLeft>
@@ -371,15 +312,11 @@
       {{else}}
         {{replication-mode-summary
           mode="dr"
->>>>>>> df031aa0
           cluster=cluster
           tagName="div"
         }}
       {{/if}}
     </div>
-<<<<<<< HEAD
-  {{/unless}}
-=======
       {{#unless (and submit.isRunning (eq cluster.dr.mode "bootstrapping"))}}
       <div class="box is-bottomless is-fullwidth is-marginless">
         <h3 class="title is-flex-center is-5 is-marginless">
@@ -400,7 +337,6 @@
       </div>
     {{/unless}}
   {{/if}}
->>>>>>> df031aa0
 {{else}}
   {{#if (eq replicationAttrs.mode 'initializing')}}
     The cluster is initializing replication. This may take some time.
@@ -422,20 +358,12 @@
           {{else}}
             <Dashboard.card
               @title='State'
-<<<<<<< HEAD
-              @description='Updated every ten seconds.'
-=======
               @description='The cluster’s current operating state.'
->>>>>>> df031aa0
               @glyph={{get (cluster-states replicationAttrs.state) "glyph"}}
               @metric={{replicationAttrs.state}} />
             <Dashboard.card
               @title='Last WAL entry'
-<<<<<<< HEAD
-              @description='Index of last Write Ahead Logs entry written on local storage.'
-=======
               @description='Index of last Write Ahead Logs entry written on local storage. Updates every ten seconds.'
->>>>>>> df031aa0
               @metric={{format-number replicationAttrs.lastWAL}} />
             <Dashboard.secondaryCard
               @cluster={{cluster}}
