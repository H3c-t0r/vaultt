{{!
  Copyright (c) HashiCorp, Inc.
  SPDX-License-Identifier: BUSL-1.1
~}}

<SyncHeader @title="Secrets sync" />

<div class="tabs-container box is-bottomless is-marginless is-paddingless">
  <nav class="tabs" aria-label="destination tabs">
    <ul>
      <LinkTo @route="secrets.overview" data-test-tab="Overview">Overview</LinkTo>
      <LinkTo @route="secrets.destinations" data-test-tab="Destinations">Destinations</LinkTo>
    </ul>
  </nav>
</div>

<Toolbar>
  <ToolbarFilters>
    <SearchSelect
      @options={{this.destinationTypes}}
      @objectKeys={{array "id" "name"}}
      @passObject={{true}}
      @selectLimit={{1}}
      @disallowNewItems={{true}}
      @placeholder="Filter by type"
      @inputValue={{if this.typeFilter (array this.typeFilter)}}
      @onChange={{fn this.onFilterChange "type"}}
      class="is-marginless"
      data-test-filter="type"
    />
    <SearchSelect
      @options={{this.destinationNames}}
      @objectKeys={{array "id" "name"}}
      @passObject={{true}}
      @selectLimit={{1}}
      @disallowNewItems={{true}}
      @placeholder="Filter by name"
      @inputValue={{if @nameFilter (array @nameFilter)}}
      @onChange={{fn this.onFilterChange "name"}}
      class="is-marginless has-left-padding-s"
      data-test-filter="name"
    />
  </ToolbarFilters>
  <ToolbarActions>
    <ToolbarLink @route="secrets.destinations.create" @type="add" data-test-create-destination>
      Create new destination
    </ToolbarLink>
  </ToolbarActions>
</Toolbar>

{{#if @destinations.meta.filteredTotal}}
  <div class="has-bottom-margin-s">
    {{#each @destinations as |destination index|}}
      <ListItem
        @linkPrefix={{this.mountPoint}}
        @linkParams={{array "secrets.destinations.destination.details" destination.type destination.name}}
        as |Item|
      >
        <Item.content>
          <div>
            <Icon @name={{destination.icon}} data-test-destination-icon={{index}} />
            <span data-test-destination-name={{index}}>
              {{destination.name}}
            </span>
          </div>
          <code class="has-text-grey is-size-8" data-test-destination-type={{index}}>
            {{destination.typeDisplayName}}
          </code>
        </Item.content>

        <Item.menu as |Menu|>
          {{#if destination.destinationPath.isLoading}}
            <li class="action">
<<<<<<< HEAD
              <Hds::Button disabled @color="tertiary" @icon="loading" @text="loading" @isIconOnly={{true}} />
=======
              <LoadingDropdownOption />
>>>>>>> 4d838c88
            </li>
          {{else}}
            <li>
              <LinkTo
                class="has-text-black has-text-weight-semibold"
                data-test-details
                @route="secrets.destinations.destination.details"
                @models={{array destination.type destination.name}}
                @disabled={{not destination.canRead}}
              >
                Details
              </LinkTo>
            </li>
            <li>
              <LinkTo
                class="has-text-black has-text-weight-semibold"
                data-test-edit
                @route="secrets.destinations.destination.edit"
                @models={{array destination.type destination.name}}
                @disabled={{not destination.canEdit}}
              >
                Edit
              </LinkTo>
            </li>
<<<<<<< HEAD
            {{#if destination.canDelete}}
              <li>
                <Menu.Message
                  data-test-delete
                  @id={{concat "delete-" destination.id}}
                  @triggerText="Delete"
                  @title="Are you sure?"
                  @message="The destination will be permanently deleted and all the secrets will be unsynced. This cannot be undone."
                  @onConfirm={{fn this.onDelete destination}}
                />
              </li>
            {{/if}}
=======
            <li>
              <Menu.Message
                data-test-delete
                @id={{concat "delete-" destination.id}}
                @triggerText="Delete"
                @title="Are you sure?"
                @message="The destination will be permanently deleted and all the secrets will be unsynced. This cannot be undone."
                @onConfirm={{fn this.onDelete destination}}
              />
            </li>
>>>>>>> 4d838c88
          {{/if}}
        </Item.menu>
      </ListItem>
    {{/each}}
    <Hds::Pagination::Numbered
      @currentPage={{@destinations.meta.currentPage}}
      @currentPageSize={{@destinations.meta.pageSize}}
      @route="secrets.destinations"
      @showSizeSelector={{false}}
      @totalItems={{@destinations.meta.filteredTotal}}
      @queryFunction={{this.paginationQueryParams}}
      data-test-pagination
    />
  </div>
{{else}}
  <EmptyState @title={{this.noResultsMessage}} />
{{/if}}<|MERGE_RESOLUTION|>--- conflicted
+++ resolved
@@ -71,11 +71,7 @@
         <Item.menu as |Menu|>
           {{#if destination.destinationPath.isLoading}}
             <li class="action">
-<<<<<<< HEAD
-              <Hds::Button disabled @color="tertiary" @icon="loading" @text="loading" @isIconOnly={{true}} />
-=======
               <LoadingDropdownOption />
->>>>>>> 4d838c88
             </li>
           {{else}}
             <li>
@@ -100,7 +96,6 @@
                 Edit
               </LinkTo>
             </li>
-<<<<<<< HEAD
             {{#if destination.canDelete}}
               <li>
                 <Menu.Message
@@ -113,18 +108,6 @@
                 />
               </li>
             {{/if}}
-=======
-            <li>
-              <Menu.Message
-                data-test-delete
-                @id={{concat "delete-" destination.id}}
-                @triggerText="Delete"
-                @title="Are you sure?"
-                @message="The destination will be permanently deleted and all the secrets will be unsynced. This cannot be undone."
-                @onConfirm={{fn this.onDelete destination}}
-              />
-            </li>
->>>>>>> 4d838c88
           {{/if}}
         </Item.menu>
       </ListItem>
