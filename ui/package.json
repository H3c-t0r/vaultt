{
  "name": "vault",
  "version": "0.0.0",
  "description": "The official UI for Vault by HashiCorp",
  "repository": "",
  "author": "",
  "directories": {
    "doc": "doc",
    "test": "tests"
  },
  "scripts": {
    "build": "ember build --environment=production && cp metadata.json ../http/web_ui/metadata.json",
    "build:dev": "ember build",
    "lint:fix": "npm-run-all --aggregate-output --continue-on-error --parallel lint:*:fix",
    "lint:hbs": "ember-template-lint '**/*.hbs'",
    "lint:hbs:quiet": "ember-template-lint '**/*.hbs' --quiet",
    "lint:hbs:fix": "ember-template-lint . --fix",
    "lint:js": "eslint . --cache",
    "lint:js:quiet": "eslint . --cache --quiet",
    "lint:js:fix": "eslint . --fix",
    "fmt": "npm-run-all --aggregate-output --continue-on-error --parallel fmt:*",
    "fmt:js": "prettier --config .prettierrc.js --write '{app,tests,config,lib}/**/*.js'",
    "fmt:hbs": "prettier --config .prettierrc.js --write '**/*.hbs'",
    "fmt:styles": "prettier --write app/styles/**/*.*",
    "start": "export VAULT_ADDR=http://localhost:8200; ember server --proxy=$VAULT_ADDR",
    "start2": "ember server --proxy=http://localhost:8202 --port=4202",
    "start:mirage": "start () { MIRAGE_DEV_HANDLER=$1 yarn run start; }; start",
    "test": "npm-run-all lint:js:quiet lint:hbs:quiet && node scripts/start-vault.js",
    "test:enos": "npm-run-all lint:js:quiet lint:hbs:quiet && node scripts/enos-test-ember.js",
    "test:oss": "yarn run test -f='!enterprise'",
    "test:browserstack": "export CI=true; node scripts/start-vault.js --browserstack",
    "test:quick": "node scripts/start-vault.js",
    "test:quick-oss": "yarn test:quick -f='!enterprise'",
    "build:storybook": "build-storybook -s ../http/web_ui && sb extract && cp storybook-static/stories.json ../http/web_ui/stories.json",
    "storybook": "start-storybook -p 6006 -s ../http/web_ui",
    "deploy:storybook": "yarn build && yarn build:storybook",
    "gen-story-md": "node scripts/gen-story-md.js",
    "vault": "VAULT_REDIRECT_ADDR=http://127.0.0.1:8200 vault server -log-level=error -dev -dev-root-token-id=root -dev-ha -dev-transactional",
    "vault:cluster": "VAULT_REDIRECT_ADDR=http://127.0.0.1:8202 vault server -log-level=error -dev -dev-root-token-id=root -dev-listen-address=127.0.0.1:8202 -dev-ha -dev-transactional"
  },
  "lint-staged": {
    "*.js": [
      "prettier --config .prettierrc.js --write",
      "eslint --quiet",
      "git add"
    ],
    "*.hbs": [
      "prettier --config .prettierrc.js --write",
      "ember-template-lint --quiet",
      "git add"
    ],
    "*.scss": [
      "prettier --write",
      "git add"
    ]
  },
  "devDependencies": {
    "@babel/plugin-proposal-object-rest-spread": "^7.12.1",
    "@babel/plugin-transform-block-scoping": "^7.12.1",
    "@ember/optional-features": "^2.0.0",
    "@ember/render-modifiers": "^1.0.2",
    "@ember/test-helpers": "^2.6.0",
    "@ember/test-waiters": "^3.0.0",
    "@glimmer/component": "^1.0.3",
    "@glimmer/tracking": "^1.0.3",
    "@hashicorp/ember-flight-icons": "^1.1.0",
    "@hashicorp/structure-icons": "^1.3.0",
    "@icholy/duration": "^5.1.0",
    "@storybook/cli": "^6.3.10",
    "@storybook/ember-cli-storybook": "^0.4.0",
    "asn1js": "^2.2.0",
    "autosize": "^4.0.0",
    "babel-eslint": "^10.1.0",
    "babel-plugin-inline-json-import": "^0.3.2",
    "base64-js": "^1.3.1",
    "broccoli-asset-rev": "^3.0.0",
    "broccoli-sri-hash": "meirish/broccoli-sri-hash#rooturl",
    "bulma": "^0.5.2",
    "bulma-switch": "^0.0.1",
    "codemirror": "^5.58.2",
    "columnify": "^1.5.4",
    "cool-checkboxes-for-bulma.io": "^1.1.0",
    "d3-axis": "^1.0.8",
    "d3-ease": "^1.0.5",
    "d3-scale": "^1.0.7",
    "d3-selection": "^1.3.0",
    "d3-time-format": "^2.1.1",
    "d3-tip": "^0.9.1",
    "d3-transition": "^1.2.0",
    "date-fns": "^2.16.1",
    "date-fns-tz": "^1.2.2",
    "deepmerge": "^4.0.0",
    "doctoc": "^1.4.0",
    "ember-api-actions": "^0.2.8",
    "ember-auto-import": "^1.12.0",
    "ember-basic-dropdown": "3.0.19",
<<<<<<< HEAD
    "ember-basic-dropdown-hover": "0.6.0",
    "ember-cli": "~3.28.5",
=======
    "ember-cli": "~3.24.0",
>>>>>>> 7acef661
    "ember-cli-autoprefixer": "^0.8.1",
    "ember-cli-babel": "^7.26.10",
    "ember-cli-browserstack": "^1.1.0",
    "ember-cli-clipboard": "^0.13.0",
    "ember-cli-content-security-policy": "^1.0.0",
    "ember-cli-dependency-checker": "^3.2.0",
    "ember-cli-deprecation-workflow": "^2.1.0",
    "ember-cli-element-closest-polyfill": "^0.0.1",
    "ember-cli-flash": "^1.7.2",
    "ember-cli-htmlbars": "^5.7.2",
    "ember-cli-inject-live-reload": "^2.1.0",
    "ember-cli-mirage": "2.4.0",
    "ember-cli-page-object": "^1.17.0",
    "ember-cli-sass": "^10.0.1",
    "ember-cli-sri": "meirish/ember-cli-sri#rooturl",
    "ember-cli-string-helpers": "^4.0.0",
    "ember-cli-terser": "^4.0.2",
    "ember-composable-helpers": "^4.3.0",
    "ember-concurrency": "^2.1.2",
    "ember-copy": "2.0.1",
    "ember-cp-validations": "^4.0.0-beta.12",
    "ember-d3": "^0.5.1",
    "ember-data": "~3.28.6",
    "ember-data-model-fragments": "5.0.0-beta.5",
    "ember-engines": "^0.8.3",
    "ember-export-application-global": "^2.0.1",
    "ember-fetch": "^8.1.1",
    "ember-inflector": "4.0.2",
    "ember-link-action": "^1.0.0",
    "ember-load-initializers": "^2.1.2",
    "ember-maybe-import-regenerator": "^0.1.6",
    "ember-maybe-in-element": "^2.0.3",
    "ember-modal-dialog": "4.0.0",
    "ember-modifier": "^3.1.0",
    "ember-page-title": "^6.2.2",
    "ember-power-select": "^5.0.3",
<<<<<<< HEAD
    "ember-qunit": "^5.1.5",
    "ember-radio-button": "^2.0.1",
    "ember-resolver": "^8.0.3",
=======
    "ember-promise-helpers": "^1.0.9",
    "ember-qunit": "^5.1.4",
    "ember-resolver": "^8.0.2",
>>>>>>> 7acef661
    "ember-responsive": "^3.0.0-beta.3",
    "ember-router-helpers": "^0.4.0",
    "ember-service-worker": "meirish/ember-service-worker#configurable-scope",
    "ember-sinon": "^4.0.0",
    "ember-source": "~3.28.8",
    "ember-svg-jar": "^2.1.0",
    "ember-template-lint": "^3.15.0",
    "ember-test-selectors": "^2.1.0",
    "ember-tether": "^2.0.1",
    "ember-truth-helpers": "3.0.0",
    "ember-wormhole": "0.6.0",
    "escape-string-regexp": "^2.0.0",
    "eslint": "^7.32.0",
    "eslint-config-prettier": "^8.3.0",
    "eslint-plugin-ember": "^10.5.8",
    "eslint-plugin-node": "^11.1.0",
    "eslint-plugin-prettier": "^3.4.1",
    "eslint-plugin-qunit": "^6.2.0",
    "filesize": "^4.2.1",
    "flat": "^4.1.0",
    "ivy-codemirror": "IvyApp/ivy-codemirror#fb09333c5144da47e14a9e6260f80577d5408374",
    "jsondiffpatch": "^0.4.1",
    "jsonlint": "^1.6.3",
    "loader.js": "^4.7.0",
    "node-sass": "6.0.1",
    "normalize.css": "4.1.1",
    "npm-run-all": "^4.1.5",
    "pkijs": "^2.2.2",
    "pretender": "^3.4.3",
    "prettier": "^2.5.1",
    "prettier-eslint-cli": "^5.0.0",
    "pvutils": "^1.0.17",
    "qunit": "^2.17.2",
    "qunit-dom": "^1.6.0",
    "route-recognizer": "^0.3.4",
    "sass": "^1.29.0",
    "sass-svg-uri": "^1.0.0",
    "shell-quote": "^1.6.1",
    "string.prototype.endswith": "^0.2.0",
    "string.prototype.startswith": "^0.2.0",
    "swagger-ui-dist": "^3.36.2",
    "text-encoder-lite": "2.0.0",
    "walk-sync": "^2.0.2",
    "xstate": "^3.3.3"
  },
  "optionalDependencies": {
    "@babel/core": "^7.12.3",
    "@storybook/addon-knobs": "^6.1.17",
    "@storybook/addon-links": "^6.1.17",
    "@storybook/addon-notes": "^5.3.19",
    "@storybook/addon-viewport": "^6.1.17",
    "@storybook/addons": "^6.1.17",
    "@storybook/ember": "^6.1.17",
    "babel-loader": "^8.1.0",
    "jsdoc-to-markdown": "^5.0.0",
    "lint-staged": "^10.5.1"
  },
  "resolutions": {
    "cryptiles": "^4.1.2",
    "eslint-utils": "^1.4.1",
    "ember-basic-dropdown": "3.0.19",
    "growl": "^1.10.0",
    "handlebars": "^4.3.0",
    "highlight.js": "^10.4.1",
    "https-proxy-agent": "^2.2.3",
    "ini": "^1.3.6",
    "js-yaml": "^3.13.1",
    "kind-of": "^6.0.3",
    "lodash.defaultsdeep": "^4.6.1",
    "lodash.merge": "^4.6.2",
    "lodash": "^4.17.13",
    "minimatch": "^3.0.2",
    "minimist": "^1.2.2",
    "node-notifier": "^8.0.1",
    "prismjs": "^1.21.0",
    "qs": "^6.3.0",
    "serialize-javascript": "^3.1.0",
    "underscore": "^1.12.1",
    "trim": "^0.0.3",
    "xmlhttprequest-ssl": "^1.6.2",
    "@hashicorp/ember-flight-icons": "^1.1.0"
  },
  "engines": {
    "node": "16.*"
  },
  "ember": {
    "edition": "octane"
  },
  "private": true,
  "ember-addon": {
    "paths": [
      "lib/core",
      "lib/css",
      "lib/kmip",
      "lib/open-api-explorer",
      "lib/replication",
      "lib/service-worker-authenticated-download"
    ]
  },
  "dependencies": {
    "handlebars": "^4.3.0",
    "highlight.js": "^10.4.1",
    "js-yaml": "^3.13.1",
    "lodash": "^4.17.13",
    "node-notifier": "^8.0.1"
  }
}<|MERGE_RESOLUTION|>--- conflicted
+++ resolved
@@ -94,12 +94,7 @@
     "ember-api-actions": "^0.2.8",
     "ember-auto-import": "^1.12.0",
     "ember-basic-dropdown": "3.0.19",
-<<<<<<< HEAD
-    "ember-basic-dropdown-hover": "0.6.0",
     "ember-cli": "~3.28.5",
-=======
-    "ember-cli": "~3.24.0",
->>>>>>> 7acef661
     "ember-cli-autoprefixer": "^0.8.1",
     "ember-cli-babel": "^7.26.10",
     "ember-cli-browserstack": "^1.1.0",
@@ -136,15 +131,8 @@
     "ember-modifier": "^3.1.0",
     "ember-page-title": "^6.2.2",
     "ember-power-select": "^5.0.3",
-<<<<<<< HEAD
     "ember-qunit": "^5.1.5",
-    "ember-radio-button": "^2.0.1",
     "ember-resolver": "^8.0.3",
-=======
-    "ember-promise-helpers": "^1.0.9",
-    "ember-qunit": "^5.1.4",
-    "ember-resolver": "^8.0.2",
->>>>>>> 7acef661
     "ember-responsive": "^3.0.0-beta.3",
     "ember-router-helpers": "^0.4.0",
     "ember-service-worker": "meirish/ember-service-worker#configurable-scope",
