/**
 * Copyright (c) HashiCorp, Inc.
 * SPDX-License-Identifier: BUSL-1.1
 */

import { click, fillIn, settled, visit, currentURL } from '@ember/test-helpers';
import { module, test } from 'qunit';
import { setupApplicationTest } from 'ember-qunit';
import { v4 as uuidv4 } from 'uuid';

import authPage from 'vault/tests/pages/auth';
import enablePage from 'vault/tests/pages/settings/auth/enable';
import { supportedManagedAuthBackends } from 'vault/helpers/supported-managed-auth-backends';
import { deleteAuthCmd, mountAuthCmd, runCmd, createNS } from 'vault/tests/helpers/commands';
import { methods } from 'vault/helpers/mountable-auth-methods';

const SELECTORS = {
  backendLink: (path) => `[data-test-auth-backend-link="${path}"]`,
  createUser: '[data-test-entity-create-link="user"]',
  input: (attr) => `[data-test-input="${attr}"]`,
  password: '[data-test-textarea]',
  saveBtn: '[data-test-save-config]',
  methods: '[data-test-access-methods] a',
  listItem: '[data-test-list-item-content]',
};
module('Acceptance | auth backend list', function (hooks) {
  setupApplicationTest(hooks);

  hooks.beforeEach(async function () {
    await authPage.login();
    this.path1 = `userpass-${uuidv4()}`;
    this.path2 = `userpass-${uuidv4()}`;
    this.user1 = 'user1';
    this.user2 = 'user2';

    await runCmd([mountAuthCmd('userpass', this.path1), mountAuthCmd('userpass', this.path2)], false);
  });

  hooks.afterEach(async function () {
    await authPage.login();
    await runCmd([deleteAuthCmd(this.path1), deleteAuthCmd(this.path2)], false);
    return;
  });

  test('userpass secret backend', async function (assert) {
    assert.expect(5);
    // enable a user in first userpass backend
    await visit('/vault/access');
    await click(SELECTORS.backendLink(this.path1));
    await click(SELECTORS.createUser);
    await fillIn(SELECTORS.input('username'), this.user1);
    await fillIn(SELECTORS.password, this.user1);
    await click(SELECTORS.saveBtn);
    assert.strictEqual(currentURL(), `/vault/access/${this.path1}/item/user`);

    await click(SELECTORS.methods);
    assert.strictEqual(currentURL(), '/vault/access');

    // enable a user in second userpass backend
    await click(SELECTORS.backendLink(this.path2));
    await click(SELECTORS.createUser);
    await fillIn(SELECTORS.input('username'), this.user2);
    await fillIn(SELECTORS.password, this.user2);
    await click(SELECTORS.saveBtn);
    assert.strictEqual(currentURL(), `/vault/access/${this.path2}/item/user`);

    // Confirm that the user was created. There was a bug where the apiPath was not being updated when toggling between auth routes.
    assert.dom(SELECTORS.listItem).hasText(this.user2, 'user2 exists in the list');

    // Confirm that the auth method 1 shows user1. There was a bug where the user was not listed when toggling between auth routes.
    await click(SELECTORS.methods);
    await click(SELECTORS.backendLink(this.path1));
    assert.dom(SELECTORS.listItem).hasText(this.user1, 'user1 exists in the list');
  });

  module('auth methods are linkable and link to correct view', function (hooks) {
    hooks.beforeEach(async function () {
      this.uid = uuidv4();
      await visit('/vault/access');
    });

    // Test all auth methods, not just those you can log in with
    methods()
      .map((backend) => backend.type)
      .forEach((type) => {
        test(`${type} auth method`, async function (assert) {
          const supportManaged = supportedManagedAuthBackends();
          const path = type === 'token' ? 'token' : `auth-list-${type}-${this.uid}`;
          if (type !== 'token') {
            await enablePage.enable(type, path);
          }
          await settled();
          await visit('/vault/access');

          // check popup menu
          const itemCount = type === 'token' ? 2 : 3;
          await click(`[data-test-auth-backend-link="${path}"] [data-test-popup-menu-trigger]`);
          assert
            .dom('.hds-dropdown-list-item')
            .exists({ count: itemCount }, `shows ${itemCount} dropdown items for ${type}`);

          // all auth methods should be linkable
          await click(`[data-test-auth-backend-link="${path}"]`);
          if (!supportManaged.includes(type)) {
            assert.dom('[data-test-auth-section-tab]').exists({ count: 1 });
            assert
              .dom('[data-test-auth-section-tab]')
              .hasText('Configuration', `only shows configuration tab for ${type} auth method`);
            assert.dom('[data-test-doc-link] .doc-link').exists(`includes doc link for ${type} auth method`);
          } else {
            let expectedTabs = 2;
<<<<<<< HEAD
            if (type == 'ldap' || type === 'okta') {
=======
            if (type === 'ldap' || type === 'okta') {
>>>>>>> b793b7f1
              expectedTabs = 3;
            }
            assert
              .dom('[data-test-auth-section-tab]')
              .exists({ count: expectedTabs }, `has management tabs for ${type} auth method`);
          }
          if (type !== 'token') {
            // cleanup method
            await runCmd(deleteAuthCmd(path));
          }
        });
      });
  });

  module('enterprise', function () {
    test('ent-only auth methods are linkable and link to correct view', async function (assert) {
      assert.expect(3);
      const uid = uuidv4();
      await visit('/vault/access');

      // Only SAML is enterprise-only for now
      const type = 'saml';
      const path = `auth-list-${type}-${uid}`;
      await enablePage.enable(type, path);
      await settled();
      await visit('/vault/access');

      // all auth methods should be linkable
      await click(`[data-test-auth-backend-link="${path}"]`);
      assert.dom('[data-test-auth-section-tab]').exists({ count: 1 });
      assert
        .dom('[data-test-auth-section-tab]')
        .hasText('Configuration', `only shows configuration tab for ${type} auth method`);
      assert.dom('[data-test-doc-link] .doc-link').exists(`includes doc link for ${type} auth method`);
      await runCmd(deleteAuthCmd(path));
    });

    test('token config within namespace', async function (assert) {
      const ns = 'ns-wxyz';
      await runCmd(createNS(ns), false);
      await settled();
      await authPage.loginNs(ns);
      // go directly to token configure route
      await visit('/vault/settings/auth/configure/token/options');
      await fillIn('[data-test-input="description"]', 'My custom description');
      await click('[data-test-save-config="true"]');
      assert.strictEqual(currentURL(), '/vault/access', 'successfully saves and navigates away');
      await click('[data-test-auth-backend-link="token"]');
      assert
        .dom('[data-test-row-value="Description"]')
        .hasText('My custom description', 'description was saved');
      await runCmd(`delete sys/namespaces/${ns}`);
    });
  });
});<|MERGE_RESOLUTION|>--- conflicted
+++ resolved
@@ -109,11 +109,7 @@
             assert.dom('[data-test-doc-link] .doc-link').exists(`includes doc link for ${type} auth method`);
           } else {
             let expectedTabs = 2;
-<<<<<<< HEAD
-            if (type == 'ldap' || type === 'okta') {
-=======
             if (type === 'ldap' || type === 'okta') {
->>>>>>> b793b7f1
               expectedTabs = 3;
             }
             assert
