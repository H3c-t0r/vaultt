/**
 * Copyright (c) HashiCorp, Inc.
 * SPDX-License-Identifier: MPL-2.0
 */

import { click, fillIn, findAll, currentURL, find, settled, waitUntil } from '@ember/test-helpers';
import { module, test } from 'qunit';
import { setupApplicationTest } from 'ember-qunit';
import authPage from 'vault/tests/pages/auth';
import logout from 'vault/tests/pages/logout';
import enablePage from 'vault/tests/pages/settings/mount-secret-backend';

module('Acceptance | aws secret backend', function (hooks) {
  setupApplicationTest(hooks);

  hooks.beforeEach(function () {
    this.timestamp = new Date().getTime();
    return authPage.login();
  });

  hooks.afterEach(function () {
    return logout.visit();
  });

  const POLICY = {
    Version: '2012-10-17',
    Statement: [
      {
        Effect: 'Allow',
        Action: 'iam:*',
        Resource: '*',
      },
    ],
  };
  test('aws backend', async function (assert) {
<<<<<<< HEAD
    const path = `aws-${this.timestamp}`;
=======
    assert.expect(12);
    const now = new Date().getTime();
    const path = `aws-${now}`;
>>>>>>> e55c18ed
    const roleName = 'awsrole';

    await enablePage.enable('aws', path);
    await settled();
    await click('[data-test-configuration-tab]');

    await click('[data-test-secret-backend-configure]');

    assert.strictEqual(currentURL(), `/vault/settings/secrets/configure/${path}`);
    assert.ok(findAll('[data-test-aws-root-creds-form]').length, 'renders the empty root creds form');
    assert.ok(findAll('[data-test-aws-link="root-creds"]').length, 'renders the root creds link');
    assert.ok(findAll('[data-test-aws-link="leases"]').length, 'renders the leases config link');

    await fillIn('[data-test-aws-input="accessKey"]', 'foo');
    await fillIn('[data-test-aws-input="secretKey"]', 'bar');

    await click('[data-test-aws-input="root-save"]');

    assert.ok(
      find('[data-test-flash-message]').textContent.trim(),
      `The backend configuration saved successfully!`
    );

    await click('[data-test-aws-link="leases"]');

    await click('[data-test-aws-input="lease-save"]');

    assert.ok(
      find('[data-test-flash-message]').textContent.trim(),
      `The backend configuration saved successfully!`
    );

    await click('[data-test-backend-view-link]');

    assert.strictEqual(currentURL(), `/vault/secrets/${path}/list`, `navigates to the roles list`);

    await click('[data-test-secret-create]');

    assert.ok(
      find('[data-test-secret-header]').textContent.includes('AWS Role'),
      `aws: renders the create page`
    );

    await fillIn('[data-test-input="name"]', roleName);

    findAll('.CodeMirror')[0].CodeMirror.setValue(JSON.stringify(POLICY));

    // save the role
    await click('[data-test-role-aws-create]');
    await waitUntil(() => currentURL() === `/vault/secrets/${path}/show/${roleName}`); // flaky without this
    assert.strictEqual(
      currentURL(),
      `/vault/secrets/${path}/show/${roleName}`,
      `$aws: navigates to the show page on creation`
    );

    await click('[data-test-secret-root-link]');

    assert.strictEqual(currentURL(), `/vault/secrets/${path}/list`);
    assert.ok(findAll(`[data-test-secret-link="${roleName}"]`).length, `aws: role shows in the list`);

    //and delete
    await click(`[data-test-secret-link="${roleName}"] [data-test-popup-menu-trigger]`);
    await waitUntil(() => find(`[data-test-aws-role-delete="${roleName}"]`)); // flaky without
    await click(`[data-test-aws-role-delete="${roleName}"]`);
    await click(`[data-test-confirm-button]`);
    assert.dom(`[data-test-secret-link="${roleName}"]`).doesNotExist(`aws: role is no longer in the list`);
  });
});<|MERGE_RESOLUTION|>--- conflicted
+++ resolved
@@ -33,13 +33,8 @@
     ],
   };
   test('aws backend', async function (assert) {
-<<<<<<< HEAD
+    assert.expect(12);
     const path = `aws-${this.timestamp}`;
-=======
-    assert.expect(12);
-    const now = new Date().getTime();
-    const path = `aws-${now}`;
->>>>>>> e55c18ed
     const roleName = 'awsrole';
 
     await enablePage.enable('aws', path);
