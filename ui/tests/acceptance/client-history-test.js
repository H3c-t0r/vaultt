--- conflicted
+++ resolved
@@ -56,13 +56,8 @@
       };
     });
     await visit('/vault/clients/history');
-<<<<<<< HEAD
-    assert.equal(currentURL(), '/vault/clients/history');
-    assert.dom(SELECTORS.historyActiveTab).hasText('Dashboard', 'dashboard tab is active');
-=======
-    assert.strictEqual(currentURL(), '/vault/clients/history');
-    assert.dom(SELECTORS.historyActiveTab).hasText('History', 'history tab is active');
->>>>>>> d4766766
+    assert.strictEqual(currentURL(), '/vault/clients/history');
+    assert.dom(SELECTORS.historyActiveTab).hasText('Dashboard', 'dashboard tab is active');
     assert.dom('[data-test-tracking-disabled] .message-title').hasText('Tracking is disabled');
     assert.dom(SELECTORS.emptyStateTitle).hasText('No data received');
     assert.dom(SELECTORS.filterBar).doesNotExist('Shows filter bar to search previous dates');
@@ -84,13 +79,8 @@
       };
     });
     await visit('/vault/clients/history');
-<<<<<<< HEAD
-    assert.equal(currentURL(), '/vault/clients/history');
-    assert.dom(SELECTORS.historyActiveTab).hasText('Dashboard', 'dashboard tab is active');
-=======
-    assert.strictEqual(currentURL(), '/vault/clients/history');
-    assert.dom(SELECTORS.historyActiveTab).hasText('History', 'history tab is active');
->>>>>>> d4766766
+    assert.strictEqual(currentURL(), '/vault/clients/history');
+    assert.dom(SELECTORS.historyActiveTab).hasText('Dashboard', 'dashboard tab is active');
     assert.dom(SELECTORS.emptyStateTitle).hasText('Data tracking is disabled');
     assert.dom(SELECTORS.filterBar).doesNotExist('Filter bar is hidden when no data available');
   });
@@ -110,13 +100,8 @@
       };
     });
     await visit('/vault/clients/history');
-<<<<<<< HEAD
-    assert.equal(currentURL(), '/vault/clients/history');
-    assert.dom(SELECTORS.historyActiveTab).hasText('Dashboard', 'dashboard tab is active');
-=======
-    assert.strictEqual(currentURL(), '/vault/clients/history');
-    assert.dom(SELECTORS.historyActiveTab).hasText('History', 'history tab is active');
->>>>>>> d4766766
+    assert.strictEqual(currentURL(), '/vault/clients/history');
+    assert.dom(SELECTORS.historyActiveTab).hasText('Dashboard', 'dashboard tab is active');
 
     assert.dom(SELECTORS.emptyStateTitle).hasText('No monthly history');
     assert.dom(SELECTORS.filterBar).doesNotExist('Does not show filter bar');
@@ -268,13 +253,8 @@
   test('filters correctly on history with full data', async function (assert) {
     assert.expect(19);
     await visit('/vault/clients/history');
-<<<<<<< HEAD
-    assert.equal(currentURL(), '/vault/clients/history', 'clients/history URL is correct');
-    assert.dom(SELECTORS.historyActiveTab).hasText('Dashboard', 'dashboard tab is active');
-=======
-    assert.strictEqual(currentURL(), '/vault/clients/history', 'clients/history URL is correct');
-    assert.dom(SELECTORS.historyActiveTab).hasText('History', 'history tab is active');
->>>>>>> d4766766
+    assert.strictEqual(currentURL(), '/vault/clients/history', 'clients/history URL is correct');
+    assert.dom(SELECTORS.historyActiveTab).hasText('Dashboard', 'dashboard tab is active');
     assert
       .dom(SELECTORS.runningTotalMonthlyCharts)
       .exists('Shows running totals with monthly breakdown charts');
@@ -347,13 +327,8 @@
       };
     });
     await visit('/vault/clients/history');
-<<<<<<< HEAD
-    assert.equal(currentURL(), '/vault/clients/history', 'clients/history URL is correct');
-    assert.dom(SELECTORS.historyActiveTab).hasText('Dashboard', 'dashboard tab is active');
-=======
-    assert.strictEqual(currentURL(), '/vault/clients/history', 'clients/history URL is correct');
-    assert.dom(SELECTORS.historyActiveTab).hasText('History', 'history tab is active');
->>>>>>> d4766766
+    assert.strictEqual(currentURL(), '/vault/clients/history', 'clients/history URL is correct');
+    assert.dom(SELECTORS.historyActiveTab).hasText('Dashboard', 'dashboard tab is active');
     assert
       .dom('[data-test-alert-banner="alert"]')
       .hasTextContaining(
@@ -381,13 +356,8 @@
       };
     });
     await visit('/vault/clients/history');
-<<<<<<< HEAD
-    assert.equal(currentURL(), '/vault/clients/history', 'clients/history URL is correct');
+    assert.strictEqual(currentURL(), '/vault/clients/history', 'clients/history URL is correct');
     assert.dom(SELECTORS.emptyStateTitle).doesNotExist('No data for this billing period'); // TODO update
-=======
-    assert.strictEqual(currentURL(), '/vault/clients/history', 'clients/history URL is correct');
-    assert.dom(SELECTORS.emptyStateTitle).hasText('No data for this billing period');
->>>>>>> d4766766
     assert
       .dom(SELECTORS.dateDisplay)
       .hasText(format(licenseStart, 'MMMM yyyy'), 'Shows license date, gives ability to edit');
@@ -398,13 +368,8 @@
   test('shows correct interface if no permissions on license', async function (assert) {
     this.server.get('/sys/license/status', () => overrideResponse(403));
     await visit('/vault/clients/history');
-<<<<<<< HEAD
-    assert.equal(currentURL(), '/vault/clients/history', 'clients/history URL is correct');
-    assert.dom(SELECTORS.historyActiveTab).hasText('Dashboard', 'dashboard tab is active');
-=======
-    assert.strictEqual(currentURL(), '/vault/clients/history', 'clients/history URL is correct');
-    assert.dom(SELECTORS.historyActiveTab).hasText('History', 'history tab is active');
->>>>>>> d4766766
+    assert.strictEqual(currentURL(), '/vault/clients/history', 'clients/history URL is correct');
+    assert.dom(SELECTORS.historyActiveTab).hasText('Dashboard', 'dashboard tab is active');
     // Message changes depending on ent or OSS
     assert.dom(SELECTORS.emptyStateTitle).exists('Empty state exists');
     assert.dom(SELECTORS.monthDropdown).exists('Dropdown exists to select month');
