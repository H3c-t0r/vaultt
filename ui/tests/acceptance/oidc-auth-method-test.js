--- conflicted
+++ resolved
@@ -91,11 +91,7 @@
       cancelTimers();
     }, 50);
     await click('[data-test-auth-submit]');
-<<<<<<< HEAD
-    await waitUntil(() => find('.nav-user-button button'));
-=======
     await waitUntil(() => find('.nav-user-button button'), { timeout: 2000 });
->>>>>>> 4af7f7cc
     await click('.nav-user-button button');
     await click('#logout');
     assert
