import { module, test, skip } from 'qunit';
import { v4 as uuidv4 } from 'uuid';
import { click, currentRouteName, currentURL, typeIn, visit, waitUntil } from '@ember/test-helpers';
import { create } from 'ember-cli-page-object';
import { setupApplicationTest } from 'vault/tests/helpers';
import authPage from 'vault/tests/pages/auth';
import {
  createPolicyCmd,
  deleteEngineCmd,
  mountEngineCmd,
  runCmd,
  createTokenCmd,
  tokenWithPolicyCmd,
} from 'vault/tests/helpers/commands';
import { personas } from 'vault/tests/helpers/policy-generator/kv';
import {
  addSecretMetadataCmd,
  setupControlGroup,
  writeSecret,
  writeVersionedSecret,
} from 'vault/tests/helpers/kv/kv-run-commands';
import { FORM, PAGE } from 'vault/tests/helpers/kv/kv-selectors';
import controlGroup from 'vault/tests/pages/components/control-group';
import { CONTROL_GROUP_PREFIX, TOKEN_SEPARATOR } from 'vault/services/control-group';

const controlGroupComponent = create(controlGroup);

const secretPath = `my-#:$=?-secret`;
// This doesn't encode in a normal way, so hardcoding it here until we sort that out
const secretPathUrlEncoded = `my-%23:$=%3F-secret`;
const navToBackend = (backend) => {
  return visit(`/vault/secrets/${backend}/kv/list`);
};
const assertCorrectBreadcrumbs = (assert, expected) => {
  assert.dom(PAGE.breadcrumb).exists({ count: expected.length }, 'correct number of breadcrumbs');
  const breadcrumbs = document.querySelectorAll(PAGE.breadcrumb);
  expected.forEach((text, idx) => {
    assert.dom(breadcrumbs[idx]).includesText(text, `position ${idx} breadcrumb includes text ${text}`);
  });
};

/**
 * This test set is for testing the navigation, breadcrumbs, and tabs
 */
module('Acceptance | kv-v2 workflow | navigation', function (hooks) {
  setupApplicationTest(hooks);

  hooks.beforeEach(async function () {
    const uid = uuidv4();
    this.emptyBackend = `kv-empty-${uid}`;
    this.backend = `kv-nav-${uid}`;
    await authPage.login();
    await runCmd(mountEngineCmd('kv-v2', this.emptyBackend), false);
    await runCmd(mountEngineCmd('kv-v2', this.backend), false);
    await writeSecret(this.backend, 'app/nested/secret', 'foo', 'bar');
    await writeVersionedSecret(this.backend, secretPath, 'foo', 'bar', 3);
    await runCmd(addSecretMetadataCmd(this.backend, secretPath, { max_versions: 5, cas_required: true }));
    return;
  });

  hooks.afterEach(async function () {
    await authPage.login();
    await runCmd(deleteEngineCmd(this.backend));
    await runCmd(deleteEngineCmd(this.emptyBackend));
    return;
  });

  module('admin persona', function (hooks) {
    hooks.beforeEach(async function () {
      const token = await runCmd(
        tokenWithPolicyCmd('admin', personas.admin(this.backend) + personas.admin(this.emptyBackend))
      );
      await authPage.login(token);
    });
    test('empty backend - breadcrumbs, title, tabs, emptyState', async function (assert) {
      assert.expect(18);
      const backend = this.emptyBackend;
      await navToBackend(backend);

      // URL correct
      assert.strictEqual(currentURL(), `/vault/secrets/${backend}/kv/list`, 'lands on secrets list page');
      // Breadcrumbs correct
      assertCorrectBreadcrumbs(assert, ['secrets', backend]);
      // Title correct
      assert.dom(PAGE.title).hasText(`${backend} Version 2`);
      // Tabs correct
      assert.dom(PAGE.secretTab('list')).hasText('Secrets');
      assert.dom(PAGE.secretTab('list')).hasClass('active');
      assert.dom(PAGE.secretTab('Configuration')).hasText('Configuration');
      assert.dom(PAGE.secretTab('Configuration')).doesNotHaveClass('active');
      // Toolbar correct
      assert.dom(PAGE.toolbar).exists({ count: 1 }, 'toolbar renders');
      assert.dom(PAGE.list.filter).hasNoValue('List filter input is empty');
      // Page content correct
      assert.dom(PAGE.emptyStateTitle).hasText('No secrets yet');
      assert.dom(PAGE.emptyStateActions).hasText('Create secret');
      assert.dom(PAGE.list.createSecret).hasText('Create secret');

      // Click empty state CTA
      await click(`${PAGE.emptyStateActions} a`);
      // TODO: initialKey should not show on query params if empty
      assert.ok(
        currentURL().startsWith(`/vault/secrets/${backend}/kv/create`),
        `url includes /vault/secrets/${backend}/kv/create`
      );

      // Click cancel btn
      await click(FORM.cancelBtn);
      // TODO: pageFilter should not show on query params if empty
      assert.ok(
        currentURL().startsWith(`/vault/secrets/${backend}/kv/list`),
        `url includes /vault/secrets/${backend}/kv/list`
      );

      // click toolbar CTA
      await click(PAGE.list.createSecret);
      // TODO: initialKey should not show on query params if empty
      assert.ok(
        currentURL().startsWith(`/vault/secrets/${backend}/kv/create`),
        `url includes /vault/secrets/${backend}/kv/create`
      );

      // Click cancel btn
      await click(FORM.cancelBtn);
      // TODO: pageFilter should not show on query params if empty
      assert.ok(
        currentURL().startsWith(`/vault/secrets/${backend}/kv/list`),
        `url includes /vault/secrets/${backend}/kv/list`
      );
    });
    test('can access nested secret', async function (assert) {
      assert.expect(36);
      const backend = this.backend;
      await navToBackend(backend);
      assert.dom(PAGE.title).hasText(`${backend} Version 2`, 'title text correct');
      assert.dom(PAGE.emptyStateTitle).doesNotExist('No empty state');
      assertCorrectBreadcrumbs(assert, ['secret', backend]);
      assert.dom(PAGE.list.filter).hasNoValue('List filter input is empty');

      // Navigate through list items
      await click(PAGE.list.item('app/'));
      assert.strictEqual(currentURL(), `/vault/secrets/${backend}/kv/app%2F/directory`);
      assertCorrectBreadcrumbs(assert, ['secret', backend, 'app']);
      assert.dom(PAGE.title).hasText(`${backend} Version 2`);
      assert.dom(PAGE.list.filter).hasValue('app/', 'List filter input is prefilled');
      assert.dom(PAGE.list.item('nested/')).exists('Shows nested secret');

      await click(PAGE.list.item('nested/'));
      assert.strictEqual(currentURL(), `/vault/secrets/${backend}/kv/app%2Fnested%2F/directory`);
      assertCorrectBreadcrumbs(assert, ['secret', backend, 'app', 'nested']);
      assert.dom(PAGE.title).hasText(`${backend} Version 2`);
      assert.dom(PAGE.list.filter).hasValue('app/nested/', 'List filter input is prefilled');
      assert.dom(PAGE.list.item('secret')).exists('Shows deeply nested secret');

      await click(PAGE.list.item('secret'));
      assert.strictEqual(
        currentURL(),
        `/vault/secrets/${backend}/kv/app%2Fnested%2Fsecret/details?version=1`
      );
      assertCorrectBreadcrumbs(assert, ['secret', backend, 'app', 'nested', 'secret']);
      assert.dom(PAGE.title).hasText('app/nested/secret', 'title is full secret path');
      assert.dom(PAGE.toolbar).exists('toolbar renders');
<<<<<<< HEAD
      assert.dom(PAGE.toolbarAction).exists({ count: 3 }, 'correct number of toolbar actions render');
=======
      assert.dom(PAGE.toolbarAction).exists({ count: 4 }, 'correct number of toolbar actions render');
>>>>>>> 4aa57986

      await click(PAGE.breadcrumbAtIdx(3));
      assert.ok(
        currentURL().startsWith(`/vault/secrets/${backend}/kv/app%2Fnested%2F/directory`),
        'links back to list directory'
      );

      await click(PAGE.breadcrumbAtIdx(2));
      assert.ok(
        currentURL().startsWith(`/vault/secrets/${backend}/kv/app%2F/directory`),
        'links back to list directory'
      );

      await click(PAGE.breadcrumbAtIdx(1));
      assert.ok(currentURL().startsWith(`/vault/secrets/${backend}/kv/list`), 'links back to list root');
    });
    test('versioned secret nav, tabs, breadcrumbs', async function (assert) {
      assert.expect(43);
      const backend = this.backend;
      await navToBackend(backend);
      await click(PAGE.list.item(secretPath));
      assert.strictEqual(
        currentURL(),
        `/vault/secrets/${backend}/kv/${secretPathUrlEncoded}/details?version=3`,
        'Url includes version query param'
      );
      assert.dom(PAGE.title).hasText(secretPath, 'Goes to secret detail view');
      assert.dom(PAGE.secretTab('Secret')).hasText('Secret');
      assert.dom(PAGE.secretTab('Secret')).hasClass('active');
      assert.dom(PAGE.secretTab('Metadata')).hasText('Metadata');
      assert.dom(PAGE.secretTab('Metadata')).doesNotHaveClass('active');
      assert.dom(PAGE.secretTab('Version History')).hasText('Version History');
      assert.dom(PAGE.secretTab('Version History')).doesNotHaveClass('active');
      assert.dom(PAGE.detail.versionDropdown).hasText('Version 3', 'Version dropdown shows current version');
      assert.dom(PAGE.detail.createNewVersion).hasText('Create new version', 'Create version button shows');
      assert.dom(PAGE.detail.versionTooltip).containsText('Version 3 created');
      assert.dom(PAGE.infoRowValue('foo')).exists('renders current data');

      await click(PAGE.detail.createNewVersion);
      assert.strictEqual(
        currentURL(),
        `/vault/secrets/${backend}/kv/${secretPathUrlEncoded}/details/edit?version=3`,
        'Url includes version query param'
      );
      assert.dom(FORM.versionAlert).doesNotExist('Does not show version alert for current version');
      assert.dom(FORM.inputByAttr('path')).isDisabled();

      await click(FORM.cancelBtn);
      assert.strictEqual(
        currentURL(),
        `/vault/secrets/${backend}/kv/${secretPathUrlEncoded}/details?version=3`,
        'Goes back to detail view'
      );

      await click(PAGE.detail.versionDropdown);
      await click(`${PAGE.detail.version(1)} a`);
      assert.strictEqual(
        currentURL(),
        `/vault/secrets/${backend}/kv/${secretPathUrlEncoded}/details?version=1`,
        'Goes to detail view for version 1'
      );
      assert.dom(PAGE.detail.versionDropdown).hasText('Version 1', 'Version dropdown shows selected version');
      assert.dom(PAGE.detail.versionTooltip).containsText('Version 1 created');
      assert.dom(PAGE.infoRowValue('key-1')).exists('renders previous data');

      await click(PAGE.detail.createNewVersion);
      assert.strictEqual(
        currentURL(),
        `/vault/secrets/${backend}/kv/${secretPathUrlEncoded}/details/edit?version=1`,
        'Url includes version query param'
      );
      assert.dom(FORM.inputByAttr('path')).isDisabled();
      assert.dom(FORM.keyInput()).hasValue('key-1', 'pre-populates form with selected version data');
      assert.dom(FORM.maskedValueInput()).hasValue('val-1', 'pre-populates form with selected version data');
      assert.dom(FORM.versionAlert).exists('Shows version alert');
      await click(FORM.cancelBtn);

      await click(PAGE.secretTab('Metadata'));
      assert.strictEqual(
        currentURL(),
        `/vault/secrets/${backend}/kv/${secretPathUrlEncoded}/metadata`,
        `goes to metadata page`
      );
      assertCorrectBreadcrumbs(assert, ['secrets', backend, secretPath, 'metadata']);
      assert.dom(PAGE.title).hasText(secretPath);
      assert
        .dom(`${PAGE.metadata.customMetadataSection} ${PAGE.emptyStateTitle}`)
        .hasText('No custom metadata');
      assert
        .dom(`${PAGE.metadata.customMetadataSection} ${PAGE.emptyStateActions}`)
        .hasText('Add metadata', 'empty state has metadata CTA');
      assert.dom(PAGE.metadata.editBtn).hasText('Edit metadata');

      await click(PAGE.metadata.editBtn);
      assert.strictEqual(
        currentURL(),
        `/vault/secrets/${backend}/kv/${secretPathUrlEncoded}/metadata/edit`,
        `goes to metadata edit page`
      );
      assertCorrectBreadcrumbs(assert, ['secrets', backend, secretPath, 'metadata', 'edit']);
      await click(FORM.cancelBtn);
      assert.strictEqual(
        currentURL(),
        `/vault/secrets/${backend}/kv/${secretPathUrlEncoded}/metadata`,
        `cancel btn goes back to metadata page`
      );
    });
    test('breadcrumbs & page titles are correct', async function (assert) {
      assert.expect(39);
      const backend = this.backend;
      await navToBackend(backend);
      await click(PAGE.secretTab('Configuration'));
      assertCorrectBreadcrumbs(assert, ['secrets', backend, 'configuration']);
      assert.dom(PAGE.title).hasText(`${backend} Version 2`, 'correct page title for configuration');

      await click(PAGE.secretTab('Secrets'));
      assertCorrectBreadcrumbs(assert, ['secrets', backend]);
      assert.dom(PAGE.title).hasText(`${backend} Version 2`, 'correct page title for secret list');

      await click(PAGE.list.item(secretPath));
      assertCorrectBreadcrumbs(assert, ['secrets', backend, secretPath]);
      assert.dom(PAGE.title).hasText(secretPath, 'correct page title for secret detail');

      await click(PAGE.detail.createNewVersion);
      assertCorrectBreadcrumbs(assert, ['secrets', backend, secretPath, 'edit']);
      assert.dom(PAGE.title).hasText('Create New Version', 'correct page title for secret edit');

      await click(PAGE.breadcrumbAtIdx(2));
      await click(PAGE.secretTab('Metadata'));
      assertCorrectBreadcrumbs(assert, ['secrets', backend, secretPath, 'metadata']);
      assert.dom(PAGE.title).hasText(secretPath, 'correct page title for metadata');

      await click(PAGE.metadata.editBtn);
      assertCorrectBreadcrumbs(assert, ['secrets', backend, secretPath, 'metadata', 'edit']);
      assert.dom(PAGE.title).hasText('Edit Secret Metadata', 'correct page title for metadata edit');

      await click(PAGE.breadcrumbAtIdx(3));
      await click(PAGE.secretTab('Version History'));
      assertCorrectBreadcrumbs(assert, ['secrets', backend, secretPath, 'version history']);
      assert.dom(PAGE.title).hasText(secretPath, 'correct page title for version history');
    });
  });

  module('data-reader persona', function (hooks) {
    hooks.beforeEach(async function () {
      const token = await runCmd([
        createPolicyCmd(
          'data-reader',
          personas.dataReader(this.backend) + personas.dataReader(this.emptyBackend)
        ),
        createTokenCmd('data-reader'),
      ]);
      await authPage.login(token);
    });
    test('empty backend - breadcrumbs, title, tabs, emptyState', async function (assert) {
      assert.expect(15);
      const backend = this.emptyBackend;
      await navToBackend(backend);

      // URL correct
      assert.strictEqual(currentURL(), `/vault/secrets/${backend}/kv/list`, 'lands on secrets list page');
      // Breadcrumbs correct
      assertCorrectBreadcrumbs(assert, ['secrets', backend]);
      // Title correct
      assert.dom(PAGE.title).hasText(`${backend} Version 2`);
      // Tabs correct
      assert.dom(PAGE.secretTab('list')).hasText('Secrets');
      assert.dom(PAGE.secretTab('list')).hasClass('active');
      assert.dom(PAGE.secretTab('Configuration')).hasText('Configuration');
      assert.dom(PAGE.secretTab('Configuration')).doesNotHaveClass('active');
      // Toolbar correct
      assert.dom(PAGE.toolbar).exists({ count: 1 }, 'toolbar renders');
      assert
        .dom(PAGE.list.filter)
        .doesNotExist('list filter input does not render because no list capabilities');
      // Page content correct
      assert
        .dom(PAGE.emptyStateTitle)
        .doesNotExist('empty state does not render because no metadata access to list');
      assert.dom(PAGE.list.overviewCard).exists('renders overview card');

      // click toolbar CTA
      await click(PAGE.list.createSecret);
      // TODO: initialKey should not show on query params if empty
      assert.strictEqual(
        currentURL(),
        `/vault/secrets/${backend}/kv/create?initialKey=`,
        `url includes /vault/secrets/${backend}/kv/create`
      );

      // Click cancel btn
      await click(FORM.cancelBtn);
      // TODO: pageFilter should not show on query params if empty
      assert.strictEqual(
        currentURL(),
        `/vault/secrets/${backend}/kv/list?pageFilter=`,
        `url includes /vault/secrets/${backend}/kv/list`
      );
    });
    test('can access nested secret', async function (assert) {
      assert.expect(19);
      const backend = this.backend;
      await navToBackend(backend);
      assert.dom(PAGE.title).hasText(`${backend} Version 2`, 'title text correct');
      assert.dom(PAGE.emptyStateTitle).doesNotExist('No empty state');
      assertCorrectBreadcrumbs(assert, ['secret', backend]);
      assert
        .dom(PAGE.list.filter)
        .doesNotExist('List filter input does not render because no list capabilities');

      await typeIn(PAGE.list.overviewInput, 'app/nested/secret');
      await click(PAGE.list.overviewButton);

      // Goes to correct detail view
      assert.strictEqual(
        currentURL(),
        `/vault/secrets/${backend}/kv/app%2Fnested%2Fsecret/details?version=1`
      );
      assertCorrectBreadcrumbs(assert, ['secret', backend, 'app', 'nested', 'secret']);
      assert.dom(PAGE.title).hasText('app/nested/secret', 'title is full secret path');
      assert.dom(PAGE.toolbar).exists('toolbar renders');
<<<<<<< HEAD
      assert.dom(PAGE.toolbarAction).exists({ count: 3 }, 'correct number of toolbar actions render');
=======
      assert.dom(PAGE.toolbarAction).exists({ count: 4 }, 'correct number of toolbar actions render');
>>>>>>> 4aa57986

      await click(PAGE.breadcrumbAtIdx(3));
      assert.ok(
        currentURL().startsWith(`/vault/secrets/${backend}/kv/app%2Fnested%2F/directory`),
        'links back to list directory'
      );

      await click(PAGE.breadcrumbAtIdx(2));
      assert.ok(
        currentURL().startsWith(`/vault/secrets/${backend}/kv/app%2F/directory`),
        'links back to list directory'
      );

      await click(PAGE.breadcrumbAtIdx(1));
      assert.ok(currentURL().startsWith(`/vault/secrets/${backend}/kv/list`), 'links back to list root');
    });
    test('versioned secret nav, tabs, breadcrumbs', async function (assert) {
      assert.expect(29);
      const backend = this.backend;
      await navToBackend(backend);

      // Navigate to secret
      await typeIn(PAGE.list.overviewInput, secretPath);
      await click(PAGE.list.overviewButton);

      assert.strictEqual(
        currentURL(),
        `/vault/secrets/${backend}/kv/${secretPathUrlEncoded}/details?version=3`,
        'Url includes version query param'
      );
      assert.dom(PAGE.title).hasText(secretPath, 'Goes to secret detail view');
      assert.dom(PAGE.secretTab('Secret')).hasText('Secret');
      assert.dom(PAGE.secretTab('Secret')).hasClass('active');
      assert.dom(PAGE.secretTab('Metadata')).hasText('Metadata');
      assert.dom(PAGE.secretTab('Metadata')).doesNotHaveClass('active');
      // TODO: hide tab
      // assert.dom(PAGE.secretTab('Version History')).doesNotExist('Version history tab not shown');
      // TODO: hide dropdown
      // assert.dom(PAGE.detail.versionDropdown).doesNotExist('Version dropdown hidden');
      assert.dom(PAGE.detail.createNewVersion).hasText('Create new version', 'Create version button shows');
      assert.dom(PAGE.detail.versionTooltip).containsText('Version 3 created');
      assert.dom(PAGE.infoRowValue('foo')).exists('renders current data');

      await click(PAGE.detail.createNewVersion);
      assert.strictEqual(
        currentURL(),
        `/vault/secrets/${backend}/kv/${secretPathUrlEncoded}/details/edit?version=3`,
        'Url includes version query param'
      );
      assert.dom(FORM.versionAlert).doesNotExist('Does not show version alert for current version');
      assert.dom(FORM.inputByAttr('path')).isDisabled();

      await click(FORM.cancelBtn);
      assert.strictEqual(
        currentURL(),
        `/vault/secrets/${backend}/kv/${secretPathUrlEncoded}/details?version=3`,
        'Goes back to detail view'
      );

      // data-reader can't navigate to older versions, but they can go to page directly
      await visit(`/vault/secrets/${backend}/kv/${secretPathUrlEncoded}/details?version=1`);
      // TODO: hide version dropdown
      // assert.dom(PAGE.detail.versionDropdown).doesNotExist('Version dropdown does not exist');
      assert.dom(PAGE.detail.versionTooltip).containsText('Version 1 created');
      assert.dom(PAGE.infoRowValue('key-1')).exists('renders previous data');

      await click(PAGE.detail.createNewVersion);
      assert.strictEqual(
        currentURL(),
        `/vault/secrets/${backend}/kv/${secretPathUrlEncoded}/details/edit?version=1`,
        'Url includes version query param'
      );
      assert.dom(FORM.inputByAttr('path')).isDisabled();
      assert.dom(FORM.keyInput()).hasValue('key-1', 'pre-populates form with selected version data');
      assert.dom(FORM.maskedValueInput()).hasValue('val-1', 'pre-populates form with selected version data');
      // TODO: version alert should exist
      // assert.dom(FORM.versionAlert).exists('Shows version alert');
      await click(FORM.cancelBtn);

      await click(PAGE.secretTab('Metadata'));
      assert.strictEqual(
        currentURL(),
        `/vault/secrets/${backend}/kv/${secretPathUrlEncoded}/metadata`,
        `goes to metadata page`
      );
      assertCorrectBreadcrumbs(assert, ['secrets', backend, secretPath, 'metadata']);
      assert.dom(PAGE.title).hasText(secretPath);
      assert.dom(PAGE.toolbarAction).doesNotExist('no toolbar actions available on metadata');
      assert
        .dom(`${PAGE.metadata.customMetadataSection} ${PAGE.emptyStateTitle}`)
        .hasText('No custom metadata');
      assert
        .dom(`${PAGE.metadata.secretMetadataSection} ${PAGE.emptyStateTitle}`)
        .hasText('You do not have access to secret metadata');
    });
    test('breadcrumbs & page titles are correct', async function (assert) {
      assert.expect(30);
      const backend = this.backend;
      await navToBackend(backend);
      await click(PAGE.secretTab('Configuration'));
      assertCorrectBreadcrumbs(assert, ['secrets', backend, 'configuration']);
      assert.dom(PAGE.title).hasText(`${backend} Version 2`, 'title correct on config page');

      await click(PAGE.secretTab('Secrets'));
      assertCorrectBreadcrumbs(assert, ['secrets', backend]);
      assert.dom(PAGE.title).hasText(`${backend} Version 2`, 'title correct on secrets list');

      await typeIn(PAGE.list.overviewInput, 'app/nested/secret');
      await click(PAGE.list.overviewButton);
      assertCorrectBreadcrumbs(assert, ['secrets', backend, 'app', 'nested', 'secret']);
      assert.dom(PAGE.title).hasText('app/nested/secret', 'title correct on secret detail');

      await click(PAGE.detail.createNewVersion);
      assertCorrectBreadcrumbs(assert, ['secrets', backend, 'app/nested/secret', 'edit']);
      assert.dom(PAGE.title).hasText('Create New Version', 'title correct on create new version');

      await click(PAGE.breadcrumbAtIdx(2));
      await click(PAGE.secretTab('Metadata'));
      assertCorrectBreadcrumbs(assert, ['secrets', backend, 'app', 'nested', 'secret', 'metadata']);
      assert.dom(PAGE.title).hasText('app/nested/secret', 'title correct on metadata');
    });
  });

  module('data-list-reader persona', function (hooks) {
    hooks.beforeEach(async function () {
      const token = await runCmd([
        createPolicyCmd(
          'data-reader-list',
          personas.dataListReader(this.backend) + personas.dataListReader(this.emptyBackend)
        ),
        createTokenCmd('data-reader-list'),
      ]);

      await authPage.login(token);
    });
    test('empty backend - breadcrumbs, title, tabs, emptyState', async function (assert) {
      assert.expect(18);
      const backend = this.emptyBackend;
      await navToBackend(backend);

      // URL correct
      assert.strictEqual(currentURL(), `/vault/secrets/${backend}/kv/list`, 'lands on secrets list page');
      // Breadcrumbs correct
      assertCorrectBreadcrumbs(assert, ['secrets', backend]);
      // Title correct
      assert.dom(PAGE.title).hasText(`${backend} Version 2`);
      // Tabs correct
      assert.dom(PAGE.secretTab('list')).hasText('Secrets');
      assert.dom(PAGE.secretTab('list')).hasClass('active');
      assert.dom(PAGE.secretTab('Configuration')).hasText('Configuration');
      assert.dom(PAGE.secretTab('Configuration')).doesNotHaveClass('active');
      // Toolbar correct
      assert.dom(PAGE.toolbar).exists({ count: 1 }, 'toolbar renders');
      assert.dom(PAGE.list.filter).hasNoValue('List filter input is empty');
      // Page content correct
      assert.dom(PAGE.emptyStateTitle).hasText('No secrets yet');
      assert.dom(PAGE.emptyStateActions).hasText('Create secret');
      assert.dom(PAGE.list.createSecret).hasText('Create secret');

      // Click empty state CTA
      await click(`${PAGE.emptyStateActions} a`);
      // TODO: initialKey should not show on query params if empty
      assert.ok(
        currentURL().startsWith(`/vault/secrets/${backend}/kv/create`),
        `url includes /vault/secrets/${backend}/kv/create`
      );

      // Click cancel btn
      await click(FORM.cancelBtn);
      // TODO: pageFilter should not show on query params if empty
      assert.ok(
        currentURL().startsWith(`/vault/secrets/${backend}/kv/list`),
        `url includes /vault/secrets/${backend}/kv/list`
      );

      // click toolbar CTA
      await click(PAGE.list.createSecret);
      // TODO: initialKey should not show on query params if empty
      assert.ok(
        currentURL().startsWith(`/vault/secrets/${backend}/kv/create`),
        `url includes /vault/secrets/${backend}/kv/create`
      );

      // Click cancel btn
      await click(FORM.cancelBtn);
      // TODO: pageFilter should not show on query params if empty
      assert.ok(
        currentURL().startsWith(`/vault/secrets/${backend}/kv/list`),
        `url includes /vault/secrets/${backend}/kv/list`
      );
    });
    test('can access nested secret', async function (assert) {
      assert.expect(26);
      const backend = this.backend;
      await navToBackend(backend);
      assert.dom(PAGE.title).hasText(`${backend} Version 2`, 'title text correct');
      assert.dom(PAGE.emptyStateTitle).doesNotExist('No empty state');
      assertCorrectBreadcrumbs(assert, ['secret', backend]);
      assert.dom(PAGE.list.filter).hasNoValue('List filter input is empty');

      // Navigate through list items
      await click(PAGE.list.item('app/'));
      assert.strictEqual(currentURL(), `/vault/secrets/${backend}/kv/app%2F/directory`);
      assertCorrectBreadcrumbs(assert, ['secret', backend, 'app']);
      assert.dom(PAGE.title).hasText(`${backend} Version 2`);
      assert.dom(PAGE.list.filter).doesNotExist('List filter hidden since no nested list access');

      // TODO: overview card with pageFilter
      // assert
      //   .dom(PAGE.list.overviewInput)
      //   .hasValue('app/', 'overview card is pre-filled with directory param');
      // await typeIn(PAGE.list.overviewInput, 'nested/secret');
      await typeIn(PAGE.list.overviewInput, 'app/nested/secret'); // this is a workaround
      await click(PAGE.list.overviewButton);

      assert.strictEqual(
        currentURL(),
        `/vault/secrets/${backend}/kv/app%2Fnested%2Fsecret/details?version=1`
      );
      assertCorrectBreadcrumbs(assert, ['secret', backend, 'app', 'nested', 'secret']);
      assert.dom(PAGE.title).hasText('app/nested/secret', 'title is full secret path');
      assert.dom(PAGE.toolbar).exists('toolbar renders');
<<<<<<< HEAD
      assert.dom(PAGE.toolbarAction).exists({ count: 3 }, 'correct number of toolbar actions render');
=======
      assert.dom(PAGE.toolbarAction).exists({ count: 4 }, 'correct number of toolbar actions render');
>>>>>>> 4aa57986

      await click(PAGE.breadcrumbAtIdx(3));
      assert.ok(
        currentURL().startsWith(`/vault/secrets/${backend}/kv/app%2Fnested%2F/directory`),
        'links back to list directory'
      );

      await click(PAGE.breadcrumbAtIdx(2));
      assert.ok(
        currentURL().startsWith(`/vault/secrets/${backend}/kv/app%2F/directory`),
        'links back to list directory'
      );

      await click(PAGE.breadcrumbAtIdx(1));
      assert.ok(currentURL().startsWith(`/vault/secrets/${backend}/kv/list`), 'links back to list root');
    });
    test('versioned secret nav, tabs, breadcrumbs', async function (assert) {
      assert.expect(28);
      const backend = this.backend;
      await navToBackend(backend);
      await click(PAGE.list.item(secretPath));
      assert.strictEqual(
        currentURL(),
        `/vault/secrets/${backend}/kv/${secretPathUrlEncoded}/details?version=3`,
        'Url includes version query param'
      );
      assert.dom(PAGE.title).hasText(secretPath, 'Goes to secret detail view');
      assert.dom(PAGE.secretTab('Secret')).hasText('Secret');
      assert.dom(PAGE.secretTab('Secret')).hasClass('active');
      assert.dom(PAGE.secretTab('Metadata')).hasText('Metadata');
      assert.dom(PAGE.secretTab('Metadata')).doesNotHaveClass('active');
      // TODO: version dropdown hidden
      // assert.dom(PAGE.detail.versionDropdown).doesNotExist('Version dropdown hidden');
      assert.dom(PAGE.detail.createNewVersion).hasText('Create new version', 'Create version button shows');
      assert.dom(PAGE.detail.versionTooltip).containsText('Version 3 created');
      assert.dom(PAGE.infoRowValue('foo')).exists('renders current data');

      await click(PAGE.detail.createNewVersion);
      assert.strictEqual(
        currentURL(),
        `/vault/secrets/${backend}/kv/${secretPathUrlEncoded}/details/edit?version=3`,
        'Url includes version query param'
      );
      assert.dom(FORM.versionAlert).doesNotExist('Does not show version alert for current version');
      assert.dom(FORM.inputByAttr('path')).isDisabled();

      await click(FORM.cancelBtn);
      assert.strictEqual(
        currentURL(),
        `/vault/secrets/${backend}/kv/${secretPathUrlEncoded}/details?version=3`,
        'Goes back to detail view'
      );

      // TODO: version dropdown should be hidden
      // assert.dom(PAGE.detail.versionDropdown).doesNotExist('version dropdown hidden');
      await visit(`/vault/secrets/${backend}/kv/${secretPathUrlEncoded}/details?version=1`);
      assert.dom(PAGE.detail.versionTooltip).containsText('Version 1 created');
      assert.dom(PAGE.infoRowValue('key-1')).exists('renders previous data');

      await click(PAGE.detail.createNewVersion);
      assert.strictEqual(
        currentURL(),
        `/vault/secrets/${backend}/kv/${secretPathUrlEncoded}/details/edit?version=1`,
        'Url includes version query param'
      );
      assert.dom(FORM.inputByAttr('path')).isDisabled();
      assert.dom(FORM.keyInput()).hasValue('key-1', 'pre-populates form with selected version data');
      assert.dom(FORM.maskedValueInput()).hasValue('val-1', 'pre-populates form with selected version data');
      // TODO: should show
      // assert.dom(FORM.versionAlert).exists('Shows version alert');
      await click(FORM.cancelBtn);

      await click(PAGE.secretTab('Metadata'));
      assert.strictEqual(
        currentURL(),
        `/vault/secrets/${backend}/kv/${secretPathUrlEncoded}/metadata`,
        `goes to metadata page`
      );
      assertCorrectBreadcrumbs(assert, ['secrets', backend, secretPath, 'metadata']);
      assert.dom(PAGE.title).hasText(secretPath);
      assert
        .dom(`${PAGE.metadata.customMetadataSection} ${PAGE.emptyStateTitle}`)
        .hasText('No custom metadata');
      assert.dom(PAGE.metadata.editBtn).doesNotExist('edit button hidden');
    });
    test('breadcrumbs & page titles are correct', async function (assert) {
      assert.expect(26);
      const backend = this.backend;
      await navToBackend(backend);

      await click(PAGE.secretTab('Configuration'));
      assertCorrectBreadcrumbs(assert, ['secrets', backend, 'configuration']);
      assert.dom(PAGE.title).hasText(`${backend} Version 2`, 'correct page title for configuration');

      await click(PAGE.secretTab('Secrets'));
      assertCorrectBreadcrumbs(assert, ['secrets', backend]);
      assert.dom(PAGE.title).hasText(`${backend} Version 2`, 'correct page title for secret list');

      await click(PAGE.list.item(secretPath));
      assertCorrectBreadcrumbs(assert, ['secrets', backend, secretPath]);
      assert.dom(PAGE.title).hasText(secretPath, 'correct page title for secret detail');

      await click(PAGE.detail.createNewVersion);
      assertCorrectBreadcrumbs(assert, ['secrets', backend, secretPath, 'edit']);
      assert.dom(PAGE.title).hasText('Create New Version', 'correct page title for secret edit');

      await click(PAGE.breadcrumbAtIdx(2));
      await click(PAGE.secretTab('Metadata'));
      assertCorrectBreadcrumbs(assert, ['secrets', backend, secretPath, 'metadata']);
      assert.dom(PAGE.title).hasText(secretPath, 'correct page title for metadata');
    });
  });

  module('metadata-maintainer persona', function (hooks) {
    hooks.beforeEach(async function () {
      const token = await runCmd([
        createPolicyCmd(
          'metadata-maintainer',
          personas.metadataMaintainer(this.backend) + personas.metadataMaintainer(this.emptyBackend)
        ),
        createTokenCmd('metadata-maintainer'),
      ]);
      await authPage.login(token);
    });
    test('empty backend - breadcrumbs, title, tabs, emptyState', async function (assert) {
      assert.expect(18);
      const backend = this.emptyBackend;
      await navToBackend(backend);

      // URL correct
      assert.strictEqual(currentURL(), `/vault/secrets/${backend}/kv/list`, 'lands on secrets list page');
      // Breadcrumbs correct
      assertCorrectBreadcrumbs(assert, ['secrets', backend]);
      // Title correct
      assert.dom(PAGE.title).hasText(`${backend} Version 2`);
      // Tabs correct
      assert.dom(PAGE.secretTab('list')).hasText('Secrets');
      assert.dom(PAGE.secretTab('list')).hasClass('active');
      assert.dom(PAGE.secretTab('Configuration')).hasText('Configuration');
      assert.dom(PAGE.secretTab('Configuration')).doesNotHaveClass('active');
      // Toolbar correct
      assert.dom(PAGE.toolbar).exists({ count: 1 }, 'toolbar only renders create secret action');
      assert.dom(PAGE.list.filter).hasNoValue('List filter input is empty');
      // Page content correct
      assert.dom(PAGE.emptyStateTitle).hasText('No secrets yet');
      assert.dom(PAGE.emptyStateActions).hasText('Create secret');
      assert.dom(PAGE.list.createSecret).hasText('Create secret');

      // Click empty state CTA
      await click(`${PAGE.emptyStateActions} a`);
      // TODO: initialKey should not show on query params if empty
      assert.ok(
        currentURL().startsWith(`/vault/secrets/${backend}/kv/create`),
        `url includes /vault/secrets/${backend}/kv/create`
      );

      // Click cancel btn
      await click(FORM.cancelBtn);
      // TODO: pageFilter should not show on query params if empty
      assert.ok(
        currentURL().startsWith(`/vault/secrets/${backend}/kv/list`),
        `url includes /vault/secrets/${backend}/kv/list`
      );

      // click toolbar CTA
      await click(PAGE.list.createSecret);
      // TODO: initialKey should not show on query params if empty
      assert.ok(
        currentURL().startsWith(`/vault/secrets/${backend}/kv/create`),
        `url includes /vault/secrets/${backend}/kv/create`
      );

      // Click cancel btn
      await click(FORM.cancelBtn);
      // TODO: pageFilter should not show on query params if empty
      assert.ok(
        currentURL().startsWith(`/vault/secrets/${backend}/kv/list`),
        `url includes /vault/secrets/${backend}/kv/list`
      );
    });
    test('can access nested secret', async function (assert) {
      assert.expect(36);
      const backend = this.backend;
      await navToBackend(backend);
      assert.dom(PAGE.title).hasText(`${backend} Version 2`, 'title text correct');
      assert.dom(PAGE.emptyStateTitle).doesNotExist('No empty state');
      assertCorrectBreadcrumbs(assert, ['secret', backend]);
      assert.dom(PAGE.list.filter).hasNoValue('List filter input is empty');

      // Navigate through list items
      await click(PAGE.list.item('app/'));
      assert.strictEqual(currentURL(), `/vault/secrets/${backend}/kv/app%2F/directory`);
      assertCorrectBreadcrumbs(assert, ['secret', backend, 'app']);
      assert.dom(PAGE.title).hasText(`${backend} Version 2`);
      assert.dom(PAGE.list.filter).hasValue('app/', 'List filter input is prefilled');
      assert.dom(PAGE.list.item('nested/')).exists('Shows nested secret');

      await click(PAGE.list.item('nested/'));
      assert.strictEqual(currentURL(), `/vault/secrets/${backend}/kv/app%2Fnested%2F/directory`);
      assertCorrectBreadcrumbs(assert, ['secret', backend, 'app', 'nested']);
      assert.dom(PAGE.title).hasText(`${backend} Version 2`);
      assert.dom(PAGE.list.filter).hasValue('app/nested/', 'List filter input is prefilled');
      assert.dom(PAGE.list.item('secret')).exists('Shows deeply nested secret');

      await click(PAGE.list.item('secret'));
      assert.strictEqual(
        currentURL(),
        `/vault/secrets/${backend}/kv/app%2Fnested%2Fsecret/details`,
        `Goes to URL with version`
      );
      assertCorrectBreadcrumbs(assert, ['secret', backend, 'app', 'nested', 'secret']);
      assert.dom(PAGE.title).hasText('app/nested/secret', 'title is full secret path');
      assert.dom(PAGE.toolbar).exists('toolbar renders');
      // TODO: verify create new shouldn't show
<<<<<<< HEAD
      assert.dom(PAGE.toolbarAction).exists({ count: 2 }, 'correct number of toolbar actions render');
=======
      assert.dom(PAGE.toolbarAction).exists({ count: 3 }, 'correct number of toolbar actions render');
>>>>>>> 4aa57986
      // TODO: add version to dropdown when no data
      // assert.dom(PAGE.detail.versionDropdown).hasText('Version 1');

      await click(PAGE.breadcrumbAtIdx(3));
      assert.ok(
        currentURL().startsWith(`/vault/secrets/${backend}/kv/app%2Fnested%2F/directory`),
        'links back to list directory'
      );

      await click(PAGE.breadcrumbAtIdx(2));
      assert.ok(
        currentURL().startsWith(`/vault/secrets/${backend}/kv/app%2F/directory`),
        'links back to list directory'
      );

      await click(PAGE.breadcrumbAtIdx(1));
      assert.ok(currentURL().startsWith(`/vault/secrets/${backend}/kv/list`), 'links back to list root');
    });
    test('versioned secret nav, tabs, breadcrumbs', async function (assert) {
      assert.expect(34);
      const backend = this.backend;
      await navToBackend(backend);
      await click(PAGE.list.item(secretPath));
      // TODO: url should have query param
      assert.strictEqual(
        currentURL(),
        `/vault/secrets/${backend}/kv/${secretPathUrlEncoded}/details`,
        'Url includes version query param'
      );
      assert.dom(PAGE.title).hasText(secretPath, 'Goes to secret detail view');
      assert.dom(PAGE.secretTab('Secret')).hasText('Secret');
      assert.dom(PAGE.secretTab('Secret')).hasClass('active');
      assert.dom(PAGE.secretTab('Metadata')).hasText('Metadata');
      assert.dom(PAGE.secretTab('Metadata')).doesNotHaveClass('active');
      assert.dom(PAGE.secretTab('Version History')).hasText('Version History');
      assert.dom(PAGE.secretTab('Version History')).doesNotHaveClass('active');
      assert
        .dom(PAGE.detail.versionDropdown)
        .hasText('Version current', 'Version dropdown shows current version');
      assert.dom(PAGE.detail.createNewVersion).doesNotExist('Create new version button not shown');
      // TODO: should the created metadata show?
      assert.dom(PAGE.detail.versionTooltip).doesNotExist('Version created text not shown');
      assert.dom(PAGE.infoRowValue('foo')).doesNotExist('does not render current data');
      assert
        .dom(PAGE.emptyStateTitle)
        .hasText('You do not have permission to read this secret', 'Shows empty state on secret detail');

      await click(PAGE.detail.versionDropdown);
      await click(`${PAGE.detail.version(1)} a`);
      // TODO: version param missing
      assert.strictEqual(
        currentURL(),
        `/vault/secrets/${backend}/kv/${secretPathUrlEncoded}/details?version=1`,
        'Goes to detail view for version 1'
      );
      // TODO: version number missing
      // assert.dom(PAGE.detail.versionDropdown).hasText('Version 1', 'Version dropdown shows selected version');
      // TODO: versionTooltip missing
      // assert.dom(PAGE.detail.versionTooltip).containsText('Version 1 created');
      assert.dom(PAGE.infoRowValue('key-1')).doesNotExist('does not render previous data');
      assert
        .dom(PAGE.emptyStateTitle)
        .hasText(
          'You do not have permission to read this secret',
          'Shows empty state on secret detail for older version'
        );

      await click(PAGE.secretTab('Metadata'));
      assert.strictEqual(
        currentURL(),
        `/vault/secrets/${backend}/kv/${secretPathUrlEncoded}/metadata`,
        `goes to metadata page`
      );
      assertCorrectBreadcrumbs(assert, ['secrets', backend, secretPath, 'metadata']);
      assert.dom(PAGE.title).hasText(secretPath);
      assert
        .dom(`${PAGE.metadata.customMetadataSection} ${PAGE.emptyStateTitle}`)
        .hasText('No custom metadata');
      assert
        .dom(`${PAGE.metadata.customMetadataSection} ${PAGE.emptyStateActions}`)
        .hasText('Add metadata', 'empty state has metadata CTA');
      assert.dom(PAGE.metadata.editBtn).hasText('Edit metadata');

      await click(PAGE.metadata.editBtn);
      assert.strictEqual(
        currentURL(),
        `/vault/secrets/${backend}/kv/${secretPathUrlEncoded}/metadata/edit`,
        `goes to metadata edit page`
      );
      assertCorrectBreadcrumbs(assert, ['secrets', backend, secretPath, 'metadata', 'edit']);
      await click(FORM.cancelBtn);
      assert.strictEqual(
        currentURL(),
        `/vault/secrets/${backend}/kv/${secretPathUrlEncoded}/metadata`,
        `cancel btn goes back to metadata page`
      );
    });
    test('breadcrumbs & page titles are correct', async function (assert) {
      assert.expect(33);
      const backend = this.backend;
      await navToBackend(backend);
      await click(PAGE.secretTab('Configuration'));
      assertCorrectBreadcrumbs(assert, ['secrets', backend, 'configuration']);
      assert.dom(PAGE.title).hasText(`${backend} Version 2`, 'correct page title for configuration');

      await click(PAGE.secretTab('Secrets'));
      assertCorrectBreadcrumbs(assert, ['secrets', backend]);
      assert.dom(PAGE.title).hasText(`${backend} Version 2`, 'correct page title for secret list');

      await click(PAGE.list.item(secretPath));
      assertCorrectBreadcrumbs(assert, ['secrets', backend, secretPath]);
      assert.dom(PAGE.title).hasText(secretPath, 'correct page title for secret detail');

      await click(PAGE.secretTab('Metadata'));
      assertCorrectBreadcrumbs(assert, ['secrets', backend, secretPath, 'metadata']);
      assert.dom(PAGE.title).hasText(secretPath, 'correct page title for metadata');

      await click(PAGE.metadata.editBtn);
      assertCorrectBreadcrumbs(assert, ['secrets', backend, secretPath, 'metadata', 'edit']);
      assert.dom(PAGE.title).hasText('Edit Secret Metadata', 'correct page title for metadata edit');

      await click(PAGE.breadcrumbAtIdx(3));
      await click(PAGE.secretTab('Version History'));
      assertCorrectBreadcrumbs(assert, ['secrets', backend, secretPath, 'version history']);
      assert.dom(PAGE.title).hasText(secretPath, 'correct page title for version history');
    });
  });

  module('secret-creator persona', function (hooks) {
    hooks.beforeEach(async function () {
      const token = await runCmd([
        createPolicyCmd(
          'secret-creator',
          personas.secretCreator(this.backend) + personas.secretCreator(this.emptyBackend)
        ),
        createTokenCmd('secret-creator'),
      ]);
      await authPage.login(token);
    });
    test('empty backend - breadcrumbs, title, tabs, emptyState', async function (assert) {
      assert.expect(15);
      const backend = this.emptyBackend;
      await navToBackend(backend);

      // URL correct
      assert.strictEqual(currentURL(), `/vault/secrets/${backend}/kv/list`, 'lands on secrets list page');
      // Breadcrumbs correct
      assertCorrectBreadcrumbs(assert, ['secrets', backend]);
      // Title correct
      assert.dom(PAGE.title).hasText(`${backend} Version 2`);
      // Tabs correct
      assert.dom(PAGE.secretTab('list')).hasText('Secrets');
      assert.dom(PAGE.secretTab('list')).hasClass('active');
      assert.dom(PAGE.secretTab('Configuration')).hasText('Configuration');
      assert.dom(PAGE.secretTab('Configuration')).doesNotHaveClass('active');
      // Toolbar correct
      assert.dom(PAGE.toolbar).exists({ count: 1 }, 'toolbar only renders create secret action');
      assert.dom(PAGE.list.filter).doesNotExist('List filter input is not rendered');
      // Page content correct
      assert.dom(PAGE.list.overviewCard).exists('Overview card renders');
      assert.dom(PAGE.list.createSecret).hasText('Create secret');

      // click toolbar CTA
      await click(PAGE.list.createSecret);
      // TODO: qp should not be present if empty
      assert.strictEqual(
        currentURL(),
        `/vault/secrets/${backend}/kv/create?initialKey=`,
        `goes to /vault/secrets/${backend}/kv/create`
      );

      // Click cancel btn
      await click(FORM.cancelBtn);
      // TODO: qp should not be present if empty
      assert.strictEqual(
        currentURL(),
        `/vault/secrets/${backend}/kv/list?pageFilter=`,
        `url includes /vault/secrets/${backend}/kv/list`
      );
    });
    test('can access nested secret', async function (assert) {
      assert.expect(19);
      const backend = this.backend;
      await navToBackend(backend);
      assert.dom(PAGE.title).hasText(`${backend} Version 2`, 'title text correct');
      assert.dom(PAGE.emptyStateTitle).doesNotExist('No empty state');
      assertCorrectBreadcrumbs(assert, ['secret', backend]);
      assert.dom(PAGE.list.filter).doesNotExist('List filter input is not rendered');

      // Navigate to secret
      await typeIn(PAGE.list.overviewInput, 'app/nested/secret');
      await click(PAGE.list.overviewButton);

      assert.strictEqual(
        currentURL(),
        `/vault/secrets/${backend}/kv/app%2Fnested%2Fsecret/details`,
        'goes to secret detail page'
      );
      assertCorrectBreadcrumbs(assert, ['secret', backend, 'app', 'nested', 'secret']);
      assert.dom(PAGE.title).hasText('app/nested/secret', 'title is full secret path');
      assert.dom(PAGE.toolbar).exists('toolbar renders');
      assert.dom(PAGE.toolbarAction).exists({ count: 2 }, 'correct number of toolbar actions render');

      await click(PAGE.breadcrumbAtIdx(3));
      assert.ok(
        currentURL().startsWith(`/vault/secrets/${backend}/kv/app%2Fnested%2F/directory`),
        'links back to list directory'
      );

      await click(PAGE.breadcrumbAtIdx(2));
      assert.ok(
        currentURL().startsWith(`/vault/secrets/${backend}/kv/app%2F/directory`),
        'links back to list directory'
      );

      await click(PAGE.breadcrumbAtIdx(1));
      assert.ok(currentURL().startsWith(`/vault/secrets/${backend}/kv/list`), 'links back to list root');
    });
    test('versioned secret nav, tabs, breadcrumbs', async function (assert) {
      assert.expect(26);
      const backend = this.backend;
      await navToBackend(backend);

      await typeIn(PAGE.list.overviewInput, secretPath);
      await click(PAGE.list.overviewButton);
      // TODO: url should include version param
      // assert.strictEqual(
      //   currentURL(),
      //   `/vault/secrets/${backend}/kv/${secretPathUrlEncoded}/details?version=3`,
      //   'Url includes version query param'
      // );
      assert.dom(PAGE.title).hasText(secretPath, 'Goes to secret detail view');
      assert.dom(PAGE.secretTab('Secret')).hasText('Secret');
      assert.dom(PAGE.secretTab('Secret')).hasClass('active');
      assert.dom(PAGE.secretTab('Metadata')).hasText('Metadata');
      assert.dom(PAGE.secretTab('Metadata')).doesNotHaveClass('active');
      assert.dom(PAGE.secretTab('Version History')).doesNotExist('Version History tab does not render');
      assert.dom(PAGE.detail.versionDropdown).doesNotExist('Version dropdown does not render');
      assert.dom(PAGE.detail.createNewVersion).hasText('Create new version', 'Create version button shows');
      assert.dom(PAGE.detail.versionTooltip).doesNotExist('Version created info is not rendered');
      assert.dom(PAGE.infoRowValue('foo')).doesNotExist('current data not rendered');
      assert
        .dom(PAGE.emptyStateTitle)
        .hasText('You do not have permission to read this secret', 'empty state shows');

      await click(PAGE.detail.createNewVersion);
      // TODO: url should include version param
      // assert.strictEqual(
      //   currentURL(),
      //   `/vault/secrets/${backend}/kv/${secretPathUrlEncoded}/details/edit?version=3`,
      //   'Url includes version query param'
      // );
      assert.dom(FORM.versionAlert).doesNotExist('Does not show version alert for current version');
      // TODO: show this warning
      // assert
      //   .dom(FORM.noReadAlert)
      //   .hasText(
      //     'You do not have read permissions. If a secret exists at this path creating a new secret will overwrite it.',
      //     'Shows warning about no read permissions'
      //   );
      // TODO: input should be disabled
      // assert.dom(FORM.inputByAttr('path')).isDisabled();

      await click(FORM.cancelBtn);
      // TODO: version qp should exist
      // assert.strictEqual(
      //   currentURL(),
      //   `/vault/secrets/${backend}/kv/${secretPathUrlEncoded}/details?version=3`,
      //   'Goes back to detail view'
      // );

      await visit(`/vault/secrets/${backend}/kv/${secretPathUrlEncoded}/details?version=1`);
      assert.dom(PAGE.detail.versionDropdown).doesNotExist('Version dropdown does not exist');
      assert.dom(PAGE.detail.versionTooltip).doesNotExist('version created data not rendered');
      assert.dom(PAGE.infoRowValue('key-1')).doesNotExist('does not render previous data');

      await click(PAGE.detail.createNewVersion);
      // TODO: qp should exist
      // assert.strictEqual(
      //   currentURL(),
      //   `/vault/secrets/${backend}/kv/${secretPathUrlEncoded}/details/edit?version=1`,
      //   'Url includes version query param'
      // );
      // TODO: path should be disabled
      // assert.dom(FORM.inputByAttr('path')).isDisabled();
      assert.dom(FORM.keyInput()).hasValue('', 'form does not pre-populate');
      assert.dom(FORM.maskedValueInput()).hasValue('', 'form does not pre-populate');
      // TODO: should show
      // assert.dom(FORM.noReadAlert).exists('Shows no read alert');
      await click(FORM.cancelBtn);

      await click(PAGE.secretTab('Metadata'));
      assert.strictEqual(
        currentURL(),
        `/vault/secrets/${backend}/kv/${secretPathUrlEncoded}/metadata`,
        `goes to metadata page`
      );
      assertCorrectBreadcrumbs(assert, ['secrets', backend, secretPath, 'metadata']);
      assert.dom(PAGE.title).hasText(secretPath);
      assert
        .dom(`${PAGE.metadata.customMetadataSection} ${PAGE.emptyStateTitle}`)
        .hasText('You do not have access to read custom metadata', 'shows correct empty state');
      assert.dom(PAGE.metadata.editBtn).doesNotExist('edit metadata button does not render');
    });
    test('breadcrumbs & page titles are correct', async function (assert) {
      assert.expect(27);
      const backend = this.backend;
      await navToBackend(backend);
      await click(PAGE.secretTab('Configuration'));
      assertCorrectBreadcrumbs(assert, ['secrets', backend, 'configuration']);
      assert.dom(PAGE.title).hasText(`${backend} Version 2`, 'correct page title for configuration');

      await click(PAGE.secretTab('Secrets'));
      assertCorrectBreadcrumbs(assert, ['secrets', backend]);
      assert.dom(PAGE.title).hasText(`${backend} Version 2`, 'correct page title for secret list');

      await typeIn(PAGE.list.overviewInput, secretPath);
      await click(PAGE.list.overviewButton);
      assertCorrectBreadcrumbs(assert, ['secrets', backend, secretPath]);
      assert.dom(PAGE.title).hasText(secretPath, 'correct page title for secret detail');

      await click(PAGE.detail.createNewVersion);
      assertCorrectBreadcrumbs(assert, ['secrets', backend, secretPath, 'edit']);
      assert.dom(PAGE.title).hasText('Create New Version', 'correct page title for secret edit');

      await click(PAGE.breadcrumbAtIdx(2));
      await click(PAGE.secretTab('Metadata'));
      assertCorrectBreadcrumbs(assert, ['secrets', backend, secretPath, 'metadata']);
      assert.dom(PAGE.title).hasText(secretPath, 'correct page title for metadata');

      assert.dom(PAGE.secretTab('Version History')).doesNotExist('Version history tab not shown');
    });
  });

  module('enterprise controlled access persona', function (hooks) {
    hooks.beforeEach(async function () {
      // Set up control group scenario
      const userPolicy = `
path "${this.backend}/data/*" {
  capabilities = ["create", "read", "update", "delete", "list"]
  control_group = {
    max_ttl = "24h"
    factor "ops_manager" {
      controlled_capabilities = ["read"]
      identity {
          group_names = ["managers"]
          approvals = 1
      }
    }
  }
}

path "${this.backend}/*" {
  capabilities = ["list"]
}
`;
      const { userToken } = await setupControlGroup({ userPolicy });
      this.userToken = userToken;
      await authPage.login(userToken);
    });
    const storageKey = (accessor, path) => {
      return `${CONTROL_GROUP_PREFIX}${accessor}${TOKEN_SEPARATOR}${path}`;
    };
    skip('can access nested secret', async function (assert) {
      assert.expect(38);
      const backend = this.backend;
      await navToBackend(backend);
      assert.dom(PAGE.title).hasText(`${backend} Version 2`, 'title text correct');
      assert.dom(PAGE.emptyStateTitle).doesNotExist('No empty state');
      assertCorrectBreadcrumbs(assert, ['secret', backend]);
      assert.dom(PAGE.list.filter).hasNoValue('List filter input is empty');

      // Navigate through list items
      await click(PAGE.list.item('app/'));
      assert.strictEqual(currentURL(), `/vault/secrets/${backend}/kv/app%2F/directory`);
      assertCorrectBreadcrumbs(assert, ['secret', backend, 'app']);
      assert.dom(PAGE.title).hasText(`${backend} Version 2`);
      assert.dom(PAGE.list.filter).hasValue('app/', 'List filter input is prefilled');
      assert.dom(PAGE.list.item('nested/')).exists('Shows nested secret');

      await click(PAGE.list.item('nested/'));
      assert.strictEqual(currentURL(), `/vault/secrets/${backend}/kv/app%2Fnested%2F/directory`);
      assertCorrectBreadcrumbs(assert, ['secret', backend, 'app', 'nested']);
      assert.dom(PAGE.title).hasText(`${backend} Version 2`);
      assert.dom(PAGE.list.filter).hasValue('app/nested/', 'List filter input is prefilled');
      assert.dom(PAGE.list.item('secret')).exists('Shows deeply nested secret');

      // For some reason when we click on the item in tests it throws a global control group error
      // But not when we visit the page directly
      await visit(`/vault/secrets/${backend}/kv/app%2Fnested%2Fsecret/details`);
      assert.ok(
        await waitUntil(() => currentRouteName() === 'vault.cluster.access.control-group-accessor'),
        'redirects to access control group route'
      );
      const accessor = controlGroupComponent.accessor;
      const controlGroupToken = controlGroupComponent.token;

      await authPage.loginUsername('authorizer', 'password');
      await visit(`/vault/access/control-groups/${accessor}`);
      await controlGroupComponent.authorize();

      await authPage.login(this.userToken);
      localStorage.setItem(
        storageKey(accessor, `${backend}/data/app/nested/secret`),
        JSON.stringify({
          accessor,
          token: controlGroupToken,
          creation_path: `${backend}/data/app/nested/secret`,
          uiParams: {
            url: `/vault/secrets/${backend}/kv/app%2Fnested%2F/directory`,
          },
        })
      );
      await visit(`/vault/access/control-groups/${accessor}`);
      await click(`[data-test-navigate-button]`);
      assert.strictEqual(
        currentURL(),
        `/vault/secrets/${backend}/kv/app%2Fnested%2F/directory`,
        'navigates to list url where secret is'
      );
      await click(PAGE.list.item('secret'));

      assert.strictEqual(
        currentURL(),
        `/vault/secrets/${backend}/kv/app%2Fnested%2Fsecret/details?version=1`,
        'goes to secret details'
      );
      assertCorrectBreadcrumbs(assert, ['secret', backend, 'app', 'nested', 'secret']);
      assert.dom(PAGE.title).hasText('app/nested/secret', 'title is full secret path');
      assert.dom(PAGE.toolbar).exists('toolbar renders');
<<<<<<< HEAD
      assert.dom(PAGE.toolbarAction).exists({ count: 3 }, 'correct number of toolbar actions render');
=======
      assert.dom(PAGE.toolbarAction).exists({ count: 4 }, 'correct number of toolbar actions render');
>>>>>>> 4aa57986

      await click(PAGE.breadcrumbAtIdx(3));
      assert.ok(
        currentURL().startsWith(`/vault/secrets/${backend}/kv/app%2Fnested%2F/directory`),
        'links back to list directory'
      );

      await click(PAGE.breadcrumbAtIdx(2));
      assert.ok(
        currentURL().startsWith(`/vault/secrets/${backend}/kv/app%2F/directory`),
        'links back to list directory'
      );

      await click(PAGE.breadcrumbAtIdx(1));
      assert.ok(currentURL().startsWith(`/vault/secrets/${backend}/kv/list`), 'links back to list root');
    });
  });
});<|MERGE_RESOLUTION|>--- conflicted
+++ resolved
@@ -160,11 +160,8 @@
       assertCorrectBreadcrumbs(assert, ['secret', backend, 'app', 'nested', 'secret']);
       assert.dom(PAGE.title).hasText('app/nested/secret', 'title is full secret path');
       assert.dom(PAGE.toolbar).exists('toolbar renders');
-<<<<<<< HEAD
-      assert.dom(PAGE.toolbarAction).exists({ count: 3 }, 'correct number of toolbar actions render');
-=======
       assert.dom(PAGE.toolbarAction).exists({ count: 4 }, 'correct number of toolbar actions render');
->>>>>>> 4aa57986
+
 
       await click(PAGE.breadcrumbAtIdx(3));
       assert.ok(
@@ -386,11 +383,7 @@
       assertCorrectBreadcrumbs(assert, ['secret', backend, 'app', 'nested', 'secret']);
       assert.dom(PAGE.title).hasText('app/nested/secret', 'title is full secret path');
       assert.dom(PAGE.toolbar).exists('toolbar renders');
-<<<<<<< HEAD
-      assert.dom(PAGE.toolbarAction).exists({ count: 3 }, 'correct number of toolbar actions render');
-=======
       assert.dom(PAGE.toolbarAction).exists({ count: 4 }, 'correct number of toolbar actions render');
->>>>>>> 4aa57986
 
       await click(PAGE.breadcrumbAtIdx(3));
       assert.ok(
@@ -613,11 +606,8 @@
       assertCorrectBreadcrumbs(assert, ['secret', backend, 'app', 'nested', 'secret']);
       assert.dom(PAGE.title).hasText('app/nested/secret', 'title is full secret path');
       assert.dom(PAGE.toolbar).exists('toolbar renders');
-<<<<<<< HEAD
-      assert.dom(PAGE.toolbarAction).exists({ count: 3 }, 'correct number of toolbar actions render');
-=======
       assert.dom(PAGE.toolbarAction).exists({ count: 4 }, 'correct number of toolbar actions render');
->>>>>>> 4aa57986
+
 
       await click(PAGE.breadcrumbAtIdx(3));
       assert.ok(
@@ -832,11 +822,8 @@
       assert.dom(PAGE.title).hasText('app/nested/secret', 'title is full secret path');
       assert.dom(PAGE.toolbar).exists('toolbar renders');
       // TODO: verify create new shouldn't show
-<<<<<<< HEAD
-      assert.dom(PAGE.toolbarAction).exists({ count: 2 }, 'correct number of toolbar actions render');
-=======
       assert.dom(PAGE.toolbarAction).exists({ count: 3 }, 'correct number of toolbar actions render');
->>>>>>> 4aa57986
+
       // TODO: add version to dropdown when no data
       // assert.dom(PAGE.detail.versionDropdown).hasText('Version 1');
 
@@ -1267,11 +1254,7 @@
       assertCorrectBreadcrumbs(assert, ['secret', backend, 'app', 'nested', 'secret']);
       assert.dom(PAGE.title).hasText('app/nested/secret', 'title is full secret path');
       assert.dom(PAGE.toolbar).exists('toolbar renders');
-<<<<<<< HEAD
-      assert.dom(PAGE.toolbarAction).exists({ count: 3 }, 'correct number of toolbar actions render');
-=======
       assert.dom(PAGE.toolbarAction).exists({ count: 4 }, 'correct number of toolbar actions render');
->>>>>>> 4aa57986
 
       await click(PAGE.breadcrumbAtIdx(3));
       assert.ok(
