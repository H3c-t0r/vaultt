--- conflicted
+++ resolved
@@ -1,11 +1,8 @@
 import { SELECTORS as ROLEFORM } from './pki-role-form';
 import { SELECTORS as GENERATECERT } from './pki-role-generate';
-<<<<<<< HEAD
 import { SELECTORS as KEYFORM } from './pki-key-form';
 import { SELECTORS as KEYPAGES } from './page/pki-keys';
-=======
 import { SELECTORS as ISSUERDETAILS } from './pki-issuer-details';
->>>>>>> 159b60a1
 
 export const SELECTORS = {
   breadcrumbContainer: '[data-test-breadcrumbs]',
@@ -33,17 +30,16 @@
   generateCertForm: {
     ...GENERATECERT,
   },
-<<<<<<< HEAD
   // KEYS
   keyForm: {
     ...KEYFORM,
   },
   keyPages: {
     ...KEYPAGES,
-=======
+  },
+  // ISSUERS
   issuerDetails: {
     title: '[data-test-pki-issuer-page-title]',
     ...ISSUERDETAILS,
->>>>>>> 159b60a1
   },
 };