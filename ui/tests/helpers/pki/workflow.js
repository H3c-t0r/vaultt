--- conflicted
+++ resolved
@@ -44,17 +44,12 @@
     title: '[data-test-pki-issuer-page-title]',
     ...ISSUERDETAILS,
   },
-<<<<<<< HEAD
-  //CONFIGURATION
-  configuration: {
-    pkiBetaBanner: '[data-test-pki-configuration-banner]',
-    pkiBetaBannerLink: '[data-test-pki-configuration-banner] a',
-=======
   // CONFIGURATION
   configuration: {
     title: '[data-test-pki-configuration-page-title]',
     emptyState: '[data-test-configuration-empty-state]',
+    pkiBetaBanner: '[data-test-pki-configuration-banner]',
+    pkiBetaBannerLink: '[data-test-pki-configuration-banner] a',
     ...CONFIGURATION,
->>>>>>> ab08fb13
   },
 };