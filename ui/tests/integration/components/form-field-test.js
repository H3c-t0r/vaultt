--- conflicted
+++ resolved
@@ -11,11 +11,8 @@
 import { create } from 'ember-cli-page-object';
 import sinon from 'sinon';
 import formFields from '../../pages/components/form-field';
-<<<<<<< HEAD
+import { format, startOfDay } from 'date-fns';
 import { setRunOptions } from 'ember-a11y-testing/test-support';
-=======
-import { format, startOfDay } from 'date-fns';
->>>>>>> f0d8dab0
 
 const component = create(formFields);
 
