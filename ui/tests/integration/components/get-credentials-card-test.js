--- conflicted
+++ resolved
@@ -77,7 +77,7 @@
     assert
       .dom('[data-test-component="search-select"]')
       .doesNotExist('does not render search select component');
-    assert.equal(
+    assert.strictEqual(
       find('[data-test-search-roles] input').placeholder,
       'secret/',
       'renders placeholder text passed to search input'
@@ -90,14 +90,5 @@
       ['vault.cluster.secrets.backend.show', 'test'],
       'transitionTo is called with correct route and secret name'
     );
-<<<<<<< HEAD
-    let card = document.querySelector('[data-test-search-roles]').childNodes[1];
-    let placeholder = card.querySelector('input').placeholder;
-    assert.strictEqual(placeholder, 'secret/');
-
-    await typeIn(card.querySelector('input'), 'test');
-    assert.dom('[data-test-get-credentials]').isEnabled();
-=======
->>>>>>> 96e04666
   });
 });