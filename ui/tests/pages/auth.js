--- conflicted
+++ resolved
@@ -10,13 +10,8 @@
     // make sure we're always logged out and logged back in
     await this.logout();
     await settled();
-<<<<<<< HEAD
-    // clear local storage to ensure we have a clean state
-    window.localStorage.clear();
-=======
     // clear session storage to ensure we have a clean state
     window.sessionStorage.clear();
->>>>>>> 9d3dbf87
     await this.visit({ with: 'token' });
     await settled();
     if (token) {
