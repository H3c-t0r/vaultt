/**
 * Copyright (c) HashiCorp, Inc.
 * SPDX-License-Identifier: MPL-2.0
 */

import Application from 'vault/adapters/application';
import Adapter from 'ember-data/adapter';
import ModelRegistry from 'ember-data/types/registries/model';
import PkiIssuerAdapter from 'vault/adapters/pki/issuer';

/**
 * Catch-all for ember-data.
 */
export default interface AdapterRegistry {
<<<<<<< HEAD
  'pki/issuer': PkiIssuerAdapter;
=======
  application: Application;
>>>>>>> 0496c610
  [key: keyof ModelRegistry]: Adapter;
}<|MERGE_RESOLUTION|>--- conflicted
+++ resolved
@@ -12,10 +12,7 @@
  * Catch-all for ember-data.
  */
 export default interface AdapterRegistry {
-<<<<<<< HEAD
   'pki/issuer': PkiIssuerAdapter;
-=======
   application: Application;
->>>>>>> 0496c610
   [key: keyof ModelRegistry]: Adapter;
 }