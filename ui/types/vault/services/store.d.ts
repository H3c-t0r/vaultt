/**
 * Copyright (c) HashiCorp, Inc.
 * SPDX-License-Identifier: BUSL-1.1
 */

import Store, { RecordArray } from '@ember-data/store';

export default class StoreService extends Store {
  lazyPaginatedQuery(
    modelName: string,
    query: object,
    options?: { adapterOptions: object }
  ): Promise<RecordArray>;

  clearDataset(modelName: string);
  findRecord(modelName: string, path: string);
<<<<<<< HEAD
=======
  peekRecord(modelName: string, path: string);
  query(modelName: string, query: object);
>>>>>>> 09c92b89
}<|MERGE_RESOLUTION|>--- conflicted
+++ resolved
@@ -14,9 +14,6 @@
 
   clearDataset(modelName: string);
   findRecord(modelName: string, path: string);
-<<<<<<< HEAD
-=======
   peekRecord(modelName: string, path: string);
   query(modelName: string, query: object);
->>>>>>> 09c92b89
 }