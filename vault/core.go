package vault

import (
	"bytes"
	"crypto"
	"crypto/ecdsa"
	"crypto/x509"
	"errors"
	"fmt"
	"net"
	"net/http"
	"net/url"
	"sync"
	"time"

	"github.com/armon/go-metrics"
	log "github.com/mgutz/logxi/v1"

	"golang.org/x/net/context"
	"google.golang.org/grpc"

	"github.com/hashicorp/errwrap"
	"github.com/hashicorp/go-multierror"
	"github.com/hashicorp/go-uuid"
	"github.com/hashicorp/vault/audit"
	"github.com/hashicorp/vault/helper/errutil"
	"github.com/hashicorp/vault/helper/jsonutil"
	"github.com/hashicorp/vault/helper/logformat"
	"github.com/hashicorp/vault/helper/mlock"
	"github.com/hashicorp/vault/logical"
	"github.com/hashicorp/vault/physical"
	"github.com/hashicorp/vault/shamir"
)

const (
	// coreLockPath is the path used to acquire a coordinating lock
	// for a highly-available deploy.
	coreLockPath = "core/lock"

	// coreLeaderPrefix is the prefix used for the UUID that contains
	// the currently elected leader.
	coreLeaderPrefix = "core/leader/"

	// lockRetryInterval is the interval we re-attempt to acquire the
	// HA lock if an error is encountered
	lockRetryInterval = 10 * time.Second

	// keyRotateCheckInterval is how often a standby checks for a key
	// rotation taking place.
	keyRotateCheckInterval = 30 * time.Second

	// keyRotateGracePeriod is how long we allow an upgrade path
	// for standby instances before we delete the upgrade keys
	keyRotateGracePeriod = 2 * time.Minute

	// leaderPrefixCleanDelay is how long to wait between deletions
	// of orphaned leader keys, to prevent slamming the backend.
	leaderPrefixCleanDelay = 200 * time.Millisecond
)

var (
	// ErrSealed is returned if an operation is performed on
	// a sealed barrier. No operation is expected to succeed before unsealing
	ErrSealed = errors.New("Vault is sealed")

	// ErrStandby is returned if an operation is performed on
	// a standby Vault. No operation is expected to succeed until active.
	ErrStandby = errors.New("Vault is in standby mode")

	// ErrAlreadyInit is returned if the core is already
	// initialized. This prevents a re-initialization.
	ErrAlreadyInit = errors.New("Vault is already initialized")

	// ErrNotInit is returned if a non-initialized barrier
	// is attempted to be unsealed.
	ErrNotInit = errors.New("Vault is not initialized")

	// ErrInternalError is returned when we don't want to leak
	// any information about an internal error
	ErrInternalError = errors.New("internal error")

	// ErrHANotEnabled is returned if the operation only makes sense
	// in an HA setting
	ErrHANotEnabled = errors.New("Vault is not configured for highly-available mode")

	// manualStepDownSleepPeriod is how long to sleep after a user-initiated
	// step down of the active node, to prevent instantly regrabbing the lock.
	// It's var not const so that tests can manipulate it.
	manualStepDownSleepPeriod = 10 * time.Second
)

// ReloadFunc are functions that are called when a reload is requested.
type ReloadFunc func(map[string]string) error

// NonFatalError is an error that can be returned during NewCore that should be
// displayed but not cause a program exit
type NonFatalError struct {
	Err error
}

func (e *NonFatalError) WrappedErrors() []error {
	return []error{e.Err}
}

func (e *NonFatalError) Error() string {
	return e.Err.Error()
}

// ErrInvalidKey is returned if there is a user-based error with a provided
// unseal key. This will be shown to the user, so should not contain
// information that is sensitive.
type ErrInvalidKey struct {
	Reason string
}

func (e *ErrInvalidKey) Error() string {
	return fmt.Sprintf("invalid key: %v", e.Reason)
}

type activeAdvertisement struct {
	RedirectAddr     string            `json:"redirect_addr"`
	ClusterAddr      string            `json:"cluster_addr,omitempty"`
	ClusterCert      []byte            `json:"cluster_cert,omitempty"`
	ClusterKeyParams *clusterKeyParams `json:"cluster_key_params,omitempty"`
}

// Core is used as the central manager of Vault activity. It is the primary point of
// interface for API handlers and is responsible for managing the logical and physical
// backends, router, security barrier, and audit trails.
type Core struct {
	// HABackend may be available depending on the physical backend
	ha physical.HABackend

	// redirectAddr is the address we advertise as leader if held
	redirectAddr string

	// clusterAddr is the address we use for clustering
	clusterAddr string

	// physical backend is the un-trusted backend with durable data
	physical physical.Backend

	// Our Seal, for seal configuration information
	seal Seal

	// barrier is the security barrier wrapping the physical backend
	barrier SecurityBarrier

	// router is responsible for managing the mount points for logical backends.
	router *Router

	// logicalBackends is the mapping of backends to use for this core
	logicalBackends map[string]logical.Factory

	// credentialBackends is the mapping of backends to use for this core
	credentialBackends map[string]logical.Factory

	// auditBackends is the mapping of backends to use for this core
	auditBackends map[string]audit.Factory

	// stateLock protects mutable state
	stateLock sync.RWMutex
	sealed    bool

	standby          bool
	standbyDoneCh    chan struct{}
	standbyStopCh    chan struct{}
	manualStepDownCh chan struct{}

	// unlockParts has the keys provided to Unseal until
	// the threshold number of parts is available.
	unlockParts [][]byte

	// generateRootProgress holds the shares until we reach enough
	// to verify the master key
	generateRootConfig   *GenerateRootConfig
	generateRootProgress [][]byte
	generateRootLock     sync.Mutex

	// These variables holds the config and shares we have until we reach
	// enough to verify the appropriate master key. Note that the same lock is
	// used; this isn't time-critical so this shouldn't be a problem.
	barrierRekeyConfig    *SealConfig
	barrierRekeyProgress  [][]byte
	recoveryRekeyConfig   *SealConfig
	recoveryRekeyProgress [][]byte
	rekeyLock             sync.RWMutex

	// mounts is loaded after unseal since it is a protected
	// configuration
	mounts *MountTable

	// mountsLock is used to ensure that the mounts table does not
	// change underneath a calling function
	mountsLock sync.RWMutex

	// auth is loaded after unseal since it is a protected
	// configuration
	auth *MountTable

	// authLock is used to ensure that the auth table does not
	// change underneath a calling function
	authLock sync.RWMutex

	// audit is loaded after unseal since it is a protected
	// configuration
	audit *MountTable

	// auditLock is used to ensure that the audit table does not
	// change underneath a calling function
	auditLock sync.RWMutex

	// auditBroker is used to ingest the audit events and fan
	// out into the configured audit backends
	auditBroker *AuditBroker

	// systemBarrierView is the barrier view for the system backend
	systemBarrierView *BarrierView

	// expiration manager is used for managing LeaseIDs,
	// renewal, expiration and revocation
	expiration *ExpirationManager

	// rollback manager is used to run rollbacks periodically
	rollback *RollbackManager

	// policy store is used to manage named ACL policies
	policyStore *PolicyStore

	// token store is used to manage authentication tokens
	tokenStore *TokenStore

	// metricsCh is used to stop the metrics streaming
	metricsCh chan struct{}

	// metricsMutex is used to prevent a race condition between
	// metrics emission and sealing leading to a nil pointer
	metricsMutex sync.Mutex

	defaultLeaseTTL time.Duration
	maxLeaseTTL     time.Duration

	logger log.Logger

	// cachingDisabled indicates whether caches are disabled
	cachingDisabled bool

	// reloadFuncs is a map containing reload functions
	reloadFuncs map[string][]ReloadFunc

	// reloadFuncsLock controlls access to the funcs
	reloadFuncsLock sync.RWMutex

	// wrappingJWTKey is the key used for generating JWTs containing response
	// wrapping information
	wrappingJWTKey *ecdsa.PrivateKey

	//
	// Cluster information
	//
	// Name
	clusterName string
	// Used to modify cluster TLS params
	clusterParamsLock sync.RWMutex
	// The private key stored in the barrier used for establishing
	// mutually-authenticated connections between Vault cluster members
	localClusterPrivateKey crypto.Signer
	// The local cluster cert
	localClusterCert []byte
	// The cert pool containing trusted cluster CAs
	clusterCertPool *x509.CertPool
	// The TCP addresses we should use for clustering
	clusterListenerAddrs []*net.TCPAddr
	// The setup function that gives us the handler to use
	clusterHandlerSetupFunc func() (http.Handler, http.Handler)
	// Tracks whether cluster listeners are running, e.g. it's safe to send a
	// shutdown down the channel
	clusterListenersRunning bool
	// Shutdown channel for the cluster listeners
	clusterListenerShutdownCh chan struct{}
	// Shutdown success channel. We need this to be done serially to ensure
	// that binds are removed before they might be reinstated.
	clusterListenerShutdownSuccessCh chan struct{}
	// Connection info containing a client and a current active address
	requestForwardingConnection *activeConnection
	// Write lock used to ensure that we don't have multiple connections adjust
	// this value at the same time
	requestForwardingConnectionLock sync.RWMutex
	// Most recent leader UUID. Used to avoid repeatedly JSON parsing the same
	// values.
	clusterLeaderUUID string
	// Most recent leader redirect addr
	clusterLeaderRedirectAddr string
	// The grpc Server that handles server RPC calls
	rpcServer *grpc.Server
	// The function for canceling the client connection
	rpcClientConnCancelFunc context.CancelFunc
	// The grpc ClientConn for RPC calls
	rpcClientConn *grpc.ClientConn
	// The grpc forwarding client
	rpcForwardingClient RequestForwardingClient

<<<<<<< HEAD
	// CORS Information
	corsConfig *CORSConfig
=======
	// replicationState keeps the current replication state cached for quick
	// lookup
	replicationState logical.ReplicationState
>>>>>>> f1c8b772
}

// CoreConfig is used to parameterize a core
type CoreConfig struct {
	LogicalBackends map[string]logical.Factory `json:"logical_backends" structs:"logical_backends" mapstructure:"logical_backends"`

	CredentialBackends map[string]logical.Factory `json:"credential_backends" structs:"credential_backends" mapstructure:"credential_backends"`

	AuditBackends map[string]audit.Factory `json:"audit_backends" structs:"audit_backends" mapstructure:"audit_backends"`

	Physical physical.Backend `json:"physical" structs:"physical" mapstructure:"physical"`

	// May be nil, which disables HA operations
	HAPhysical physical.HABackend `json:"ha_physical" structs:"ha_physical" mapstructure:"ha_physical"`

	Seal Seal `json:"seal" structs:"seal" mapstructure:"seal"`

	Logger log.Logger `json:"logger" structs:"logger" mapstructure:"logger"`

	// Disables the LRU cache on the physical backend
	DisableCache bool `json:"disable_cache" structs:"disable_cache" mapstructure:"disable_cache"`

	// Disables mlock syscall
	DisableMlock bool `json:"disable_mlock" structs:"disable_mlock" mapstructure:"disable_mlock"`

	// Custom cache size for the LRU cache on the physical backend, or zero for default
	CacheSize int `json:"cache_size" structs:"cache_size" mapstructure:"cache_size"`

	// Set as the leader address for HA
	RedirectAddr string `json:"redirect_addr" structs:"redirect_addr" mapstructure:"redirect_addr"`

	// Set as the cluster address for HA
	ClusterAddr string `json:"cluster_addr" structs:"cluster_addr" mapstructure:"cluster_addr"`

	DefaultLeaseTTL time.Duration `json:"default_lease_ttl" structs:"default_lease_ttl" mapstructure:"default_lease_ttl"`

	MaxLeaseTTL time.Duration `json:"max_lease_ttl" structs:"max_lease_ttl" mapstructure:"max_lease_ttl"`

	ClusterName string `json:"cluster_name" structs:"cluster_name" mapstructure:"cluster_name"`

	ReloadFuncs     *map[string][]ReloadFunc
	ReloadFuncsLock *sync.RWMutex
}

// NewCore is used to construct a new core
func NewCore(conf *CoreConfig) (*Core, error) {
	if conf.HAPhysical != nil && conf.HAPhysical.HAEnabled() {
		if conf.RedirectAddr == "" {
			return nil, fmt.Errorf("missing redirect address")
		}
	}

	if conf.DefaultLeaseTTL == 0 {
		conf.DefaultLeaseTTL = defaultLeaseTTL
	}
	if conf.MaxLeaseTTL == 0 {
		conf.MaxLeaseTTL = maxLeaseTTL
	}
	if conf.DefaultLeaseTTL > conf.MaxLeaseTTL {
		return nil, fmt.Errorf("cannot have DefaultLeaseTTL larger than MaxLeaseTTL")
	}

	// Validate the advertise addr if its given to us
	if conf.RedirectAddr != "" {
		u, err := url.Parse(conf.RedirectAddr)
		if err != nil {
			return nil, fmt.Errorf("redirect address is not valid url: %s", err)
		}

		if u.Scheme == "" {
			return nil, fmt.Errorf("redirect address must include scheme (ex. 'http')")
		}
	}

	// Make a default logger if not provided
	if conf.Logger == nil {
		conf.Logger = logformat.NewVaultLogger(log.LevelTrace)
	}

	if !conf.DisableMlock {
		// Ensure our memory usage is locked into physical RAM
		if err := mlock.LockMemory(); err != nil {
			return nil, fmt.Errorf(
				"Failed to lock memory: %v\n\n"+
					"This usually means that the mlock syscall is not available.\n"+
					"Vault uses mlock to prevent memory from being swapped to\n"+
					"disk. This requires root privileges as well as a machine\n"+
					"that supports mlock. Please enable mlock on your system or\n"+
					"disable Vault from using it. To disable Vault from using it,\n"+
					"set the `disable_mlock` configuration option in your configuration\n"+
					"file.",
				err)
		}
	}

	// Construct a new AES-GCM barrier
	barrier, err := NewAESGCMBarrier(conf.Physical)
	if err != nil {
		return nil, fmt.Errorf("barrier setup failed: %v", err)
	}

	// Get a default CORS config.
	corsConfig := newCORSConfig()

	// Setup the core
	c := &Core{
		redirectAddr:                     conf.RedirectAddr,
		clusterAddr:                      conf.ClusterAddr,
		physical:                         conf.Physical,
		seal:                             conf.Seal,
		barrier:                          barrier,
		router:                           NewRouter(),
		sealed:                           true,
		standby:                          true,
		logger:                           conf.Logger,
		defaultLeaseTTL:                  conf.DefaultLeaseTTL,
		maxLeaseTTL:                      conf.MaxLeaseTTL,
		cachingDisabled:                  conf.DisableCache,
		clusterName:                      conf.ClusterName,
		clusterCertPool:                  x509.NewCertPool(),
		clusterListenerShutdownCh:        make(chan struct{}),
		clusterListenerShutdownSuccessCh: make(chan struct{}),
		corsConfig:                       corsConfig,
	}

	// Wrap the backend in a cache unless disabled
	if _, isCache := conf.Physical.(*physical.Cache); !conf.DisableCache && !isCache {
		c.physical = physical.NewCache(conf.Physical, conf.CacheSize, conf.Logger)
	}

	if conf.HAPhysical != nil && conf.HAPhysical.HAEnabled() {
		c.ha = conf.HAPhysical
	}

	// We create the funcs here, then populate the given config with it so that
	// the caller can share state
	conf.ReloadFuncsLock = &c.reloadFuncsLock
	c.reloadFuncsLock.Lock()
	c.reloadFuncs = make(map[string][]ReloadFunc)
	c.reloadFuncsLock.Unlock()
	conf.ReloadFuncs = &c.reloadFuncs

	// Setup the backends
	logicalBackends := make(map[string]logical.Factory)
	for k, f := range conf.LogicalBackends {
		logicalBackends[k] = f
	}
	_, ok := logicalBackends["generic"]
	if !ok {
		logicalBackends["generic"] = PassthroughBackendFactory
	}
	logicalBackends["cubbyhole"] = CubbyholeBackendFactory
	logicalBackends["system"] = func(config *logical.BackendConfig) (logical.Backend, error) {
		return NewSystemBackend(c, config)
	}
	c.logicalBackends = logicalBackends

	credentialBackends := make(map[string]logical.Factory)
	for k, f := range conf.CredentialBackends {
		credentialBackends[k] = f
	}
	credentialBackends["token"] = func(config *logical.BackendConfig) (logical.Backend, error) {
		return NewTokenStore(c, config)
	}
	c.credentialBackends = credentialBackends

	auditBackends := make(map[string]audit.Factory)
	for k, f := range conf.AuditBackends {
		auditBackends[k] = f
	}
	c.auditBackends = auditBackends

	if c.seal == nil {
		c.seal = &DefaultSeal{}
	}
	c.seal.SetCore(c)

	// Attempt unsealing with stored keys; if there are no stored keys this
	// returns nil, otherwise returns nil or an error
	storedKeyErr := c.UnsealWithStoredKeys()

	return c, storedKeyErr
}

// Shutdown is invoked when the Vault instance is about to be terminated. It
// should not be accessible as part of an API call as it will cause an availability
// problem. It is only used to gracefully quit in the case of HA so that failover
// happens as quickly as possible.
func (c *Core) Shutdown() error {
	c.stateLock.Lock()
	defer c.stateLock.Unlock()
	if c.sealed {
		return nil
	}

	// Seal the Vault, causes a leader stepdown
	return c.sealInternal()
}

// CORSConfig returns the current CORS configuration
func (c *Core) CORSConfig() *CORSConfig {
	return c.corsConfig
}

// LookupToken returns the properties of the token from the token store. This
// is particularly useful to fetch the accessor of the client token and get it
// populated in the logical request along with the client token. The accessor
// of the client token can get audit logged.
func (c *Core) LookupToken(token string) (*TokenEntry, error) {
	if token == "" {
		return nil, fmt.Errorf("missing client token")
	}

	c.stateLock.RLock()
	defer c.stateLock.RUnlock()
	if c.sealed {
		return nil, ErrSealed
	}
	if c.standby {
		return nil, ErrStandby
	}

	// Many tests don't have a token store running
	if c.tokenStore == nil {
		return nil, nil
	}

	return c.tokenStore.Lookup(token)
}

func (c *Core) fetchACLandTokenEntry(req *logical.Request) (*ACL, *TokenEntry, error) {
	defer metrics.MeasureSince([]string{"core", "fetch_acl_and_token"}, time.Now())

	// Ensure there is a client token
	if req.ClientToken == "" {
		return nil, nil, fmt.Errorf("missing client token")
	}

	if c.tokenStore == nil {
		c.logger.Error("core: token store is unavailable")
		return nil, nil, ErrInternalError
	}

	// Resolve the token policy
	te, err := c.tokenStore.Lookup(req.ClientToken)
	if err != nil {
		c.logger.Error("core: failed to lookup token", "error", err)
		return nil, nil, ErrInternalError
	}

	// Ensure the token is valid
	if te == nil {
		return nil, nil, logical.ErrPermissionDenied
	}

	// Construct the corresponding ACL object
	acl, err := c.policyStore.ACL(te.Policies...)
	if err != nil {
		c.logger.Error("core: failed to construct ACL", "error", err)
		return nil, nil, ErrInternalError
	}

	return acl, te, nil
}

func (c *Core) checkToken(req *logical.Request) (*logical.Auth, *TokenEntry, error) {
	defer metrics.MeasureSince([]string{"core", "check_token"}, time.Now())

	acl, te, err := c.fetchACLandTokenEntry(req)
	if err != nil {
		return nil, te, err
	}

	// Check if this is a root protected path
	rootPath := c.router.RootPath(req.Path)

	// When we receive a write of either type, rather than require clients to
	// PUT/POST and trust the operation, we ask the backend to give us the real
	// skinny -- if the backend implements an existence check, it can tell us
	// whether a particular resource exists. Then we can mark it as an update
	// or creation as appropriate.
	if req.Operation == logical.CreateOperation || req.Operation == logical.UpdateOperation {
		checkExists, resourceExists, err := c.router.RouteExistenceCheck(req)
		switch err {
		case logical.ErrUnsupportedPath:
			// fail later via bad path to avoid confusing items in the log
			checkExists = false
		case nil:
			// Continue on
		default:
			c.logger.Error("core: failed to run existence check", "error", err)
			if _, ok := err.(errutil.UserError); ok {
				return nil, nil, err
			} else {
				return nil, nil, ErrInternalError
			}
		}

		switch {
		case checkExists == false:
			// No existence check, so always treate it as an update operation, which is how it is pre 0.5
			req.Operation = logical.UpdateOperation
		case resourceExists == true:
			// It exists, so force an update operation
			req.Operation = logical.UpdateOperation
		case resourceExists == false:
			// It doesn't exist, force a create operation
			req.Operation = logical.CreateOperation
		default:
			panic("unreachable code")
		}
	}

	// Check the standard non-root ACLs. Return the token entry if it's not
	// allowed so we can decrement the use count.
	allowed, rootPrivs := acl.AllowOperation(req.Operation, req.Path)
	if !allowed {
		return nil, te, logical.ErrPermissionDenied
	}
	if rootPath && !rootPrivs {
		return nil, te, logical.ErrPermissionDenied
	}

	// Create the auth response
	auth := &logical.Auth{
		ClientToken: req.ClientToken,
		Policies:    te.Policies,
		Metadata:    te.Meta,
		DisplayName: te.DisplayName,
	}
	return auth, te, nil
}

// Sealed checks if the Vault is current sealed
func (c *Core) Sealed() (bool, error) {
	c.stateLock.RLock()
	defer c.stateLock.RUnlock()
	return c.sealed, nil
}

// Standby checks if the Vault is in standby mode
func (c *Core) Standby() (bool, error) {
	c.stateLock.RLock()
	defer c.stateLock.RUnlock()
	return c.standby, nil
}

// Leader is used to get the current active leader
func (c *Core) Leader() (isLeader bool, leaderAddr string, err error) {
	c.stateLock.RLock()
	defer c.stateLock.RUnlock()
	// Check if HA enabled
	if c.ha == nil {
		return false, "", ErrHANotEnabled
	}

	// Check if sealed
	if c.sealed {
		return false, "", ErrSealed
	}

	// Check if we are the leader
	if !c.standby {
		// If we have connections from talking to a previous leader, close them
		// out to free resources
		if c.requestForwardingConnection != nil {
			c.requestForwardingConnectionLock.Lock()
			// Verify that the condition hasn't changed
			if c.requestForwardingConnection != nil {
				c.requestForwardingConnection.transport.CloseIdleConnections()
			}
			c.requestForwardingConnection = nil
			c.requestForwardingConnectionLock.Unlock()
		}
		return true, c.redirectAddr, nil
	}

	// Initialize a lock
	lock, err := c.ha.LockWith(coreLockPath, "read")
	if err != nil {
		return false, "", err
	}

	// Read the value
	held, leaderUUID, err := lock.Value()
	if err != nil {
		return false, "", err
	}
	if !held {
		return false, "", nil
	}

	// If the leader hasn't changed, return the cached value; nothing changes
	// mid-leadership, and the barrier caches anyways
	if leaderUUID == c.clusterLeaderUUID && c.clusterLeaderRedirectAddr != "" {
		return false, c.clusterLeaderRedirectAddr, nil
	}

	key := coreLeaderPrefix + leaderUUID
	entry, err := c.barrier.Get(key)
	if err != nil {
		return false, "", err
	}
	if entry == nil {
		return false, "", nil
	}

	var oldAdv bool

	var adv activeAdvertisement
	err = jsonutil.DecodeJSON(entry.Value, &adv)
	if err != nil {
		// Fall back to pre-struct handling
		adv.RedirectAddr = string(entry.Value)
		oldAdv = true
	}

	if !oldAdv {
		// Ensure we are using current values
		err = c.loadLocalClusterTLS(adv)
		if err != nil {
			return false, "", err
		}

		// This will ensure that we both have a connection at the ready and that
		// the address is the current known value
		err = c.refreshRequestForwardingConnection(adv.ClusterAddr)
		if err != nil {
			return false, "", err
		}
	}

	// Don't set these until everything has been parsed successfully or we'll
	// never try again
	c.clusterLeaderRedirectAddr = adv.RedirectAddr
	c.clusterLeaderUUID = leaderUUID

	return false, c.clusterLeaderRedirectAddr, nil
}

// SecretProgress returns the number of keys provided so far
func (c *Core) SecretProgress() int {
	c.stateLock.RLock()
	defer c.stateLock.RUnlock()
	return len(c.unlockParts)
}

// ResetUnsealProcess removes the current unlock parts from memory, to reset
// the unsealing process
func (c *Core) ResetUnsealProcess() {
	c.stateLock.Lock()
	defer c.stateLock.Unlock()
	if !c.sealed {
		return
	}
	c.unlockParts = nil
}

// Unseal is used to provide one of the key parts to unseal the Vault.
//
// They key given as a parameter will automatically be zerod after
// this method is done with it. If you want to keep the key around, a copy
// should be made.
func (c *Core) Unseal(key []byte) (bool, error) {
	defer metrics.MeasureSince([]string{"core", "unseal"}, time.Now())

	// Verify the key length
	min, max := c.barrier.KeyLength()
	max += shamir.ShareOverhead
	if len(key) < min {
		return false, &ErrInvalidKey{fmt.Sprintf("key is shorter than minimum %d bytes", min)}
	}
	if len(key) > max {
		return false, &ErrInvalidKey{fmt.Sprintf("key is longer than maximum %d bytes", max)}
	}

	// Get the seal configuration
	config, err := c.seal.BarrierConfig()
	if err != nil {
		return false, err
	}

	// Ensure the barrier is initialized
	if config == nil {
		return false, ErrNotInit
	}

	c.stateLock.Lock()
	defer c.stateLock.Unlock()

	// Check if already unsealed
	if !c.sealed {
		return true, nil
	}

	// Check if we already have this piece
	for _, existing := range c.unlockParts {
		if bytes.Equal(existing, key) {
			return false, nil
		}
	}

	// Store this key
	c.unlockParts = append(c.unlockParts, key)

	// Check if we don't have enough keys to unlock
	if len(c.unlockParts) < config.SecretThreshold {
		if c.logger.IsDebug() {
			c.logger.Debug("core: cannot unseal, not enough keys", "keys", len(c.unlockParts), "threshold", config.SecretThreshold)
		}
		return false, nil
	}

	// Recover the master key
	var masterKey []byte
	if config.SecretThreshold == 1 {
		masterKey = c.unlockParts[0]
		c.unlockParts = nil
	} else {
		masterKey, err = shamir.Combine(c.unlockParts)
		c.unlockParts = nil
		if err != nil {
			return false, fmt.Errorf("failed to compute master key: %v", err)
		}
	}
	defer memzero(masterKey)

	return c.unsealInternal(masterKey)
}

func (c *Core) unsealInternal(masterKey []byte) (bool, error) {
	// Attempt to unlock
	if err := c.barrier.Unseal(masterKey); err != nil {
		return false, err
	}
	if c.logger.IsInfo() {
		c.logger.Info("core: vault is unsealed")
	}

	// Do post-unseal setup if HA is not enabled
	if c.ha == nil {
		// We still need to set up cluster info even if it's not part of a
		// cluster right now. This also populates the cached cluster object.
		if err := c.setupCluster(); err != nil {
			c.logger.Error("core: cluster setup failed", "error", err)
			c.barrier.Seal()
			c.logger.Warn("core: vault is sealed")
			return false, err
		}
		if err := c.postUnseal(); err != nil {
			c.logger.Error("core: post-unseal setup failed", "error", err)
			c.barrier.Seal()
			c.logger.Warn("core: vault is sealed")
			return false, err
		}
		c.standby = false
	} else {
		// Go to standby mode, wait until we are active to unseal
		c.standbyDoneCh = make(chan struct{})
		c.standbyStopCh = make(chan struct{})
		c.manualStepDownCh = make(chan struct{})
		go c.runStandby(c.standbyDoneCh, c.standbyStopCh, c.manualStepDownCh)
	}

	// Success!
	c.sealed = false
	if c.ha != nil {
		sd, ok := c.ha.(physical.ServiceDiscovery)
		if ok {
			if err := sd.NotifySealedStateChange(); err != nil {
				if c.logger.IsWarn() {
					c.logger.Warn("core: failed to notify unsealed status", "error", err)
				}
			}
		}
	}
	return true, nil
}

// SealWithRequest takes in a logical.Request, acquires the lock, and passes
// through to sealInternal
func (c *Core) SealWithRequest(req *logical.Request) error {
	defer metrics.MeasureSince([]string{"core", "seal-with-request"}, time.Now())

	c.stateLock.Lock()
	defer c.stateLock.Unlock()

	if c.sealed {
		return nil
	}

	return c.sealInitCommon(req)
}

// Seal takes in a token and creates a logical.Request, acquires the lock, and
// passes through to sealInternal
func (c *Core) Seal(token string) error {
	defer metrics.MeasureSince([]string{"core", "seal"}, time.Now())

	c.stateLock.Lock()
	defer c.stateLock.Unlock()

	if c.sealed {
		return nil
	}

	req := &logical.Request{
		Operation:   logical.UpdateOperation,
		Path:        "sys/seal",
		ClientToken: token,
	}

	return c.sealInitCommon(req)
}

// sealInitCommon is common logic for Seal and SealWithRequest and is used to
// re-seal the Vault. This requires the Vault to be unsealed again to perform
// any further operations.
func (c *Core) sealInitCommon(req *logical.Request) (retErr error) {
	defer metrics.MeasureSince([]string{"core", "seal-internal"}, time.Now())

	if req == nil {
		retErr = multierror.Append(retErr, errors.New("nil request to seal"))
		return retErr
	}

	// Validate the token is a root token
	acl, te, err := c.fetchACLandTokenEntry(req)
	if err != nil {
		// Since there is no token store in standby nodes, sealing cannot
		// be done. Ideally, the request has to be forwarded to leader node
		// for validation and the operation should be performed. But for now,
		// just returning with an error and recommending a vault restart, which
		// essentially does the same thing.
		if c.standby {
			c.logger.Error("core: vault cannot seal when in standby mode; please restart instead")
			retErr = multierror.Append(retErr, errors.New("vault cannot seal when in standby mode; please restart instead"))
			return retErr
		}
		retErr = multierror.Append(retErr, err)
		return retErr
	}

	// Audit-log the request before going any further
	auth := &logical.Auth{
		ClientToken: req.ClientToken,
		Policies:    te.Policies,
		Metadata:    te.Meta,
		DisplayName: te.DisplayName,
	}

	if err := c.auditBroker.LogRequest(auth, req, nil); err != nil {
		c.logger.Error("core: failed to audit request", "request_path", req.Path, "error", err)
		retErr = multierror.Append(retErr, errors.New("failed to audit request, cannot continue"))
		return retErr
	}

	// Attempt to use the token (decrement num_uses)
	// On error bail out; if the token has been revoked, bail out too
	if te != nil {
		te, err = c.tokenStore.UseToken(te)
		if err != nil {
			c.logger.Error("core: failed to use token", "error", err)
			retErr = multierror.Append(retErr, ErrInternalError)
			return retErr
		}
		if te == nil {
			// Token is no longer valid
			retErr = multierror.Append(retErr, logical.ErrPermissionDenied)
			return retErr
		}
		if te.NumUses == -1 {
			// Token needs to be revoked
			defer func(id string) {
				err = c.tokenStore.Revoke(id)
				if err != nil {
					c.logger.Error("core: token needed revocation after seal but failed to revoke", "error", err)
					retErr = multierror.Append(retErr, ErrInternalError)
				}
			}(te.ID)
		}
	}

	// Verify that this operation is allowed
	allowed, rootPrivs := acl.AllowOperation(req.Operation, req.Path)
	if !allowed {
		retErr = multierror.Append(retErr, logical.ErrPermissionDenied)
		return retErr
	}

	// We always require root privileges for this operation
	if !rootPrivs {
		retErr = multierror.Append(retErr, logical.ErrPermissionDenied)
		return retErr
	}

	//Seal the Vault
	err = c.sealInternal()
	if err != nil {
		retErr = multierror.Append(retErr, err)
	}

	return retErr
}

// StepDown is used to step down from leadership
func (c *Core) StepDown(req *logical.Request) (retErr error) {
	defer metrics.MeasureSince([]string{"core", "step_down"}, time.Now())

	if req == nil {
		retErr = multierror.Append(retErr, errors.New("nil request to step-down"))
		return retErr
	}

	c.stateLock.Lock()
	defer c.stateLock.Unlock()
	if c.sealed {
		return nil
	}
	if c.ha == nil || c.standby {
		return nil
	}

	acl, te, err := c.fetchACLandTokenEntry(req)
	if err != nil {
		retErr = multierror.Append(retErr, err)
		return retErr
	}

	// Audit-log the request before going any further
	auth := &logical.Auth{
		ClientToken: req.ClientToken,
		Policies:    te.Policies,
		Metadata:    te.Meta,
		DisplayName: te.DisplayName,
	}

	if err := c.auditBroker.LogRequest(auth, req, nil); err != nil {
		c.logger.Error("core: failed to audit request", "request_path", req.Path, "error", err)
		retErr = multierror.Append(retErr, errors.New("failed to audit request, cannot continue"))
		return retErr
	}

	// Attempt to use the token (decrement num_uses)
	if te != nil {
		te, err = c.tokenStore.UseToken(te)
		if err != nil {
			c.logger.Error("core: failed to use token", "error", err)
			retErr = multierror.Append(retErr, ErrInternalError)
			return retErr
		}
		if te == nil {
			// Token has been revoked
			retErr = multierror.Append(retErr, logical.ErrPermissionDenied)
			return retErr
		}
		if te.NumUses == -1 {
			// Token needs to be revoked
			defer func(id string) {
				err = c.tokenStore.Revoke(id)
				if err != nil {
					c.logger.Error("core: token needed revocation after step-down but failed to revoke", "error", err)
					retErr = multierror.Append(retErr, ErrInternalError)
				}
			}(te.ID)
		}
	}

	// Verify that this operation is allowed
	allowed, rootPrivs := acl.AllowOperation(req.Operation, req.Path)
	if !allowed {
		retErr = multierror.Append(retErr, logical.ErrPermissionDenied)
		return retErr
	}

	// We always require root privileges for this operation
	if !rootPrivs {
		retErr = multierror.Append(retErr, logical.ErrPermissionDenied)
		return retErr
	}

	select {
	case c.manualStepDownCh <- struct{}{}:
	default:
		c.logger.Warn("core: manual step-down operation already queued")
	}

	return retErr
}

// sealInternal is an internal method used to seal the vault.  It does not do
// any authorization checking. The stateLock must be held prior to calling.
func (c *Core) sealInternal() error {
	// Enable that we are sealed to prevent furthur transactions
	c.sealed = true

	// Do pre-seal teardown if HA is not enabled
	if c.ha == nil {
		// Even in a non-HA context we key off of this for some things
		c.standby = true
		if err := c.preSeal(); err != nil {
			c.logger.Error("core: pre-seal teardown failed", "error", err)
			return fmt.Errorf("internal error")
		}
	} else {
		// Signal the standby goroutine to shutdown, wait for completion
		close(c.standbyStopCh)

		// Release the lock while we wait to avoid deadlocking
		c.stateLock.Unlock()
		<-c.standbyDoneCh
		c.stateLock.Lock()
	}

	if err := c.barrier.Seal(); err != nil {
		return err
	}
	c.logger.Info("core: vault is sealed")

	if c.ha != nil {
		sd, ok := c.ha.(physical.ServiceDiscovery)
		if ok {
			if err := sd.NotifySealedStateChange(); err != nil {
				if c.logger.IsWarn() {
					c.logger.Warn("core: failed to notify sealed status", "error", err)
				}
			}
		}
	}

	return nil
}

// postUnseal is invoked after the barrier is unsealed, but before
// allowing any user operations. This allows us to setup any state that
// requires the Vault to be unsealed such as mount tables, logical backends,
// credential stores, etc.
func (c *Core) postUnseal() (retErr error) {
	defer metrics.MeasureSince([]string{"core", "post_unseal"}, time.Now())
	defer func() {
		if retErr != nil {
			c.preSeal()
		}
	}()
	c.logger.Info("core: post-unseal setup starting")

	// Purge the backend if supported
	if purgable, ok := c.physical.(physical.Purgable); ok {
		purgable.Purge()
	}
	// HA mode requires us to handle keyring rotation and rekeying
	if c.ha != nil {
		if err := c.checkKeyUpgrades(); err != nil {
			return err
		}
		if err := c.barrier.ReloadMasterKey(); err != nil {
			return err
		}
		if err := c.barrier.ReloadKeyring(); err != nil {
			return err
		}
		if err := c.scheduleUpgradeCleanup(); err != nil {
			return err
		}
	}
	if err := c.ensureWrappingKey(); err != nil {
		return err
	}
	if err := c.loadMounts(); err != nil {
		return err
	}
	if err := c.setupMounts(); err != nil {
		return err
	}
	if err := c.startRollback(); err != nil {
		return err
	}
	if err := c.setupPolicyStore(); err != nil {
		return err
	}
	if err := c.loadCredentials(); err != nil {
		return err
	}
	if err := c.setupCredentials(); err != nil {
		return err
	}
	if err := c.setupExpiration(); err != nil {
		return err
	}
	if err := c.loadAudits(); err != nil {
		return err
	}
	if err := c.setupAudits(); err != nil {
		return err
	}
	if c.ha != nil {
		if err := c.startClusterListener(); err != nil {
			return err
		}
	}
	c.metricsCh = make(chan struct{})
	go c.emitMetrics(c.metricsCh)
	c.logger.Info("core: post-unseal setup complete")
	return nil
}

// preSeal is invoked before the barrier is sealed, allowing
// for any state teardown required.
func (c *Core) preSeal() error {
	defer metrics.MeasureSince([]string{"core", "pre_seal"}, time.Now())
	c.logger.Info("core: pre-seal teardown starting")

	// Clear any rekey progress
	c.barrierRekeyConfig = nil
	c.barrierRekeyProgress = nil
	c.recoveryRekeyConfig = nil
	c.recoveryRekeyProgress = nil

	if c.metricsCh != nil {
		close(c.metricsCh)
		c.metricsCh = nil
	}
	var result error
	if c.ha != nil {
		c.stopClusterListener()
	}

	if err := c.teardownAudits(); err != nil {
		result = multierror.Append(result, errwrap.Wrapf("error tearing down audits: {{err}}", err))
	}
	if err := c.stopExpiration(); err != nil {
		result = multierror.Append(result, errwrap.Wrapf("error stopping expiration: {{err}}", err))
	}
	if err := c.teardownCredentials(); err != nil {
		result = multierror.Append(result, errwrap.Wrapf("error tearing down credentials: {{err}}", err))
	}
	if err := c.teardownPolicyStore(); err != nil {
		result = multierror.Append(result, errwrap.Wrapf("error tearing down policy store: {{err}}", err))
	}
	if err := c.stopRollback(); err != nil {
		result = multierror.Append(result, errwrap.Wrapf("error stopping rollback: {{err}}", err))
	}
	if err := c.unloadMounts(); err != nil {
		result = multierror.Append(result, errwrap.Wrapf("error unloading mounts: {{err}}", err))
	}
	// Purge the backend if supported
	if purgable, ok := c.physical.(physical.Purgable); ok {
		purgable.Purge()
	}
	c.logger.Info("core: pre-seal teardown complete")
	return result
}

// runStandby is a long running routine that is used when an HA backend
// is enabled. It waits until we are leader and switches this Vault to
// active.
func (c *Core) runStandby(doneCh, stopCh, manualStepDownCh chan struct{}) {
	defer close(doneCh)
	defer close(manualStepDownCh)
	c.logger.Info("core: entering standby mode")

	// Monitor for key rotation
	keyRotateDone := make(chan struct{})
	keyRotateStop := make(chan struct{})
	go c.periodicCheckKeyUpgrade(keyRotateDone, keyRotateStop)
	defer func() {
		close(keyRotateStop)
		<-keyRotateDone
	}()

	for {
		// Check for a shutdown
		select {
		case <-stopCh:
			return
		default:
		}

		// Create a lock
		uuid, err := uuid.GenerateUUID()
		if err != nil {
			c.logger.Error("core: failed to generate uuid", "error", err)
			return
		}
		lock, err := c.ha.LockWith(coreLockPath, uuid)
		if err != nil {
			c.logger.Error("core: failed to create lock", "error", err)
			return
		}

		// Attempt the acquisition
		leaderLostCh := c.acquireLock(lock, stopCh)

		// Bail if we are being shutdown
		if leaderLostCh == nil {
			return
		}
		c.logger.Info("core: acquired lock, enabling active operation")

		// This is used later to log a metrics event; this can be helpful to
		// detect flapping
		activeTime := time.Now()

		// Grab the lock as we need it for cluster setup, which needs to happen
		// before advertising
		c.stateLock.Lock()
		if err := c.setupCluster(); err != nil {
			c.stateLock.Unlock()
			c.logger.Error("core: cluster setup failed", "error", err)
			lock.Unlock()
			metrics.MeasureSince([]string{"core", "leadership_setup_failed"}, activeTime)
			continue
		}

		// Advertise as leader
		if err := c.advertiseLeader(uuid, leaderLostCh); err != nil {
			c.stateLock.Unlock()
			c.logger.Error("core: leader advertisement setup failed", "error", err)
			lock.Unlock()
			metrics.MeasureSince([]string{"core", "leadership_setup_failed"}, activeTime)
			continue
		}

		// Attempt the post-unseal process
		err = c.postUnseal()
		if err == nil {
			c.standby = false
		}
		c.stateLock.Unlock()

		// Handle a failure to unseal
		if err != nil {
			c.logger.Error("core: post-unseal setup failed", "error", err)
			lock.Unlock()
			metrics.MeasureSince([]string{"core", "leadership_setup_failed"}, activeTime)
			continue
		}

		// Monitor a loss of leadership
		var manualStepDown bool
		select {
		case <-leaderLostCh:
			c.logger.Warn("core: leadership lost, stopping active operation")
		case <-stopCh:
			c.logger.Warn("core: stopping active operation")
		case <-manualStepDownCh:
			c.logger.Warn("core: stepping down from active operation to standby")
			manualStepDown = true
		}

		metrics.MeasureSince([]string{"core", "leadership_lost"}, activeTime)

		// Clear ourself as leader
		if err := c.clearLeader(uuid); err != nil {
			c.logger.Error("core: clearing leader advertisement failed", "error", err)
		}

		// Attempt the pre-seal process
		c.stateLock.Lock()
		c.standby = true
		preSealErr := c.preSeal()
		c.stateLock.Unlock()

		// Give up leadership
		lock.Unlock()

		// Check for a failure to prepare to seal
		if preSealErr != nil {
			c.logger.Error("core: pre-seal teardown failed", "error", err)
		}

		// If we've merely stepped down, we could instantly grab the lock
		// again. Give the other nodes a chance.
		if manualStepDown {
			time.Sleep(manualStepDownSleepPeriod)
		}
	}
}

// periodicCheckKeyUpgrade is used to watch for key rotation events as a standby
func (c *Core) periodicCheckKeyUpgrade(doneCh, stopCh chan struct{}) {
	defer close(doneCh)
	for {
		select {
		case <-time.After(keyRotateCheckInterval):
			// Only check if we are a standby
			c.stateLock.RLock()
			standby := c.standby
			c.stateLock.RUnlock()
			if !standby {
				continue
			}

			if err := c.checkKeyUpgrades(); err != nil {
				c.logger.Error("core: key rotation periodic upgrade check failed", "error", err)
			}
		case <-stopCh:
			return
		}
	}
}

// checkKeyUpgrades is used to check if there have been any key rotations
// and if there is a chain of upgrades available
func (c *Core) checkKeyUpgrades() error {
	for {
		// Check for an upgrade
		didUpgrade, newTerm, err := c.barrier.CheckUpgrade()
		if err != nil {
			return err
		}

		// Nothing to do if no upgrade
		if !didUpgrade {
			break
		}
		if c.logger.IsInfo() {
			c.logger.Info("core: upgraded to new key term", "term", newTerm)
		}
	}
	return nil
}

// scheduleUpgradeCleanup is used to ensure that all the upgrade paths
// are cleaned up in a timely manner if a leader failover takes place
func (c *Core) scheduleUpgradeCleanup() error {
	// List the upgrades
	upgrades, err := c.barrier.List(keyringUpgradePrefix)
	if err != nil {
		return fmt.Errorf("failed to list upgrades: %v", err)
	}

	// Nothing to do if no upgrades
	if len(upgrades) == 0 {
		return nil
	}

	// Schedule cleanup for all of them
	time.AfterFunc(keyRotateGracePeriod, func() {
		for _, upgrade := range upgrades {
			path := fmt.Sprintf("%s%s", keyringUpgradePrefix, upgrade)
			if err := c.barrier.Delete(path); err != nil {
				c.logger.Error("core: failed to cleanup upgrade", "path", path, "error", err)
			}
		}
	})
	return nil
}

// acquireLock blocks until the lock is acquired, returning the leaderLostCh
func (c *Core) acquireLock(lock physical.Lock, stopCh <-chan struct{}) <-chan struct{} {
	for {
		// Attempt lock acquisition
		leaderLostCh, err := lock.Lock(stopCh)
		if err == nil {
			return leaderLostCh
		}

		// Retry the acquisition
		c.logger.Error("core: failed to acquire lock", "error", err)
		select {
		case <-time.After(lockRetryInterval):
		case <-stopCh:
			return nil
		}
	}
}

// advertiseLeader is used to advertise the current node as leader
func (c *Core) advertiseLeader(uuid string, leaderLostCh <-chan struct{}) error {
	go c.cleanLeaderPrefix(uuid, leaderLostCh)

	var key *ecdsa.PrivateKey
	switch c.localClusterPrivateKey.(type) {
	case *ecdsa.PrivateKey:
		key = c.localClusterPrivateKey.(*ecdsa.PrivateKey)
	default:
		c.logger.Error("core: unknown cluster private key type", "key_type", fmt.Sprintf("%T", c.localClusterPrivateKey))
		return fmt.Errorf("unknown cluster private key type %T", c.localClusterPrivateKey)
	}

	keyParams := &clusterKeyParams{
		Type: corePrivateKeyTypeP521,
		X:    key.X,
		Y:    key.Y,
		D:    key.D,
	}

	adv := &activeAdvertisement{
		RedirectAddr:     c.redirectAddr,
		ClusterAddr:      c.clusterAddr,
		ClusterCert:      c.localClusterCert,
		ClusterKeyParams: keyParams,
	}
	val, err := jsonutil.EncodeJSON(adv)
	if err != nil {
		return err
	}
	ent := &Entry{
		Key:   coreLeaderPrefix + uuid,
		Value: val,
	}
	err = c.barrier.Put(ent)
	if err != nil {
		return err
	}

	sd, ok := c.ha.(physical.ServiceDiscovery)
	if ok {
		if err := sd.NotifyActiveStateChange(); err != nil {
			if c.logger.IsWarn() {
				c.logger.Warn("core: failed to notify active status", "error", err)
			}
		}
	}
	return nil
}

func (c *Core) cleanLeaderPrefix(uuid string, leaderLostCh <-chan struct{}) {
	keys, err := c.barrier.List(coreLeaderPrefix)
	if err != nil {
		c.logger.Error("core: failed to list entries in core/leader", "error", err)
		return
	}
	for len(keys) > 0 {
		select {
		case <-time.After(leaderPrefixCleanDelay):
			if keys[0] != uuid {
				c.barrier.Delete(coreLeaderPrefix + keys[0])
			}
			keys = keys[1:]
		case <-leaderLostCh:
			return
		}
	}
}

// clearLeader is used to clear our leadership entry
func (c *Core) clearLeader(uuid string) error {
	key := coreLeaderPrefix + uuid
	err := c.barrier.Delete(key)

	// Advertise ourselves as a standby
	sd, ok := c.ha.(physical.ServiceDiscovery)
	if ok {
		if err := sd.NotifyActiveStateChange(); err != nil {
			if c.logger.IsWarn() {
				c.logger.Warn("core: failed to notify standby status", "error", err)
			}
		}
	}

	return err
}

// emitMetrics is used to periodically expose metrics while runnig
func (c *Core) emitMetrics(stopCh chan struct{}) {
	for {
		select {
		case <-time.After(time.Second):
			c.metricsMutex.Lock()
			if c.expiration != nil {
				c.expiration.emitMetrics()
			}
			c.metricsMutex.Unlock()
		case <-stopCh:
			return
		}
	}
}

func (c *Core) SealAccess() *SealAccess {
	sa := &SealAccess{}
	sa.SetSeal(c.seal)
	return sa
}

func (c *Core) Logger() log.Logger {
	return c.logger
}

func (c *Core) BarrierKeyLength() (min, max int) {
	min, max = c.barrier.KeyLength()
	max += shamir.ShareOverhead
	return
}<|MERGE_RESOLUTION|>--- conflicted
+++ resolved
@@ -300,14 +300,12 @@
 	// The grpc forwarding client
 	rpcForwardingClient RequestForwardingClient
 
-<<<<<<< HEAD
 	// CORS Information
 	corsConfig *CORSConfig
-=======
+
 	// replicationState keeps the current replication state cached for quick
 	// lookup
 	replicationState logical.ReplicationState
->>>>>>> f1c8b772
 }
 
 // CoreConfig is used to parameterize a core
