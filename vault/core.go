--- conflicted
+++ resolved
@@ -859,11 +859,8 @@
 		disableAutopilot:               conf.DisableAutopilot,
 		enableResponseHeaderHostname:   conf.EnableResponseHeaderHostname,
 		enableResponseHeaderRaftNodeID: conf.EnableResponseHeaderRaftNodeID,
-<<<<<<< HEAD
 		mountMigrationTracker:          &sync.Map{},
-=======
 		disableSSCTokens:               conf.DisableSSCTokens,
->>>>>>> 27f15edd
 	}
 	c.standbyStopCh.Store(make(chan struct{}))
 	atomic.StoreUint32(c.sealed, 1)
