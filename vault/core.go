--- conflicted
+++ resolved
@@ -866,12 +866,9 @@
 		disableAutopilot:               conf.DisableAutopilot,
 		enableResponseHeaderHostname:   conf.EnableResponseHeaderHostname,
 		enableResponseHeaderRaftNodeID: conf.EnableResponseHeaderRaftNodeID,
-<<<<<<< HEAD
 		disableSSCTokens:               conf.DisableSSCTokens,
 		forwardToActive:                conf.ForwardToActive,
-=======
 		mountMigrationTracker:          &sync.Map{},
->>>>>>> 42b90ff6
 	}
 	c.standbyStopCh.Store(make(chan struct{}))
 	atomic.StoreUint32(c.sealed, 1)
