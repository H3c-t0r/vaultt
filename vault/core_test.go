--- conflicted
+++ resolved
@@ -1545,15 +1545,9 @@
 	// Create a noop audit backend
 	var noop *corehelpers.NoopAudit
 	c, _, root := TestCoreUnsealed(t)
-<<<<<<< HEAD
-	c.auditBackends["noop"] = func(ctx context.Context, config *audit.BackendConfig, headerFormatter audit.HeaderFormatter) (audit.Backend, *audit.AuditError) {
+	c.auditBackends["noop"] = func(_ context.Context, config *audit.BackendConfig, _ audit.HeaderFormatter) (audit.Backend, *audit.AuditError) {
 		var err *audit.AuditError
-		noop, err = corehelpers.NewNoopAudit(config, audit.WithHeaderFormatter(headerFormatter))
-=======
-	c.auditBackends["noop"] = func(_ context.Context, config *audit.BackendConfig, _ audit.HeaderFormatter) (audit.Backend, error) {
-		var err error
 		noop, err = corehelpers.NewNoopAudit(config)
->>>>>>> dbe6e4ee
 		return noop, err
 	}
 
@@ -1614,15 +1608,9 @@
 	// Create a noop audit backend
 	var noop *corehelpers.NoopAudit
 	c, _, root := TestCoreUnsealed(t)
-<<<<<<< HEAD
-	c.auditBackends["noop"] = func(ctx context.Context, config *audit.BackendConfig, headerFormatter audit.HeaderFormatter) (audit.Backend, *audit.AuditError) {
+	c.auditBackends["noop"] = func(_ context.Context, config *audit.BackendConfig, _ audit.HeaderFormatter) (audit.Backend, *audit.AuditError) {
 		var err *audit.AuditError
-		noop, err = corehelpers.NewNoopAudit(config, audit.WithHeaderFormatter(headerFormatter))
-=======
-	c.auditBackends["noop"] = func(_ context.Context, config *audit.BackendConfig, _ audit.HeaderFormatter) (audit.Backend, error) {
-		var err error
 		noop, err = corehelpers.NewNoopAudit(config)
->>>>>>> dbe6e4ee
 		return noop, err
 	}
 
@@ -1741,15 +1729,9 @@
 	c.credentialBackends["noop"] = func(context.Context, *logical.BackendConfig) (logical.Backend, error) {
 		return noopBack, nil
 	}
-<<<<<<< HEAD
-	c.auditBackends["noop"] = func(ctx context.Context, config *audit.BackendConfig, headerFormatter audit.HeaderFormatter) (audit.Backend, *audit.AuditError) {
+	c.auditBackends["noop"] = func(_ context.Context, config *audit.BackendConfig, _ audit.HeaderFormatter) (audit.Backend, *audit.AuditError) {
 		var err *audit.AuditError
-		noop, err = corehelpers.NewNoopAudit(config, audit.WithHeaderFormatter(headerFormatter))
-=======
-	c.auditBackends["noop"] = func(_ context.Context, config *audit.BackendConfig, _ audit.HeaderFormatter) (audit.Backend, error) {
-		var err error
 		noop, err = corehelpers.NewNoopAudit(config)
->>>>>>> dbe6e4ee
 		return noop, err
 	}
 
