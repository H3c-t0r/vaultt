package vault

import (
	"context"
	"reflect"
	"testing"
	"time"

	"github.com/hashicorp/errwrap"
	log "github.com/hashicorp/go-hclog"
	"github.com/hashicorp/go-uuid"
	"github.com/hashicorp/vault/audit"
	"github.com/hashicorp/vault/helper/consts"
	"github.com/hashicorp/vault/helper/logging"
	"github.com/hashicorp/vault/logical"
	"github.com/hashicorp/vault/physical"
	"github.com/hashicorp/vault/physical/inmem"
)

var (
	// invalidKey is used to test Unseal
	invalidKey = []byte("abcdefghijklmnopqrstuvwxyz")[:17]
)

func TestNewCore_badRedirectAddr(t *testing.T) {
	logger = logging.NewVaultLogger(log.Trace)

	inm, err := inmem.NewInmem(nil, logger)
	if err != nil {
		t.Fatal(err)
	}

	conf := &CoreConfig{
		RedirectAddr: "127.0.0.1:8200",
		Physical:     inm,
		DisableMlock: true,
	}
	_, err = NewCore(conf)
	if err == nil {
		t.Fatal("should error")
	}
}

func TestSealConfig_Invalid(t *testing.T) {
	s := &SealConfig{
		SecretShares:    2,
		SecretThreshold: 1,
	}
	err := s.Validate()
	if err == nil {
		t.Fatalf("expected err")
	}
}

func TestCore_Unseal_MultiShare(t *testing.T) {
	c := TestCore(t)

	_, err := TestCoreUnseal(c, invalidKey)
	if err != ErrNotInit {
		t.Fatalf("err: %v", err)
	}

	sealConf := &SealConfig{
		SecretShares:    5,
		SecretThreshold: 3,
	}
	res, err := c.Initialize(context.Background(), &InitParams{
		BarrierConfig:  sealConf,
		RecoveryConfig: nil,
	})
	if err != nil {
		t.Fatalf("err: %v", err)
	}

	sealed, err := c.Sealed()
	if err != nil {
		t.Fatalf("err: %v", err)
	}
	if !sealed {
		t.Fatalf("should be sealed")
	}

	if prog, _ := c.SecretProgress(); prog != 0 {
		t.Fatalf("bad progress: %d", prog)
	}

	for i := 0; i < 5; i++ {
		unseal, err := TestCoreUnseal(c, res.SecretShares[i])
		if err != nil {
			t.Fatalf("err: %v", err)
		}

		// Ignore redundant
		_, err = TestCoreUnseal(c, res.SecretShares[i])
		if err != nil {
			t.Fatalf("err: %v", err)
		}
		if i >= 2 {
			if !unseal {
				t.Fatalf("should be unsealed")
			}
			if prog, _ := c.SecretProgress(); prog != 0 {
				t.Fatalf("bad progress: %d", prog)
			}
		} else {
			if unseal {
				t.Fatalf("should not be unsealed")
			}
			if prog, _ := c.SecretProgress(); prog != i+1 {
				t.Fatalf("bad progress: %d", prog)
			}
		}
	}

	sealed, err = c.Sealed()
	if err != nil {
		t.Fatalf("err: %v", err)
	}
	if sealed {
		t.Fatalf("should not be sealed")
	}

	err = c.Seal(res.RootToken)
	if err != nil {
		t.Fatalf("err: %v", err)
	}

	// Ignore redundant
	err = c.Seal(res.RootToken)
	if err != nil {
		t.Fatalf("err: %v", err)
	}

	sealed, err = c.Sealed()
	if err != nil {
		t.Fatalf("err: %v", err)
	}
	if !sealed {
		t.Fatalf("should be sealed")
	}
}

func TestCore_Unseal_Single(t *testing.T) {
	c := TestCore(t)

	_, err := TestCoreUnseal(c, invalidKey)
	if err != ErrNotInit {
		t.Fatalf("err: %v", err)
	}

	sealConf := &SealConfig{
		SecretShares:    1,
		SecretThreshold: 1,
	}
	res, err := c.Initialize(context.Background(), &InitParams{
		BarrierConfig:  sealConf,
		RecoveryConfig: nil,
	})
	if err != nil {
		t.Fatalf("err: %v", err)
	}

	sealed, err := c.Sealed()
	if err != nil {
		t.Fatalf("err: %v", err)
	}
	if !sealed {
		t.Fatalf("should be sealed")
	}

	if prog, _ := c.SecretProgress(); prog != 0 {
		t.Fatalf("bad progress: %d", prog)
	}

	unseal, err := TestCoreUnseal(c, res.SecretShares[0])
	if err != nil {
		t.Fatalf("err: %v", err)
	}

	if !unseal {
		t.Fatalf("should be unsealed")
	}
	if prog, _ := c.SecretProgress(); prog != 0 {
		t.Fatalf("bad progress: %d", prog)
	}

	sealed, err = c.Sealed()
	if err != nil {
		t.Fatalf("err: %v", err)
	}
	if sealed {
		t.Fatalf("should not be sealed")
	}
}

func TestCore_Route_Sealed(t *testing.T) {
	c := TestCore(t)
	sealConf := &SealConfig{
		SecretShares:    1,
		SecretThreshold: 1,
	}

	// Should not route anything
	req := &logical.Request{
		Operation: logical.ReadOperation,
		Path:      "sys/mounts",
	}
	_, err := c.HandleRequest(req)
	if err != consts.ErrSealed {
		t.Fatalf("err: %v", err)
	}

	res, err := c.Initialize(context.Background(), &InitParams{
		BarrierConfig:  sealConf,
		RecoveryConfig: nil,
	})
	if err != nil {
		t.Fatalf("err: %v", err)
	}

	unseal, err := TestCoreUnseal(c, res.SecretShares[0])
	if err != nil {
		t.Fatalf("err: %v", err)
	}
	if !unseal {
		t.Fatalf("should be unsealed")
	}

	// Should not error after unseal
	req.ClientToken = res.RootToken
	_, err = c.HandleRequest(req)
	if err != nil {
		t.Fatalf("err: %v", err)
	}
}

// Attempt to unseal after doing a first seal
func TestCore_SealUnseal(t *testing.T) {
	c, keys, root := TestCoreUnsealed(t)
	if err := c.Seal(root); err != nil {
		t.Fatalf("err: %v", err)
	}
	for i, key := range keys {
		unseal, err := TestCoreUnseal(c, key)
		if err != nil {
			t.Fatalf("err: %v", err)
		}
		if i+1 == len(keys) && !unseal {
			t.Fatalf("err: should be unsealed")
		}
	}
}

// Attempt to shutdown after unseal
func TestCore_Shutdown(t *testing.T) {
	c, _, _ := TestCoreUnsealed(t)
	if err := c.Shutdown(); err != nil {
		t.Fatalf("err: %v", err)
	}
	if sealed, err := c.Sealed(); err != nil || !sealed {
		t.Fatalf("err: %v", err)
	}
}

// Attempt to seal bad token
func TestCore_Seal_BadToken(t *testing.T) {
	c, _, _ := TestCoreUnsealed(t)
	if err := c.Seal("foo"); err == nil {
		t.Fatalf("err: %v", err)
	}
	if sealed, err := c.Sealed(); err != nil || sealed {
		t.Fatalf("err: %v", err)
	}
}

// GH-3497
func TestCore_Seal_SingleUse(t *testing.T) {
	c, keys, _ := TestCoreUnsealed(t)
	c.tokenStore.create(context.Background(), &logical.TokenEntry{
		ID:       "foo",
		NumUses:  1,
		Policies: []string{"root"},
	})
	if err := c.Seal("foo"); err != nil {
		t.Fatalf("err: %v", err)
	}
	if sealed, err := c.Sealed(); err != nil || !sealed {
		t.Fatalf("err: %v, sealed: %t", err, sealed)
	}
	for i, key := range keys {
		unseal, err := TestCoreUnseal(c, key)
		if err != nil {
			t.Fatalf("err: %v", err)
		}
		if i+1 == len(keys) && !unseal {
			t.Fatalf("err: should be unsealed")
		}
	}
	if err := c.Seal("foo"); err == nil {
		t.Fatal("expected error from revoked token")
	}
	te, err := c.tokenStore.Lookup(context.Background(), "foo")
	if err != nil {
		t.Fatal(err)
	}
	if te != nil {
		t.Fatalf("expected nil token entry, got %#v", *te)
	}
}

// Ensure we get a LeaseID
func TestCore_HandleRequest_Lease(t *testing.T) {
	c, _, root := TestCoreUnsealed(t)

	req := &logical.Request{
		Operation: logical.UpdateOperation,
		Path:      "secret/test",
		Data: map[string]interface{}{
			"foo":   "bar",
			"lease": "1h",
		},
		ClientToken: root,
	}
	resp, err := c.HandleRequest(req)
	if err != nil {
		t.Fatalf("err: %v", err)
	}
	if resp != nil {
		t.Fatalf("bad: %#v", resp)
	}

	// Read the key
	req.Operation = logical.ReadOperation
	req.Data = nil
	resp, err = c.HandleRequest(req)
	if err != nil {
		t.Fatalf("err: %v", err)
	}
	if resp == nil || resp.Secret == nil || resp.Data == nil {
		t.Fatalf("bad: %#v", resp)
	}
	if resp.Secret.TTL != time.Hour {
		t.Fatalf("bad: %#v", resp.Secret)
	}
	if resp.Secret.LeaseID == "" {
		t.Fatalf("bad: %#v", resp.Secret)
	}
	if resp.Data["foo"] != "bar" {
		t.Fatalf("bad: %#v", resp.Data)
	}
}

func TestCore_HandleRequest_Lease_MaxLength(t *testing.T) {
	c, _, root := TestCoreUnsealed(t)

	req := &logical.Request{
		Operation: logical.UpdateOperation,
		Path:      "secret/test",
		Data: map[string]interface{}{
			"foo":   "bar",
			"lease": "1000h",
		},
		ClientToken: root,
	}
	resp, err := c.HandleRequest(req)
	if err != nil {
		t.Fatalf("err: %v", err)
	}
	if resp != nil {
		t.Fatalf("bad: %#v", resp)
	}

	// Read the key
	req.Operation = logical.ReadOperation
	req.Data = nil
	resp, err = c.HandleRequest(req)
	if err != nil {
		t.Fatalf("err: %v", err)
	}
	if resp == nil || resp.Secret == nil || resp.Data == nil {
		t.Fatalf("bad: %#v", resp)
	}
	if resp.Secret.TTL != c.maxLeaseTTL {
		t.Fatalf("bad: %#v, %d", resp.Secret, c.maxLeaseTTL)
	}
	if resp.Secret.LeaseID == "" {
		t.Fatalf("bad: %#v", resp.Secret)
	}
	if resp.Data["foo"] != "bar" {
		t.Fatalf("bad: %#v", resp.Data)
	}
}

func TestCore_HandleRequest_Lease_DefaultLength(t *testing.T) {
	c, _, root := TestCoreUnsealed(t)

	req := &logical.Request{
		Operation: logical.UpdateOperation,
		Path:      "secret/test",
		Data: map[string]interface{}{
			"foo":   "bar",
			"lease": "0h",
		},
		ClientToken: root,
	}
	resp, err := c.HandleRequest(req)
	if err != nil {
		t.Fatalf("err: %v", err)
	}
	if resp != nil {
		t.Fatalf("bad: %#v", resp)
	}

	// Read the key
	req.Operation = logical.ReadOperation
	req.Data = nil
	resp, err = c.HandleRequest(req)
	if err != nil {
		t.Fatalf("err: %v", err)
	}
	if resp == nil || resp.Secret == nil || resp.Data == nil {
		t.Fatalf("bad: %#v", resp)
	}
	if resp.Secret.TTL != c.defaultLeaseTTL {
		t.Fatalf("bad: %#v, %d", resp.Secret, c.defaultLeaseTTL)
	}
	if resp.Secret.LeaseID == "" {
		t.Fatalf("bad: %#v", resp.Secret)
	}
	if resp.Data["foo"] != "bar" {
		t.Fatalf("bad: %#v", resp.Data)
	}
}

func TestCore_HandleRequest_MissingToken(t *testing.T) {
	c, _, _ := TestCoreUnsealed(t)

	req := &logical.Request{
		Operation: logical.UpdateOperation,
		Path:      "secret/test",
		Data: map[string]interface{}{
			"foo":   "bar",
			"lease": "1h",
		},
	}
	resp, err := c.HandleRequest(req)
	if err == nil || !errwrap.Contains(err, logical.ErrInvalidRequest.Error()) {
		t.Fatalf("err: %v", err)
	}
	if resp.Data["error"] != "missing client token" {
		t.Fatalf("bad: %#v", resp)
	}
}

func TestCore_HandleRequest_InvalidToken(t *testing.T) {
	c, _, _ := TestCoreUnsealed(t)

	req := &logical.Request{
		Operation: logical.UpdateOperation,
		Path:      "secret/test",
		Data: map[string]interface{}{
			"foo":   "bar",
			"lease": "1h",
		},
		ClientToken: "foobarbaz",
	}
	resp, err := c.HandleRequest(req)
	if err == nil || !errwrap.Contains(err, logical.ErrPermissionDenied.Error()) {
		t.Fatalf("err: %v", err)
	}
	if resp.Data["error"] != "permission denied" {
		t.Fatalf("bad: %#v", resp)
	}
}

// Check that standard permissions work
func TestCore_HandleRequest_NoSlash(t *testing.T) {
	c, _, root := TestCoreUnsealed(t)

	req := &logical.Request{
		Operation:   logical.HelpOperation,
		Path:        "secret",
		ClientToken: root,
	}
	resp, err := c.HandleRequest(req)
	if err != nil {
		t.Fatalf("err: %v, resp: %v", err, resp)
	}
	if _, ok := resp.Data["help"]; !ok {
		t.Fatalf("resp: %v", resp)
	}
}

// Test a root path is denied if non-root
func TestCore_HandleRequest_RootPath(t *testing.T) {
	c, _, root := TestCoreUnsealed(t)
	testMakeTokenViaCore(t, c, root, "child", "", []string{"test"})

	req := &logical.Request{
		Operation:   logical.ReadOperation,
		Path:        "sys/policy", // root protected!
		ClientToken: "child",
	}
	resp, err := c.HandleRequest(req)
	if err == nil || !errwrap.Contains(err, logical.ErrPermissionDenied.Error()) {
		t.Fatalf("err: %v, resp: %v", err, resp)
	}
}

// Test a root path is allowed if non-root but with sudo
func TestCore_HandleRequest_RootPath_WithSudo(t *testing.T) {
	c, _, root := TestCoreUnsealed(t)

	// Set the 'test' policy object to permit access to sys/policy
	req := &logical.Request{
		Operation: logical.UpdateOperation,
		Path:      "sys/policy/test", // root protected!
		Data: map[string]interface{}{
			"rules": `path "sys/policy" { policy = "sudo" }`,
		},
		ClientToken: root,
	}
	resp, err := c.HandleRequest(req)
	if err != nil {
		t.Fatalf("err: %v", err)
	}
	if resp != nil && (resp.IsError() || len(resp.Data) > 0) {
		t.Fatalf("bad: %#v", resp)
	}

	// Child token (non-root) but with 'test' policy should have access
	testMakeTokenViaCore(t, c, root, "child", "", []string{"test"})
	req = &logical.Request{
		Operation:   logical.ReadOperation,
		Path:        "sys/policy", // root protected!
		ClientToken: "child",
	}
	resp, err = c.HandleRequest(req)
	if err != nil {
		t.Fatalf("err: %v", err)
	}
	if resp == nil {
		t.Fatalf("bad: %#v", resp)
	}
}

// Check that standard permissions work
func TestCore_HandleRequest_PermissionDenied(t *testing.T) {
	c, _, root := TestCoreUnsealed(t)
	testMakeTokenViaCore(t, c, root, "child", "", []string{"test"})

	req := &logical.Request{
		Operation: logical.UpdateOperation,
		Path:      "secret/test",
		Data: map[string]interface{}{
			"foo":   "bar",
			"lease": "1h",
		},
		ClientToken: "child",
	}
	resp, err := c.HandleRequest(req)
	if err == nil || !errwrap.Contains(err, logical.ErrPermissionDenied.Error()) {
		t.Fatalf("err: %v, resp: %v", err, resp)
	}
}

// Check that standard permissions work
func TestCore_HandleRequest_PermissionAllowed(t *testing.T) {
	c, _, root := TestCoreUnsealed(t)
	testMakeTokenViaCore(t, c, root, "child", "", []string{"test"})

	// Set the 'test' policy object to permit access to secret/
	req := &logical.Request{
		Operation: logical.UpdateOperation,
		Path:      "sys/policy/test",
		Data: map[string]interface{}{
			"rules": `path "secret/*" { policy = "write" }`,
		},
		ClientToken: root,
	}
	resp, err := c.HandleRequest(req)
	if err != nil {
		t.Fatalf("err: %v", err)
	}
	if resp != nil && (resp.IsError() || len(resp.Data) > 0) {
		t.Fatalf("bad: %#v", resp)
	}

	// Write should work now
	req = &logical.Request{
		Operation: logical.UpdateOperation,
		Path:      "secret/test",
		Data: map[string]interface{}{
			"foo":   "bar",
			"lease": "1h",
		},
		ClientToken: "child",
	}
	resp, err = c.HandleRequest(req)
	if err != nil {
		t.Fatalf("err: %v", err)
	}
	if resp != nil {
		t.Fatalf("bad: %#v", resp)
	}
}

func TestCore_HandleRequest_NoClientToken(t *testing.T) {
	noop := &NoopBackend{
		Response: &logical.Response{},
	}
	c, _, root := TestCoreUnsealed(t)
	c.logicalBackends["noop"] = func(context.Context, *logical.BackendConfig) (logical.Backend, error) {
		return noop, nil
	}

	// Enable the logical backend
	req := logical.TestRequest(t, logical.UpdateOperation, "sys/mounts/foo")
	req.Data["type"] = "noop"
	req.Data["description"] = "foo"
	req.ClientToken = root
	_, err := c.HandleRequest(req)
	if err != nil {
		t.Fatalf("err: %v", err)
	}

	// Attempt to request with connection data
	req = &logical.Request{
		Path: "foo/login",
	}
	req.ClientToken = root
	if _, err := c.HandleRequest(req); err != nil {
		t.Fatalf("err: %v", err)
	}

	ct := noop.Requests[0].ClientToken
	if ct != "" {
		t.Fatalf("bad: %#v", noop.Requests)
	}
}

func TestCore_HandleRequest_ConnOnLogin(t *testing.T) {
	noop := &NoopBackend{
		Login:    []string{"login"},
		Response: &logical.Response{},
	}
	c, _, root := TestCoreUnsealed(t)
	c.credentialBackends["noop"] = func(context.Context, *logical.BackendConfig) (logical.Backend, error) {
		return noop, nil
	}

	// Enable the credential backend
	req := logical.TestRequest(t, logical.UpdateOperation, "sys/auth/foo")
	req.Data["type"] = "noop"
	req.ClientToken = root
	_, err := c.HandleRequest(req)
	if err != nil {
		t.Fatalf("err: %v", err)
	}

	// Attempt to request with connection data
	req = &logical.Request{
		Path:       "auth/foo/login",
		Connection: &logical.Connection{},
	}
	if _, err := c.HandleRequest(req); err != nil {
		t.Fatalf("err: %v", err)
	}
	if noop.Requests[0].Connection == nil {
		t.Fatalf("bad: %#v", noop.Requests)
	}
}

// Ensure we get a client token
func TestCore_HandleLogin_Token(t *testing.T) {
	noop := &NoopBackend{
		Login: []string{"login"},
		Response: &logical.Response{
			Auth: &logical.Auth{
				Policies: []string{"foo", "bar"},
				Metadata: map[string]string{
					"user": "armon",
				},
				DisplayName: "armon",
			},
		},
	}
	c, _, root := TestCoreUnsealed(t)
	c.credentialBackends["noop"] = func(ctx context.Context, conf *logical.BackendConfig) (logical.Backend, error) {
		return noop, nil
	}

	// Enable the credential backend
	req := logical.TestRequest(t, logical.UpdateOperation, "sys/auth/foo")
	req.Data["type"] = "noop"
	req.ClientToken = root
	_, err := c.HandleRequest(req)
	if err != nil {
		t.Fatalf("err: %v", err)
	}

	// Attempt to login
	lreq := &logical.Request{
		Path: "auth/foo/login",
	}
	lresp, err := c.HandleRequest(lreq)
	if err != nil {
		t.Fatalf("err: %v", err)
	}

	// Ensure we got a client token back
	clientToken := lresp.Auth.ClientToken
	if clientToken == "" {
		t.Fatalf("bad: %#v", lresp)
	}

	// Check the policy and metadata
	te, err := c.tokenStore.Lookup(context.Background(), clientToken)
	if err != nil {
		t.Fatalf("err: %v", err)
	}
	expect := &logical.TokenEntry{
		ID:       clientToken,
		Accessor: te.Accessor,
		Parent:   "",
		Policies: []string{"bar", "default", "foo"},
		Path:     "auth/foo/login",
		Meta: map[string]string{
			"user": "armon",
		},
		DisplayName:  "foo-armon",
		TTL:          time.Hour * 24,
		CreationTime: te.CreationTime,
		Version:      2,
	}

	if !reflect.DeepEqual(te, expect) {
		t.Fatalf("Bad: %#v expect: %#v", te, expect)
	}

	// Check that we have a lease with default duration
	if lresp.Auth.TTL != noop.System().DefaultLeaseTTL() {
		t.Fatalf("bad: %#v, defaultLeaseTTL: %#v", lresp.Auth, c.defaultLeaseTTL)
	}
}

func TestCore_HandleRequest_AuditTrail(t *testing.T) {
	// Create a noop audit backend
	noop := &NoopAudit{}
	c, _, root := TestCoreUnsealed(t)
	c.auditBackends["noop"] = func(ctx context.Context, config *audit.BackendConfig) (audit.Backend, error) {
		noop = &NoopAudit{
			Config: config,
		}
		return noop, nil
	}

	// Enable the audit backend
	req := logical.TestRequest(t, logical.UpdateOperation, "sys/audit/noop")
	req.Data["type"] = "noop"
	req.ClientToken = root
	resp, err := c.HandleRequest(req)
	if err != nil {
		t.Fatalf("err: %v", err)
	}

	// Make a request
	req = &logical.Request{
		Operation: logical.UpdateOperation,
		Path:      "secret/test",
		Data: map[string]interface{}{
			"foo":   "bar",
			"lease": "1h",
		},
		ClientToken: root,
	}
	req.ClientToken = root
	if _, err := c.HandleRequest(req); err != nil {
		t.Fatalf("err: %v", err)
	}

	// Check the audit trail on request and response
	if len(noop.ReqAuth) != 1 {
		t.Fatalf("bad: %#v", noop)
	}
	auth := noop.ReqAuth[0]
	if auth.ClientToken != root {
		t.Fatalf("bad client token: %#v", auth)
	}
	if len(auth.Policies) != 1 || auth.Policies[0] != "root" {
		t.Fatalf("bad: %#v", auth)
	}
	if len(noop.Req) != 1 || !reflect.DeepEqual(noop.Req[0], req) {
		t.Fatalf("Bad: %#v", noop.Req[0])
	}

	if len(noop.RespAuth) != 2 {
		t.Fatalf("bad: %#v", noop)
	}
	if !reflect.DeepEqual(noop.RespAuth[1], auth) {
		t.Fatalf("bad: %#v", auth)
	}
	if len(noop.RespReq) != 2 || !reflect.DeepEqual(noop.RespReq[1], req) {
		t.Fatalf("Bad: %#v", noop.RespReq[1])
	}
	if len(noop.Resp) != 2 || !reflect.DeepEqual(noop.Resp[1], resp) {
		t.Fatalf("Bad: %#v", noop.Resp[1])
	}
}

func TestCore_HandleRequest_AuditTrail_noHMACKeys(t *testing.T) {
	// Create a noop audit backend
	var noop *NoopAudit
	c, _, root := TestCoreUnsealed(t)
	c.auditBackends["noop"] = func(ctx context.Context, config *audit.BackendConfig) (audit.Backend, error) {
		noop = &NoopAudit{
			Config: config,
		}
		return noop, nil
	}

	// Specify some keys to not HMAC
	req := logical.TestRequest(t, logical.UpdateOperation, "sys/mounts/secret/tune")
	req.Data["audit_non_hmac_request_keys"] = "foo"
	req.ClientToken = root
	resp, err := c.HandleRequest(req)
	if err != nil {
		t.Fatalf("err: %v", err)
	}

	req = logical.TestRequest(t, logical.UpdateOperation, "sys/mounts/secret/tune")
	req.Data["audit_non_hmac_response_keys"] = "baz"
	req.ClientToken = root
	resp, err = c.HandleRequest(req)
	if err != nil {
		t.Fatalf("err: %v", err)
	}

	// Enable the audit backend
	req = logical.TestRequest(t, logical.UpdateOperation, "sys/audit/noop")
	req.Data["type"] = "noop"
	req.ClientToken = root
	resp, err = c.HandleRequest(req)
	if err != nil {
		t.Fatalf("err: %v", err)
	}

	// Make a request
	req = &logical.Request{
		Operation: logical.UpdateOperation,
		Path:      "secret/test",
		Data: map[string]interface{}{
			"foo": "bar",
		},
		ClientToken: root,
	}
	req.ClientToken = root
	if _, err := c.HandleRequest(req); err != nil {
		t.Fatalf("err: %v", err)
	}

	// Check the audit trail on request and response
	if len(noop.ReqAuth) != 1 {
		t.Fatalf("bad: %#v", noop)
	}
	auth := noop.ReqAuth[0]
	if auth.ClientToken != root {
		t.Fatalf("bad client token: %#v", auth)
	}
	if len(auth.Policies) != 1 || auth.Policies[0] != "root" {
		t.Fatalf("bad: %#v", auth)
	}
	if len(noop.Req) != 1 || !reflect.DeepEqual(noop.Req[0], req) {
		t.Fatalf("Bad: %#v", noop.Req[0])
	}
	if len(noop.ReqNonHMACKeys) != 1 || noop.ReqNonHMACKeys[0] != "foo" {
		t.Fatalf("Bad: %#v", noop.ReqNonHMACKeys)
	}
	if len(noop.RespAuth) != 2 {
		t.Fatalf("bad: %#v", noop)
	}
	if !reflect.DeepEqual(noop.RespAuth[1], auth) {
		t.Fatalf("bad: %#v", auth)
	}
	if len(noop.RespReq) != 2 || !reflect.DeepEqual(noop.RespReq[1], req) {
		t.Fatalf("Bad: %#v", noop.RespReq[1])
	}
	if len(noop.Resp) != 2 || !reflect.DeepEqual(noop.Resp[1], resp) {
		t.Fatalf("Bad: %#v", noop.Resp[1])
	}

	// Test for response keys
	// Make a request
	req = &logical.Request{
		Operation:   logical.ReadOperation,
		Path:        "secret/test",
		ClientToken: root,
	}
	req.ClientToken = root
	if _, err := c.HandleRequest(req); err != nil {
		t.Fatalf("err: %v", err)
	}
	if len(noop.RespNonHMACKeys) != 1 || noop.RespNonHMACKeys[0] != "baz" {
		t.Fatalf("Bad: %#v", noop.RespNonHMACKeys)
	}
	if len(noop.RespReqNonHMACKeys) != 1 || noop.RespReqNonHMACKeys[0] != "foo" {
		t.Fatalf("Bad: %#v", noop.RespReqNonHMACKeys)
	}
}

// Ensure we get a client token
func TestCore_HandleLogin_AuditTrail(t *testing.T) {
	// Create a badass credential backend that always logs in as armon
	noop := &NoopAudit{}
	noopBack := &NoopBackend{
		Login: []string{"login"},
		Response: &logical.Response{
			Auth: &logical.Auth{
				LeaseOptions: logical.LeaseOptions{
					TTL: time.Hour,
				},
				Policies: []string{"foo", "bar"},
				Metadata: map[string]string{
					"user": "armon",
				},
			},
		},
	}
	c, _, root := TestCoreUnsealed(t)
	c.credentialBackends["noop"] = func(context.Context, *logical.BackendConfig) (logical.Backend, error) {
		return noopBack, nil
	}
	c.auditBackends["noop"] = func(ctx context.Context, config *audit.BackendConfig) (audit.Backend, error) {
		noop = &NoopAudit{
			Config: config,
		}
		return noop, nil
	}

	// Enable the credential backend
	req := logical.TestRequest(t, logical.UpdateOperation, "sys/auth/foo")
	req.Data["type"] = "noop"
	req.ClientToken = root
	_, err := c.HandleRequest(req)
	if err != nil {
		t.Fatalf("err: %v", err)
	}

	// Enable the audit backend
	req = logical.TestRequest(t, logical.UpdateOperation, "sys/audit/noop")
	req.Data["type"] = "noop"
	req.ClientToken = root
	_, err = c.HandleRequest(req)
	if err != nil {
		t.Fatalf("err: %v", err)
	}

	// Attempt to login
	lreq := &logical.Request{
		Path: "auth/foo/login",
	}
	lresp, err := c.HandleRequest(lreq)
	if err != nil {
		t.Fatalf("err: %v", err)
	}

	// Ensure we got a client token back
	clientToken := lresp.Auth.ClientToken
	if clientToken == "" {
		t.Fatalf("bad: %#v", lresp)
	}

	// Check the audit trail on request and response
	if len(noop.ReqAuth) != 1 {
		t.Fatalf("bad: %#v", noop)
	}
	if len(noop.Req) != 1 || !reflect.DeepEqual(noop.Req[0], lreq) {
		t.Fatalf("Bad: %#v %#v", noop.Req[0], lreq)
	}

	if len(noop.RespAuth) != 2 {
		t.Fatalf("bad: %#v", noop)
	}
	auth := noop.RespAuth[1]
	if auth.ClientToken != clientToken {
		t.Fatalf("bad client token: %#v", auth)
	}
	if len(auth.Policies) != 3 || auth.Policies[0] != "bar" || auth.Policies[1] != "default" || auth.Policies[2] != "foo" {
		t.Fatalf("bad: %#v", auth)
	}
	if len(noop.RespReq) != 2 || !reflect.DeepEqual(noop.RespReq[1], lreq) {
		t.Fatalf("Bad: %#v", noop.RespReq[1])
	}
	if len(noop.Resp) != 2 || !reflect.DeepEqual(noop.Resp[1], lresp) {
		t.Fatalf("Bad: %#v %#v", noop.Resp[1], lresp)
	}
}

// Check that we register a lease for new tokens
func TestCore_HandleRequest_CreateToken_Lease(t *testing.T) {
	c, _, root := TestCoreUnsealed(t)

	// Create a new credential
	req := logical.TestRequest(t, logical.UpdateOperation, "auth/token/create")
	req.ClientToken = root
	req.Data["policies"] = []string{"foo"}
	resp, err := c.HandleRequest(req)
	if err != nil {
		t.Fatalf("err: %v", err)
	}

	// Ensure we got a new client token back
	if resp.IsError() {
		t.Fatalf("err: %v %v", err, *resp)
	}
	clientToken := resp.Auth.ClientToken
	if clientToken == "" {
		t.Fatalf("bad: %#v", resp)
	}

	// Check the policy and metadata
	te, err := c.tokenStore.Lookup(context.Background(), clientToken)
	if err != nil {
		t.Fatalf("err: %v", err)
	}
<<<<<<< HEAD
	expect := &TokenEntry{
		ID:            clientToken,
		Accessor:      te.Accessor,
		Parent:        root,
		Policies:      []string{"default", "foo"},
		Path:          "auth/token/create",
		DisplayName:   "token",
		CreationTime:  te.CreationTime,
		TTL:           time.Hour * 24 * 32,
		Version:       2,
		ParentVersion: 2,
=======
	expect := &logical.TokenEntry{
		ID:           clientToken,
		Accessor:     te.Accessor,
		Parent:       root,
		Policies:     []string{"default", "foo"},
		Path:         "auth/token/create",
		DisplayName:  "token",
		CreationTime: te.CreationTime,
		TTL:          time.Hour * 24 * 32,
>>>>>>> 1ba3533f
	}
	if !reflect.DeepEqual(te, expect) {
		t.Fatalf("Bad: %#v expect: %#v", te, expect)
	}

	// Check that we have a lease with default duration
	if resp.Auth.TTL != c.defaultLeaseTTL {
		t.Fatalf("bad: %#v", resp.Auth)
	}
}

// Check that we handle excluding the default policy
func TestCore_HandleRequest_CreateToken_NoDefaultPolicy(t *testing.T) {
	c, _, root := TestCoreUnsealed(t)

	// Create a new credential
	req := logical.TestRequest(t, logical.UpdateOperation, "auth/token/create")
	req.ClientToken = root
	req.Data["policies"] = []string{"foo"}
	req.Data["no_default_policy"] = true
	resp, err := c.HandleRequest(req)
	if err != nil {
		t.Fatalf("err: %v", err)
	}

	// Ensure we got a new client token back
	clientToken := resp.Auth.ClientToken
	if clientToken == "" {
		t.Fatalf("bad: %#v", resp)
	}

	// Check the policy and metadata
	te, err := c.tokenStore.Lookup(context.Background(), clientToken)
	if err != nil {
		t.Fatalf("err: %v", err)
	}
<<<<<<< HEAD
	expect := &TokenEntry{
		ID:            clientToken,
		Accessor:      te.Accessor,
		Parent:        root,
		Policies:      []string{"foo"},
		Path:          "auth/token/create",
		DisplayName:   "token",
		CreationTime:  te.CreationTime,
		TTL:           time.Hour * 24 * 32,
		Version:       2,
		ParentVersion: 2,
=======
	expect := &logical.TokenEntry{
		ID:           clientToken,
		Accessor:     te.Accessor,
		Parent:       root,
		Policies:     []string{"foo"},
		Path:         "auth/token/create",
		DisplayName:  "token",
		CreationTime: te.CreationTime,
		TTL:          time.Hour * 24 * 32,
>>>>>>> 1ba3533f
	}
	if !reflect.DeepEqual(te, expect) {
		t.Fatalf("Bad: %#v expect: %#v", te, expect)
	}
}

func TestCore_LimitedUseToken(t *testing.T) {
	c, _, root := TestCoreUnsealed(t)

	// Create a new credential
	req := logical.TestRequest(t, logical.UpdateOperation, "auth/token/create")
	req.ClientToken = root
	req.Data["num_uses"] = "1"
	resp, err := c.HandleRequest(req)
	if err != nil {
		t.Fatalf("err: %v", err)
	}

	// Put a secret
	req = &logical.Request{
		Operation: logical.UpdateOperation,
		Path:      "secret/foo",
		Data: map[string]interface{}{
			"foo": "bar",
		},
		ClientToken: resp.Auth.ClientToken,
	}
	_, err = c.HandleRequest(req)
	if err != nil {
		t.Fatalf("err: %v", err)
	}

	// Second operation should fail
	_, err = c.HandleRequest(req)
	if err == nil || !errwrap.Contains(err, logical.ErrPermissionDenied.Error()) {
		t.Fatalf("err: %v", err)
	}
}

func TestCore_Standby_Seal(t *testing.T) {
	// Create the first core and initialize it
	logger = logging.NewVaultLogger(log.Trace)

	inm, err := inmem.NewInmemHA(nil, logger)
	if err != nil {
		t.Fatal(err)
	}
	inmha, err := inmem.NewInmemHA(nil, logger)
	if err != nil {
		t.Fatal(err)
	}

	redirectOriginal := "http://127.0.0.1:8200"
	core, err := NewCore(&CoreConfig{
		Physical:     inm,
		HAPhysical:   inmha.(physical.HABackend),
		RedirectAddr: redirectOriginal,
		DisableMlock: true,
	})
	if err != nil {
		t.Fatalf("err: %v", err)
	}
	keys, root := TestCoreInit(t, core)
	for _, key := range keys {
		if _, err := TestCoreUnseal(core, TestKeyCopy(key)); err != nil {
			t.Fatalf("unseal err: %s", err)
		}
	}

	// Verify unsealed
	sealed, err := core.Sealed()
	if err != nil {
		t.Fatalf("err checking seal status: %s", err)
	}
	if sealed {
		t.Fatal("should not be sealed")
	}

	// Wait for core to become active
	TestWaitActive(t, core)

	// Check the leader is local
	isLeader, advertise, _, err := core.Leader()
	if err != nil {
		t.Fatalf("err: %v", err)
	}
	if !isLeader {
		t.Fatalf("should be leader")
	}
	if advertise != redirectOriginal {
		t.Fatalf("Bad advertise: %v, orig is %v", advertise, redirectOriginal)
	}

	// Create the second core and initialize it
	redirectOriginal2 := "http://127.0.0.1:8500"
	core2, err := NewCore(&CoreConfig{
		Physical:     inm,
		HAPhysical:   inmha.(physical.HABackend),
		RedirectAddr: redirectOriginal2,
		DisableMlock: true,
	})
	if err != nil {
		t.Fatalf("err: %v", err)
	}
	for _, key := range keys {
		if _, err := TestCoreUnseal(core2, TestKeyCopy(key)); err != nil {
			t.Fatalf("unseal err: %s", err)
		}
	}

	// Verify unsealed
	sealed, err = core2.Sealed()
	if err != nil {
		t.Fatalf("err checking seal status: %s", err)
	}
	if sealed {
		t.Fatal("should not be sealed")
	}

	// Core2 should be in standby
	standby, err := core2.Standby()
	if err != nil {
		t.Fatalf("err: %v", err)
	}
	if !standby {
		t.Fatalf("should be standby")
	}

	// Check the leader is not local
	isLeader, advertise, _, err = core2.Leader()
	if err != nil {
		t.Fatalf("err: %v", err)
	}
	if isLeader {
		t.Fatalf("should not be leader")
	}
	if advertise != redirectOriginal {
		t.Fatalf("Bad advertise: %v, orig is %v", advertise, redirectOriginal)
	}

	// Seal the standby core with the correct token. Shouldn't go down
	err = core2.Seal(root)
	if err == nil {
		t.Fatal("should not be sealed")
	}

	keyUUID, err := uuid.GenerateUUID()
	if err != nil {
		t.Fatal(err)
	}
	// Seal the standby core with an invalid token. Shouldn't go down
	err = core2.Seal(keyUUID)
	if err == nil {
		t.Fatal("should not be sealed")
	}
}

func TestCore_StepDown(t *testing.T) {
	// Create the first core and initialize it
	logger = logging.NewVaultLogger(log.Trace)

	inm, err := inmem.NewInmemHA(nil, logger)
	if err != nil {
		t.Fatal(err)
	}
	inmha, err := inmem.NewInmemHA(nil, logger)
	if err != nil {
		t.Fatal(err)
	}

	redirectOriginal := "http://127.0.0.1:8200"
	core, err := NewCore(&CoreConfig{
		Physical:     inm,
		HAPhysical:   inmha.(physical.HABackend),
		RedirectAddr: redirectOriginal,
		DisableMlock: true,
	})
	if err != nil {
		t.Fatalf("err: %v", err)
	}
	keys, root := TestCoreInit(t, core)
	for _, key := range keys {
		if _, err := TestCoreUnseal(core, TestKeyCopy(key)); err != nil {
			t.Fatalf("unseal err: %s", err)
		}
	}

	// Verify unsealed
	sealed, err := core.Sealed()
	if err != nil {
		t.Fatalf("err checking seal status: %s", err)
	}
	if sealed {
		t.Fatal("should not be sealed")
	}

	// Wait for core to become active
	TestWaitActive(t, core)

	// Check the leader is local
	isLeader, advertise, _, err := core.Leader()
	if err != nil {
		t.Fatalf("err: %v", err)
	}
	if !isLeader {
		t.Fatalf("should be leader")
	}
	if advertise != redirectOriginal {
		t.Fatalf("Bad advertise: %v, orig is %v", advertise, redirectOriginal)
	}

	// Create the second core and initialize it
	redirectOriginal2 := "http://127.0.0.1:8500"
	core2, err := NewCore(&CoreConfig{
		Physical:     inm,
		HAPhysical:   inmha.(physical.HABackend),
		RedirectAddr: redirectOriginal2,
		DisableMlock: true,
	})
	if err != nil {
		t.Fatalf("err: %v", err)
	}
	for _, key := range keys {
		if _, err := TestCoreUnseal(core2, TestKeyCopy(key)); err != nil {
			t.Fatalf("unseal err: %s", err)
		}
	}

	// Verify unsealed
	sealed, err = core2.Sealed()
	if err != nil {
		t.Fatalf("err checking seal status: %s", err)
	}
	if sealed {
		t.Fatal("should not be sealed")
	}

	// Core2 should be in standby
	standby, err := core2.Standby()
	if err != nil {
		t.Fatalf("err: %v", err)
	}
	if !standby {
		t.Fatalf("should be standby")
	}

	// Check the leader is not local
	isLeader, advertise, _, err = core2.Leader()
	if err != nil {
		t.Fatalf("err: %v", err)
	}
	if isLeader {
		t.Fatalf("should not be leader")
	}
	if advertise != redirectOriginal {
		t.Fatalf("Bad advertise: %v, orig is %v", advertise, redirectOriginal)
	}

	req := &logical.Request{
		ClientToken: root,
		Path:        "sys/step-down",
	}

	// Create an identifier for the request
	req.ID, err = uuid.GenerateUUID()
	if err != nil {
		t.Fatalf("failed to generate identifier for the request: path: %s err: %v", req.Path, err)
	}

	// Step down core
	err = core.StepDown(req)
	if err != nil {
		t.Fatal("error stepping down core 1")
	}

	// Give time to switch leaders
	time.Sleep(5 * time.Second)

	// Core1 should be in standby
	standby, err = core.Standby()
	if err != nil {
		t.Fatalf("err: %v", err)
	}
	if !standby {
		t.Fatalf("should be standby")
	}

	// Check the leader is core2
	isLeader, advertise, _, err = core2.Leader()
	if err != nil {
		t.Fatalf("err: %v", err)
	}
	if !isLeader {
		t.Fatalf("should be leader")
	}
	if advertise != redirectOriginal2 {
		t.Fatalf("Bad advertise: %v, orig is %v", advertise, redirectOriginal2)
	}

	// Check the leader is not local
	isLeader, advertise, _, err = core.Leader()
	if err != nil {
		t.Fatalf("err: %v", err)
	}
	if isLeader {
		t.Fatalf("should not be leader")
	}
	if advertise != redirectOriginal2 {
		t.Fatalf("Bad advertise: %v, orig is %v", advertise, redirectOriginal2)
	}

	// Step down core2
	err = core2.StepDown(req)
	if err != nil {
		t.Fatal("error stepping down core 1")
	}

	// Give time to switch leaders -- core 1 will still be waiting on its
	// cooling off period so give it a full 10 seconds to recover
	time.Sleep(10 * time.Second)

	// Core2 should be in standby
	standby, err = core2.Standby()
	if err != nil {
		t.Fatalf("err: %v", err)
	}
	if !standby {
		t.Fatalf("should be standby")
	}

	// Check the leader is core1
	isLeader, advertise, _, err = core.Leader()
	if err != nil {
		t.Fatalf("err: %v", err)
	}
	if !isLeader {
		t.Fatalf("should be leader")
	}
	if advertise != redirectOriginal {
		t.Fatalf("Bad advertise: %v, orig is %v", advertise, redirectOriginal)
	}

	// Check the leader is not local
	isLeader, advertise, _, err = core2.Leader()
	if err != nil {
		t.Fatalf("err: %v", err)
	}
	if isLeader {
		t.Fatalf("should not be leader")
	}
	if advertise != redirectOriginal {
		t.Fatalf("Bad advertise: %v, orig is %v", advertise, redirectOriginal)
	}
}

func TestCore_CleanLeaderPrefix(t *testing.T) {
	// Create the first core and initialize it
	logger = logging.NewVaultLogger(log.Trace)

	inm, err := inmem.NewInmemHA(nil, logger)
	if err != nil {
		t.Fatal(err)
	}
	inmha, err := inmem.NewInmemHA(nil, logger)
	if err != nil {
		t.Fatal(err)
	}

	redirectOriginal := "http://127.0.0.1:8200"
	core, err := NewCore(&CoreConfig{
		Physical:     inm,
		HAPhysical:   inmha.(physical.HABackend),
		RedirectAddr: redirectOriginal,
		DisableMlock: true,
	})
	if err != nil {
		t.Fatalf("err: %v", err)
	}
	keys, root := TestCoreInit(t, core)
	for _, key := range keys {
		if _, err := TestCoreUnseal(core, TestKeyCopy(key)); err != nil {
			t.Fatalf("unseal err: %s", err)
		}
	}

	// Verify unsealed
	sealed, err := core.Sealed()
	if err != nil {
		t.Fatalf("err checking seal status: %s", err)
	}
	if sealed {
		t.Fatal("should not be sealed")
	}

	// Wait for core to become active
	TestWaitActive(t, core)

	// Ensure that the original clean function has stopped running
	time.Sleep(2 * time.Second)

	// Put several random entries
	for i := 0; i < 5; i++ {
		keyUUID, err := uuid.GenerateUUID()
		if err != nil {
			t.Fatal(err)
		}
		valueUUID, err := uuid.GenerateUUID()
		if err != nil {
			t.Fatal(err)
		}
		core.barrier.Put(context.Background(), &Entry{
			Key:   coreLeaderPrefix + keyUUID,
			Value: []byte(valueUUID),
		})
	}

	entries, err := core.barrier.List(context.Background(), coreLeaderPrefix)
	if err != nil {
		t.Fatalf("err: %v", err)
	}
	if len(entries) != 6 {
		t.Fatalf("wrong number of core leader prefix entries, got %d", len(entries))
	}

	// Check the leader is local
	isLeader, advertise, _, err := core.Leader()
	if err != nil {
		t.Fatalf("err: %v", err)
	}
	if !isLeader {
		t.Fatalf("should be leader")
	}
	if advertise != redirectOriginal {
		t.Fatalf("Bad advertise: %v, orig is %v", advertise, redirectOriginal)
	}

	// Create a second core, attached to same in-memory store
	redirectOriginal2 := "http://127.0.0.1:8500"
	core2, err := NewCore(&CoreConfig{
		Physical:     inm,
		HAPhysical:   inmha.(physical.HABackend),
		RedirectAddr: redirectOriginal2,
		DisableMlock: true,
	})
	if err != nil {
		t.Fatalf("err: %v", err)
	}
	for _, key := range keys {
		if _, err := TestCoreUnseal(core2, TestKeyCopy(key)); err != nil {
			t.Fatalf("unseal err: %s", err)
		}
	}

	// Verify unsealed
	sealed, err = core2.Sealed()
	if err != nil {
		t.Fatalf("err checking seal status: %s", err)
	}
	if sealed {
		t.Fatal("should not be sealed")
	}

	// Core2 should be in standby
	standby, err := core2.Standby()
	if err != nil {
		t.Fatalf("err: %v", err)
	}
	if !standby {
		t.Fatalf("should be standby")
	}

	// Check the leader is not local
	isLeader, advertise, _, err = core2.Leader()
	if err != nil {
		t.Fatalf("err: %v", err)
	}
	if isLeader {
		t.Fatalf("should not be leader")
	}
	if advertise != redirectOriginal {
		t.Fatalf("Bad advertise: %v, orig is %v", advertise, redirectOriginal)
	}

	// Seal the first core, should step down
	err = core.Seal(root)
	if err != nil {
		t.Fatalf("err: %v", err)
	}

	// Core should be in standby
	standby, err = core.Standby()
	if err != nil {
		t.Fatalf("err: %v", err)
	}
	if !standby {
		t.Fatalf("should be standby")
	}

	// Wait for core2 to become active
	TestWaitActive(t, core2)

	// Check the leader is local
	isLeader, advertise, _, err = core2.Leader()
	if err != nil {
		t.Fatalf("err: %v", err)
	}
	if !isLeader {
		t.Fatalf("should be leader")
	}
	if advertise != redirectOriginal2 {
		t.Fatalf("Bad advertise: %v, orig is %v", advertise, redirectOriginal2)
	}

	// Give time for the entries to clear out; it is conservative at 1/second
	time.Sleep(10 * leaderPrefixCleanDelay)

	entries, err = core2.barrier.List(context.Background(), coreLeaderPrefix)
	if err != nil {
		t.Fatalf("err: %v", err)
	}
	if len(entries) != 1 {
		t.Fatalf("wrong number of core leader prefix entries, got %d", len(entries))
	}
}

func TestCore_Standby(t *testing.T) {
	logger = logging.NewVaultLogger(log.Trace)

	inmha, err := inmem.NewInmemHA(nil, logger)
	if err != nil {
		t.Fatal(err)
	}

	testCore_Standby_Common(t, inmha, inmha.(physical.HABackend))
}

func TestCore_Standby_SeparateHA(t *testing.T) {
	logger = logging.NewVaultLogger(log.Trace)

	inmha, err := inmem.NewInmemHA(nil, logger)
	if err != nil {
		t.Fatal(err)
	}
	inmha2, err := inmem.NewInmemHA(nil, logger)
	if err != nil {
		t.Fatal(err)
	}

	testCore_Standby_Common(t, inmha, inmha2.(physical.HABackend))
}

func testCore_Standby_Common(t *testing.T, inm physical.Backend, inmha physical.HABackend) {
	// Create the first core and initialize it
	redirectOriginal := "http://127.0.0.1:8200"
	core, err := NewCore(&CoreConfig{
		Physical:     inm,
		HAPhysical:   inmha,
		RedirectAddr: redirectOriginal,
		DisableMlock: true,
	})
	if err != nil {
		t.Fatalf("err: %v", err)
	}
	keys, root := TestCoreInit(t, core)
	for _, key := range keys {
		if _, err := TestCoreUnseal(core, TestKeyCopy(key)); err != nil {
			t.Fatalf("unseal err: %s", err)
		}
	}

	// Verify unsealed
	sealed, err := core.Sealed()
	if err != nil {
		t.Fatalf("err checking seal status: %s", err)
	}
	if sealed {
		t.Fatal("should not be sealed")
	}

	// Wait for core to become active
	TestWaitActive(t, core)

	// Put a secret
	req := &logical.Request{
		Operation: logical.UpdateOperation,
		Path:      "secret/foo",
		Data: map[string]interface{}{
			"foo": "bar",
		},
		ClientToken: root,
	}
	_, err = core.HandleRequest(req)
	if err != nil {
		t.Fatalf("err: %v", err)
	}

	// Check the leader is local
	isLeader, advertise, _, err := core.Leader()
	if err != nil {
		t.Fatalf("err: %v", err)
	}
	if !isLeader {
		t.Fatalf("should be leader")
	}
	if advertise != redirectOriginal {
		t.Fatalf("Bad advertise: %v, orig is %v", advertise, redirectOriginal)
	}

	// Create a second core, attached to same in-memory store
	redirectOriginal2 := "http://127.0.0.1:8500"
	core2, err := NewCore(&CoreConfig{
		Physical:     inm,
		HAPhysical:   inmha,
		RedirectAddr: redirectOriginal2,
		DisableMlock: true,
	})
	if err != nil {
		t.Fatalf("err: %v", err)
	}
	for _, key := range keys {
		if _, err := TestCoreUnseal(core2, TestKeyCopy(key)); err != nil {
			t.Fatalf("unseal err: %s", err)
		}
	}

	// Verify unsealed
	sealed, err = core2.Sealed()
	if err != nil {
		t.Fatalf("err checking seal status: %s", err)
	}
	if sealed {
		t.Fatal("should not be sealed")
	}

	// Core2 should be in standby
	standby, err := core2.Standby()
	if err != nil {
		t.Fatalf("err: %v", err)
	}
	if !standby {
		t.Fatalf("should be standby")
	}

	// Request should fail in standby mode
	_, err = core2.HandleRequest(req)
	if err != consts.ErrStandby {
		t.Fatalf("err: %v", err)
	}

	// Check the leader is not local
	isLeader, advertise, _, err = core2.Leader()
	if err != nil {
		t.Fatalf("err: %v", err)
	}
	if isLeader {
		t.Fatalf("should not be leader")
	}
	if advertise != redirectOriginal {
		t.Fatalf("Bad advertise: %v, orig is %v", advertise, redirectOriginal)
	}

	// Seal the first core, should step down
	err = core.Seal(root)
	if err != nil {
		t.Fatalf("err: %v", err)
	}

	// Core should be in standby
	standby, err = core.Standby()
	if err != nil {
		t.Fatalf("err: %v", err)
	}
	if !standby {
		t.Fatalf("should be standby")
	}

	// Wait for core2 to become active
	TestWaitActive(t, core2)

	// Read the secret
	req = &logical.Request{
		Operation:   logical.ReadOperation,
		Path:        "secret/foo",
		ClientToken: root,
	}
	resp, err := core2.HandleRequest(req)
	if err != nil {
		t.Fatalf("err: %v", err)
	}

	// Verify the response
	if resp.Data["foo"] != "bar" {
		t.Fatalf("bad: %#v", resp)
	}

	// Check the leader is local
	isLeader, advertise, _, err = core2.Leader()
	if err != nil {
		t.Fatalf("err: %v", err)
	}
	if !isLeader {
		t.Fatalf("should be leader")
	}
	if advertise != redirectOriginal2 {
		t.Fatalf("Bad advertise: %v, orig is %v", advertise, redirectOriginal2)
	}

	if inm.(*inmem.InmemHABackend) == inmha.(*inmem.InmemHABackend) {
		lockSize := inm.(*inmem.InmemHABackend).LockMapSize()
		if lockSize == 0 {
			t.Fatalf("locks not used with only one HA backend")
		}
	} else {
		lockSize := inmha.(*inmem.InmemHABackend).LockMapSize()
		if lockSize == 0 {
			t.Fatalf("locks not used with expected HA backend")
		}

		lockSize = inm.(*inmem.InmemHABackend).LockMapSize()
		if lockSize != 0 {
			t.Fatalf("locks used with unexpected HA backend")
		}
	}
}

// Ensure that InternalData is never returned
func TestCore_HandleRequest_Login_InternalData(t *testing.T) {
	noop := &NoopBackend{
		Login: []string{"login"},
		Response: &logical.Response{
			Auth: &logical.Auth{
				Policies: []string{"foo", "bar"},
				InternalData: map[string]interface{}{
					"foo": "bar",
				},
			},
		},
	}

	c, _, root := TestCoreUnsealed(t)
	c.credentialBackends["noop"] = func(context.Context, *logical.BackendConfig) (logical.Backend, error) {
		return noop, nil
	}

	// Enable the credential backend
	req := logical.TestRequest(t, logical.UpdateOperation, "sys/auth/foo")
	req.Data["type"] = "noop"
	req.ClientToken = root
	_, err := c.HandleRequest(req)
	if err != nil {
		t.Fatalf("err: %v", err)
	}

	// Attempt to login
	lreq := &logical.Request{
		Path: "auth/foo/login",
	}
	lresp, err := c.HandleRequest(lreq)
	if err != nil {
		t.Fatalf("err: %v", err)
	}

	// Ensure we do not get the internal data
	if lresp.Auth.InternalData != nil {
		t.Fatalf("bad: %#v", lresp)
	}
}

// Ensure that InternalData is never returned
func TestCore_HandleRequest_InternalData(t *testing.T) {
	noop := &NoopBackend{
		Response: &logical.Response{
			Secret: &logical.Secret{
				InternalData: map[string]interface{}{
					"foo": "bar",
				},
			},
			Data: map[string]interface{}{
				"foo": "bar",
			},
		},
	}

	c, _, root := TestCoreUnsealed(t)
	c.logicalBackends["noop"] = func(context.Context, *logical.BackendConfig) (logical.Backend, error) {
		return noop, nil
	}

	// Enable the credential backend
	req := logical.TestRequest(t, logical.UpdateOperation, "sys/mounts/foo")
	req.Data["type"] = "noop"
	req.ClientToken = root
	_, err := c.HandleRequest(req)
	if err != nil {
		t.Fatalf("err: %v", err)
	}

	// Attempt to read
	lreq := &logical.Request{
		Operation:   logical.ReadOperation,
		Path:        "foo/test",
		ClientToken: root,
	}
	lresp, err := c.HandleRequest(lreq)
	if err != nil {
		t.Fatalf("err: %v", err)
	}

	// Ensure we do not get the internal data
	if lresp.Secret.InternalData != nil {
		t.Fatalf("bad: %#v", lresp)
	}
}

// Ensure login does not return a secret
func TestCore_HandleLogin_ReturnSecret(t *testing.T) {
	// Create a badass credential backend that always logs in as armon
	noopBack := &NoopBackend{
		Login: []string{"login"},
		Response: &logical.Response{
			Secret: &logical.Secret{},
			Auth: &logical.Auth{
				Policies: []string{"foo", "bar"},
			},
		},
	}
	c, _, root := TestCoreUnsealed(t)
	c.credentialBackends["noop"] = func(context.Context, *logical.BackendConfig) (logical.Backend, error) {
		return noopBack, nil
	}

	// Enable the credential backend
	req := logical.TestRequest(t, logical.UpdateOperation, "sys/auth/foo")
	req.Data["type"] = "noop"
	req.ClientToken = root
	_, err := c.HandleRequest(req)
	if err != nil {
		t.Fatalf("err: %v", err)
	}

	// Attempt to login
	lreq := &logical.Request{
		Path: "auth/foo/login",
	}
	_, err = c.HandleRequest(lreq)
	if err != ErrInternalError {
		t.Fatalf("err: %v", err)
	}
}

// Renew should return the same lease back
func TestCore_RenewSameLease(t *testing.T) {
	c, _, root := TestCoreUnsealed(t)

	// Create a leasable secret
	req := &logical.Request{
		Operation: logical.UpdateOperation,
		Path:      "secret/test",
		Data: map[string]interface{}{
			"foo":   "bar",
			"lease": "1h",
		},
		ClientToken: root,
	}
	resp, err := c.HandleRequest(req)
	if err != nil {
		t.Fatalf("err: %v", err)
	}
	if resp != nil {
		t.Fatalf("bad: %#v", resp)
	}

	// Read the key
	req.Operation = logical.ReadOperation
	req.Data = nil
	resp, err = c.HandleRequest(req)
	if err != nil {
		t.Fatalf("err: %v", err)
	}
	if resp == nil || resp.Secret == nil || resp.Secret.LeaseID == "" {
		t.Fatalf("bad: %#v", resp.Secret)
	}
	original := resp.Secret.LeaseID

	// Renew the lease
	req = logical.TestRequest(t, logical.UpdateOperation, "sys/renew/"+resp.Secret.LeaseID)
	req.ClientToken = root
	resp, err = c.HandleRequest(req)
	if err != nil {
		t.Fatalf("err: %v", err)
	}

	// Verify the lease did not change
	if resp.Secret.LeaseID != original {
		t.Fatalf("lease id changed: %s %s", original, resp.Secret.LeaseID)
	}

	// Renew the lease (alternate path)
	req = logical.TestRequest(t, logical.UpdateOperation, "sys/leases/renew/"+resp.Secret.LeaseID)
	req.ClientToken = root
	resp, err = c.HandleRequest(req)
	if err != nil {
		t.Fatalf("err: %v", err)
	}

	// Verify the lease did not change
	if resp.Secret.LeaseID != original {
		t.Fatalf("lease id changed: %s %s", original, resp.Secret.LeaseID)
	}
}

// Renew of a token should not create a new lease
func TestCore_RenewToken_SingleRegister(t *testing.T) {
	c, _, root := TestCoreUnsealed(t)

	// Create a new token
	req := &logical.Request{
		Operation: logical.UpdateOperation,
		Path:      "auth/token/create",
		Data: map[string]interface{}{
			"lease": "1h",
		},
		ClientToken: root,
	}
	resp, err := c.HandleRequest(req)
	if err != nil {
		t.Fatalf("err: %v", err)
	}
	newClient := resp.Auth.ClientToken

	// Renew the token
	req = logical.TestRequest(t, logical.UpdateOperation, "auth/token/renew")
	req.ClientToken = newClient
	req.Data = map[string]interface{}{
		"token": newClient,
	}
	resp, err = c.HandleRequest(req)
	if err != nil {
		t.Fatalf("err: %v", err)
	}

	// Revoke using the renew prefix
	req = logical.TestRequest(t, logical.UpdateOperation, "sys/revoke-prefix/auth/token/renew/")
	req.ClientToken = root
	resp, err = c.HandleRequest(req)
	if err != nil {
		t.Fatalf("err: %v", err)
	}

	// Verify our token is still valid (e.g. we did not get invalidated by the revoke)
	req = logical.TestRequest(t, logical.UpdateOperation, "auth/token/lookup")
	req.Data = map[string]interface{}{
		"token": newClient,
	}
	req.ClientToken = newClient
	resp, err = c.HandleRequest(req)
	if err != nil {
		t.Fatalf("err: %v", err)
	}

	// Verify the token exists
	if resp.Data["id"] != newClient {
		t.Fatalf("bad: %#v", resp.Data)
	}
}

// Based on bug GH-203, attempt to disable a credential backend with leased secrets
func TestCore_EnableDisableCred_WithLease(t *testing.T) {
	noopBack := &NoopBackend{
		Login: []string{"login"},
		Response: &logical.Response{
			Auth: &logical.Auth{
				Policies: []string{"root"},
			},
		},
	}

	c, _, root := TestCoreUnsealed(t)
	c.credentialBackends["noop"] = func(context.Context, *logical.BackendConfig) (logical.Backend, error) {
		return noopBack, nil
	}

	var secretWritingPolicy = `
name = "admins"
path "secret/*" {
	capabilities = ["update", "create", "read"]
}
`

	ps := c.policyStore
	policy, _ := ParseACLPolicy(secretWritingPolicy)
	if err := ps.SetPolicy(context.Background(), policy); err != nil {
		t.Fatal(err)
	}

	// Enable the credential backend
	req := logical.TestRequest(t, logical.UpdateOperation, "sys/auth/foo")
	req.Data["type"] = "noop"
	req.ClientToken = root
	_, err := c.HandleRequest(req)
	if err != nil {
		t.Fatalf("err: %v", err)
	}

	// Attempt to login -- should fail because we don't allow root to be returned
	lreq := &logical.Request{
		Path: "auth/foo/login",
	}
	lresp, err := c.HandleRequest(lreq)
	if err == nil || lresp == nil || !lresp.IsError() {
		t.Fatalf("expected error trying to auth and receive root policy")
	}

	// Fix and try again
	noopBack.Response.Auth.Policies = []string{"admins"}
	lreq = &logical.Request{
		Path: "auth/foo/login",
	}
	lresp, err = c.HandleRequest(lreq)
	if err != nil {
		t.Fatalf("err: %v", err)
	}

	// Create a leasable secret
	req = &logical.Request{
		Operation: logical.UpdateOperation,
		Path:      "secret/test",
		Data: map[string]interface{}{
			"foo":   "bar",
			"lease": "1h",
		},
		ClientToken: lresp.Auth.ClientToken,
	}
	resp, err := c.HandleRequest(req)
	if err != nil {
		t.Fatalf("err: %v", err)
	}
	if resp != nil {
		t.Fatalf("bad: %#v", resp)
	}

	// Read the key
	req.Operation = logical.ReadOperation
	req.Data = nil
	resp, err = c.HandleRequest(req)
	if err != nil {
		t.Fatalf("err: %v", err)
	}
	if resp == nil || resp.Secret == nil || resp.Secret.LeaseID == "" {
		t.Fatalf("bad: %#v", resp.Secret)
	}

	// Renew the lease
	req = logical.TestRequest(t, logical.UpdateOperation, "sys/leases/renew")
	req.Data = map[string]interface{}{
		"lease_id": resp.Secret.LeaseID,
	}
	req.ClientToken = lresp.Auth.ClientToken
	_, err = c.HandleRequest(req)
	if err != nil {
		t.Fatalf("err: %v", err)
	}

	// Disable the credential backend
	req = logical.TestRequest(t, logical.DeleteOperation, "sys/auth/foo")
	req.ClientToken = root
	resp, err = c.HandleRequest(req)
	if err != nil {
		t.Fatalf("err: %v %#v", err, resp)
	}
}

func TestCore_HandleRequest_MountPointType(t *testing.T) {
	noop := &NoopBackend{
		Response: &logical.Response{},
	}
	c, _, root := TestCoreUnsealed(t)
	c.logicalBackends["noop"] = func(context.Context, *logical.BackendConfig) (logical.Backend, error) {
		return noop, nil
	}

	// Enable the logical backend
	req := logical.TestRequest(t, logical.UpdateOperation, "sys/mounts/foo")
	req.Data["type"] = "noop"
	req.Data["description"] = "foo"
	req.ClientToken = root
	_, err := c.HandleRequest(req)
	if err != nil {
		t.Fatalf("err: %v", err)
	}

	// Attempt to request
	req = &logical.Request{
		Operation:  logical.ReadOperation,
		Path:       "foo/test",
		Connection: &logical.Connection{},
	}
	req.ClientToken = root
	if _, err := c.HandleRequest(req); err != nil {
		t.Fatalf("err: %v", err)
	}

	// Verify Path, MountPoint, and MountType
	if noop.Requests[0].Path != "test" {
		t.Fatalf("bad: %#v", noop.Requests)
	}
	if noop.Requests[0].MountPoint != "foo/" {
		t.Fatalf("bad: %#v", noop.Requests)
	}
	if noop.Requests[0].MountType != "noop" {
		t.Fatalf("bad: %#v", noop.Requests)
	}
}

func TestCore_Standby_Rotate(t *testing.T) {
	// Create the first core and initialize it
	logger = logging.NewVaultLogger(log.Trace)

	inm, err := inmem.NewInmemHA(nil, logger)
	if err != nil {
		t.Fatal(err)
	}
	inmha, err := inmem.NewInmemHA(nil, logger)
	if err != nil {
		t.Fatal(err)
	}

	redirectOriginal := "http://127.0.0.1:8200"
	core, err := NewCore(&CoreConfig{
		Physical:     inm,
		HAPhysical:   inmha.(physical.HABackend),
		RedirectAddr: redirectOriginal,
		DisableMlock: true,
	})
	if err != nil {
		t.Fatalf("err: %v", err)
	}
	keys, root := TestCoreInit(t, core)
	for _, key := range keys {
		if _, err := TestCoreUnseal(core, TestKeyCopy(key)); err != nil {
			t.Fatalf("unseal err: %s", err)
		}
	}

	// Wait for core to become active
	TestWaitActive(t, core)

	// Create a second core, attached to same in-memory store
	redirectOriginal2 := "http://127.0.0.1:8500"
	core2, err := NewCore(&CoreConfig{
		Physical:     inm,
		HAPhysical:   inmha.(physical.HABackend),
		RedirectAddr: redirectOriginal2,
		DisableMlock: true,
	})
	if err != nil {
		t.Fatalf("err: %v", err)
	}
	for _, key := range keys {
		if _, err := TestCoreUnseal(core2, TestKeyCopy(key)); err != nil {
			t.Fatalf("unseal err: %s", err)
		}
	}

	// Rotate the encryption key
	req := &logical.Request{
		Operation:   logical.UpdateOperation,
		Path:        "sys/rotate",
		ClientToken: root,
	}
	_, err = core.HandleRequest(req)
	if err != nil {
		t.Fatalf("err: %v", err)
	}

	// Seal the first core, should step down
	err = core.Seal(root)
	if err != nil {
		t.Fatalf("err: %v", err)
	}

	// Wait for core2 to become active
	TestWaitActive(t, core2)

	// Read the key status
	req = &logical.Request{
		Operation:   logical.ReadOperation,
		Path:        "sys/key-status",
		ClientToken: root,
	}
	resp, err := core2.HandleRequest(req)
	if err != nil {
		t.Fatalf("err: %v", err)
	}

	// Verify the response
	if resp.Data["term"] != 2 {
		t.Fatalf("bad: %#v", resp)
	}
}

// Ensure that InternalData is never returned
func TestCore_HandleRequest_Headers(t *testing.T) {
	noop := &NoopBackend{
		Response: &logical.Response{
			Data: map[string]interface{}{},
		},
	}

	c, _, root := TestCoreUnsealed(t)
	c.logicalBackends["noop"] = func(context.Context, *logical.BackendConfig) (logical.Backend, error) {
		return noop, nil
	}

	// Enable the backend
	req := logical.TestRequest(t, logical.UpdateOperation, "sys/mounts/foo")
	req.Data["type"] = "noop"
	req.ClientToken = root
	_, err := c.HandleRequest(req)
	if err != nil {
		t.Fatalf("err: %v", err)
	}

	// Mount tune
	req = logical.TestRequest(t, logical.UpdateOperation, "sys/mounts/foo/tune")
	req.Data["passthrough_request_headers"] = []string{"Should-Passthrough", "should-passthrough-case-insensitive"}
	req.ClientToken = root
	_, err = c.HandleRequest(req)
	if err != nil {
		t.Fatalf("err: %v", err)
	}

	// Attempt to read
	lreq := &logical.Request{
		Operation:   logical.ReadOperation,
		Path:        "foo/test",
		ClientToken: root,
		Headers: map[string][]string{
			"Should-Passthrough":                  []string{"foo"},
			"Should-Passthrough-Case-Insensitive": []string{"baz"},
			"Should-Not-Passthrough":              []string{"bar"},
		},
	}
	_, err = c.HandleRequest(lreq)
	if err != nil {
		t.Fatalf("err: %v", err)
	}

	// Check the headers
	headers := noop.Requests[0].Headers

	// Test passthrough values
	if val, ok := headers["Should-Passthrough"]; ok {
		expected := []string{"foo"}
		if !reflect.DeepEqual(val, expected) {
			t.Fatalf("expected: %v, got: %v", expected, val)
		}
	} else {
		t.Fatalf("expected 'Should-Passthrough' to be present in the headers map")
	}

	if val, ok := headers["Should-Passthrough-Case-Insensitive"]; ok {
		expected := []string{"baz"}
		if !reflect.DeepEqual(val, expected) {
			t.Fatalf("expected: %v, got: %v", expected, val)
		}
	} else {
		t.Fatalf("expected 'Should-Passthrough-Case-Insensitive' to be present in the headers map")
	}

	if _, ok := headers["Should-Not-Passthrough"]; ok {
		t.Fatalf("did not expect 'Should-Not-Passthrough' to be in the headers map")
	}
}<|MERGE_RESOLUTION|>--- conflicted
+++ resolved
@@ -1023,8 +1023,7 @@
 	if err != nil {
 		t.Fatalf("err: %v", err)
 	}
-<<<<<<< HEAD
-	expect := &TokenEntry{
+	expect := &logical.TokenEntry{
 		ID:            clientToken,
 		Accessor:      te.Accessor,
 		Parent:        root,
@@ -1035,17 +1034,6 @@
 		TTL:           time.Hour * 24 * 32,
 		Version:       2,
 		ParentVersion: 2,
-=======
-	expect := &logical.TokenEntry{
-		ID:           clientToken,
-		Accessor:     te.Accessor,
-		Parent:       root,
-		Policies:     []string{"default", "foo"},
-		Path:         "auth/token/create",
-		DisplayName:  "token",
-		CreationTime: te.CreationTime,
-		TTL:          time.Hour * 24 * 32,
->>>>>>> 1ba3533f
 	}
 	if !reflect.DeepEqual(te, expect) {
 		t.Fatalf("Bad: %#v expect: %#v", te, expect)
@@ -1082,8 +1070,7 @@
 	if err != nil {
 		t.Fatalf("err: %v", err)
 	}
-<<<<<<< HEAD
-	expect := &TokenEntry{
+	expect := &logical.TokenEntry{
 		ID:            clientToken,
 		Accessor:      te.Accessor,
 		Parent:        root,
@@ -1094,17 +1081,6 @@
 		TTL:           time.Hour * 24 * 32,
 		Version:       2,
 		ParentVersion: 2,
-=======
-	expect := &logical.TokenEntry{
-		ID:           clientToken,
-		Accessor:     te.Accessor,
-		Parent:       root,
-		Policies:     []string{"foo"},
-		Path:         "auth/token/create",
-		DisplayName:  "token",
-		CreationTime: te.CreationTime,
-		TTL:          time.Hour * 24 * 32,
->>>>>>> 1ba3533f
 	}
 	if !reflect.DeepEqual(te, expect) {
 		t.Fatalf("Bad: %#v expect: %#v", te, expect)
