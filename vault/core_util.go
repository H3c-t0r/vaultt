--- conflicted
+++ resolved
@@ -65,11 +65,7 @@
 
 func (c *Core) barrierViewForNamespace(namespaceId string) (*BarrierView, error) {
 	if namespaceId != namespace.RootNamespaceID {
-<<<<<<< HEAD
-		return nil, fmt.Errorf("faild to find barrier view for non-root namespace")
-=======
 		return nil, fmt.Errorf("failed to find barrier view for non-root namespace")
->>>>>>> 2fe214f5
 	}
 
 	return c.systemBarrierView, nil
@@ -139,17 +135,10 @@
 	}
 }
 
-<<<<<<< HEAD
-=======
-func (c *Core) namepaceByPath(string) *namespace.Namespace {
-	return namespace.RootNamespace
-}
-
 func (c *Core) HasWALState(required *logical.WALState, perfStandby bool) bool {
 	return true
 }
 
->>>>>>> 2fe214f5
 func (c *Core) setupReplicatedClusterPrimary(*replication.Cluster) error { return nil }
 
 func (c *Core) perfStandbyCount() int { return 0 }
