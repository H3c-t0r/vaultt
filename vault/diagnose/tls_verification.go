package diagnose

import (
	"bytes"
	"context"
	"crypto/tls"
	"crypto/x509"
	"encoding/pem"
	"fmt"
	"io/ioutil"
	"strings"
	"time"

	"github.com/hashicorp/vault/internalshared/configutil"
	"github.com/hashicorp/vault/internalshared/listenerutil"
	"github.com/hashicorp/vault/sdk/helper/tlsutil"
)

const minVersionError = "'tls_min_version' value %q not supported, please specify one of [tls10,tls11,tls12,tls13]"
const maxVersionError = "'tls_max_version' value %q not supported, please specify one of [tls10,tls11,tls12,tls13]"

// ListenerChecks diagnoses warnings and the first encountered error for the listener
// configuration stanzas.
func ListenerChecks(ctx context.Context, listeners []listenerutil.Listener) ([]string, []error) {

	// These aggregated warnings and errors are returned purely for testing purposes.
	// The errors and warnings will report in this function itself.
	var listenerWarnings []string
	var listenerErrors []error

	for _, listener := range listeners {
		l := listener.Config
		listenerID := l.Address

		// Perform the TLS version check for listeners.
		if l.TLSMinVersion == "" {
			l.TLSMinVersion = "tls12"
		}
		if l.TLSMaxVersion == "" {
			l.TLSMaxVersion = "tls13"
		}
		_, ok := tlsutil.TLSLookup[l.TLSMinVersion]
		if !ok {
			err := fmt.Errorf("listener at address: %s has error %s: ", listenerID, fmt.Sprintf(minVersionError, l.TLSMinVersion))
			listenerErrors = append(listenerErrors, err)
			Error(ctx, err)
		}
		_, ok = tlsutil.TLSLookup[l.TLSMaxVersion]
		if !ok {
			err := fmt.Errorf("listener at address: %s has error %s: ", listenerID, fmt.Sprintf(maxVersionError, l.TLSMaxVersion))
			listenerErrors = append(listenerErrors, err)
			Error(ctx, err)
		}

		// Perform checks on the TLS Cryptographic Information.
		warnings, err := TLSFileChecks(l.TLSCertFile, l.TLSKeyFile)
<<<<<<< HEAD
		listenerWarnings, listenerErrors = outputErrors(ctx, warnings, listenerWarnings, err, listenerErrors, listenerID)

		// TODO: Use listenerutil.TLSConfig to warn on incorrect protocol specified
		// Alternatively, use tlsutil.SetupTLSConfig.
	}
	return listenerWarnings, listenerErrors
}

func outputErrors(ctx context.Context, newWarnings, listenerWarnings []string, newErr error, listenerErrors []error, listenerID string) ([]string, []error) {
	for _, warning := range newWarnings {
		warning = listenerID + ": " + warning
		if !containsString(listenerWarnings, warning) {
			listenerWarnings = append(listenerWarnings, warning)
			Warn(ctx, warning)
		}
	}
	if newErr != nil {
		errMsg := listenerID + ": " + newErr.Error()
		listenerErrors = append(listenerErrors, fmt.Errorf(errMsg))
		Error(ctx, fmt.Errorf(errMsg))
	}
	return listenerWarnings, listenerErrors
}

func containsString(messages []string, lookup_msg string) bool {
	//TODO: change messages to a map for performance reasons
	for _, msg := range messages {
		if msg == lookup_msg {
			return true
		}
	}
	return false
=======
		listenerWarnings, listenerErrors = outputError(ctx, warnings, listenerWarnings, err, listenerErrors, listenerID)

		// Perform checks on the Client CA Cert
		warnings, err = TLSClientCAFileCheck(l)
		listenerWarnings, listenerErrors = outputError(ctx, warnings, listenerWarnings, err, listenerErrors, listenerID)
>>>>>>> 72c18c60

}

// GetCertsSubjects returns a list of the DER-encoded subjects of
// all of the certificates in the slice.
func GetCertsSubjects(certs []*x509.Certificate) [][]byte {
	res := make([][]byte, len(certs))
	for i, lc := range certs {
		res[i] = lc.RawSubject
	}
	return res
}

func outputError(ctx context.Context, newWarnings, listenerWarnings []string, newErr error, listenerErrors []error, listenerID string) ([]string, []error) {
	for _, warning := range newWarnings {
		warning = listenerID + ": " + warning
		listenerWarnings = append(listenerWarnings, warning)
		Warn(ctx, warning)
	}
	if newErr != nil {
		errMsg := listenerID + ": " + newErr.Error()
		listenerErrors = append(listenerErrors, fmt.Errorf(errMsg))
		Error(ctx, fmt.Errorf(errMsg))

	}
	return listenerWarnings, listenerErrors
}

// TLSFileChecks returns an error and warnings after checking TLS information
func TLSFileChecks(certpath, keypath string) ([]string, error) {
	// Parse TLS Certs from the certpath
	leafCerts, interCerts, rootCerts, err := ParseTLSInformation(certpath)
	if err != nil {
		return nil, err
	}

	// Check for TLS Warnings
	warnings, err := TLSFileWarningChecks(leafCerts, interCerts, rootCerts)
	if err != nil {
		return warnings, err
	}

	// Check for TLS Errors
	if err = TLSErrorChecks(leafCerts, interCerts, rootCerts); err != nil {
		return warnings, err
	}

	// Utilize the native TLS Loading mechanism to ensure we have missed no errors
	_, err = tls.LoadX509KeyPair(certpath, keypath)
	return warnings, err
}

// ParseTLSInformation parses certficate information and returns it from a cert path.
func ParseTLSInformation(certFilePath string) ([]*x509.Certificate, []*x509.Certificate, []*x509.Certificate, error) {
	leafCerts := []*x509.Certificate{}
	interCerts := []*x509.Certificate{}
	rootCerts := []*x509.Certificate{}
	data, err := ioutil.ReadFile(certFilePath)
	if err != nil {
		return leafCerts, interCerts, rootCerts, fmt.Errorf("failed to read certificate file: %w", err)
	}

	certBlocks := []*pem.Block{}
	rst := []byte(data)
	for len(rst) != 0 {
		block, rest := pem.Decode(rst)
		if block == nil {
			return leafCerts, interCerts, rootCerts, fmt.Errorf("could not decode cert")
		}
		certBlocks = append(certBlocks, block)
		rst = rest
	}

	if len(certBlocks) == 0 {
		return leafCerts, interCerts, rootCerts, fmt.Errorf("no certificates found in cert file")
	}

	for _, certBlock := range certBlocks {
		cert, err := x509.ParseCertificate(certBlock.Bytes)
		if err != nil {
			return leafCerts, interCerts, rootCerts, fmt.Errorf("A pem block does not parse to a certificate: %w", err)
		}

		// Detect if the certificate is a root, leaf, or intermediate
		if cert.IsCA && bytes.Equal(cert.RawIssuer, cert.RawSubject) {
			// It's a root
			rootCerts = append(rootCerts, cert)
		} else if cert.IsCA {
			// It's not a root but it's a CA, so it's an inter
			interCerts = append(interCerts, cert)
		} else {
			// It's gotta be a leaf
			leafCerts = append(leafCerts, cert)
		}
	}

	return leafCerts, interCerts, rootCerts, nil
}

// TLSErrorChecks contains manual error checks against the TLS configuration
func TLSErrorChecks(leafCerts, interCerts, rootCerts []*x509.Certificate) error {
	// Make sure there's the proper number of leafCerts. If there are multiple, it's a bad pem file.
	if len(leafCerts) == 0 {
		return fmt.Errorf("No leaf certificates detected.")
	}

	// First, create root pools and interPools from the root and inter certs lists
	rootPool := x509.NewCertPool()
	interPool := x509.NewCertPool()

	for _, root := range rootCerts {
		rootPool.AddCert(root)
	}
	for _, inter := range interCerts {
		interPool.AddCert(inter)
	}

<<<<<<< HEAD
	// Verify checks that certificate isn't expired, is of correct usage type, and has an appropriate
	// chain. We start with Root
	for _, root := range rootCerts {
		_, err := root.Verify(x509.VerifyOptions{
=======
	var err error
	// Verify checks that certificate isn't expired, is of correct usage type, and has an appropriate
	// chain. We start with Root
	for _, root := range rootCerts {
		_, err = root.Verify(x509.VerifyOptions{
>>>>>>> 72c18c60
			Roots:     rootPool,
			KeyUsages: []x509.ExtKeyUsage{x509.ExtKeyUsageAny},
		})
		if err != nil {
			return fmt.Errorf("failed to verify root certificate: %w", err)
		}
<<<<<<< HEAD
	}

	// Verifying intermediate certs
	for _, inter := range interCerts {
		_, err := inter.Verify(x509.VerifyOptions{
			Roots:     rootPool,
			KeyUsages: []x509.ExtKeyUsage{x509.ExtKeyUsageAny},
		})
		if err != nil {
			return fmt.Errorf("failed to verify intermediate certificate: %w", err)
		}
	}

	rootSubjects := GetCertsSubjects(rootCerts)
	if len(rootSubjects) == 0 {
		// This is either a self signed cert or the root is just not provided. In any
=======
	}

	// Verifying intermediate certs
	for _, inter := range interCerts {
		_, err = inter.Verify(x509.VerifyOptions{
			Roots:     rootPool,
			KeyUsages: []x509.ExtKeyUsage{x509.ExtKeyUsageAny},
		})
		if err != nil {
			return fmt.Errorf("failed to verify intermediate certificate: %w", err)
		}
	}

	rootSubjs := rootPool.Subjects()
	if len(rootSubjs) == 0 && len(leafCerts) > 0 {
		// this is a self signed server certificate, or the root is just not provided. In any
>>>>>>> 72c18c60
		// case, we need to bypass the root verification step by adding the leaf itself to the
		// root pool.
		rootCerts = append(rootCerts, leafCerts[0])
	}

	// Verifying leaf cert
	for _, leaf := range leafCerts {
<<<<<<< HEAD
		_, err := leaf.Verify(x509.VerifyOptions{
=======
		_, err = leaf.Verify(x509.VerifyOptions{
>>>>>>> 72c18c60
			Roots:         rootPool,
			Intermediates: interPool,
			KeyUsages:     []x509.ExtKeyUsage{x509.ExtKeyUsageAny},
		})
		if err != nil {
			return fmt.Errorf("failed to verify primary provided leaf certificate: %w", err)
		}
	}

	return nil
}

// TLSFileWarningChecks returns warnings based on the leaf certificates, intermediate certificates,
// and root certificates provided.
func TLSFileWarningChecks(leafCerts, interCerts, rootCerts []*x509.Certificate) ([]string, error) {
	var warnings []string
<<<<<<< HEAD
	// add a warning for when there are more than one leaf certs
	if len(leafCerts) > 1 {
		warnings = append(warnings, fmt.Sprintf("More than one leaf certificate detected. Please ensure that there is one unique leaf certificate being supplied to vault in the vault server config file."))
=======

	// add a warning for when there are more than one leaf certs
	if len(leafCerts) > 1 {
		warnings = append(warnings, "leafCerts contains more than one cert.")
>>>>>>> 72c18c60
	}

	for _, c := range leafCerts {
		if willExpire, timeToExpiry := NearExpiration(c); willExpire {
			warnings = append(warnings, fmt.Sprintf("leaf certificate %d is expired or near expiry. Time to expire is: %s", c.SerialNumber, timeToExpiry))
		}
	}
	for _, c := range interCerts {
		if willExpire, timeToExpiry := NearExpiration(c); willExpire {
			warnings = append(warnings, fmt.Sprintf("intermediate certificate %d is expired or near expiry. Time to expire is: %s", c.SerialNumber, timeToExpiry))
		}
	}
	for _, c := range rootCerts {
		if willExpire, timeToExpiry := NearExpiration(c); willExpire {
			warnings = append(warnings, fmt.Sprintf("root certificate %d is expired or near expiry. Time to expire is: %s", c.SerialNumber, timeToExpiry))
		}
	}

	return warnings, nil
}

// NearExpiration returns a true if a certficate will expire in a month and false otherwise
func NearExpiration(c *x509.Certificate) (bool, time.Duration) {
	oneMonthFromNow := time.Now().Add(30 * 24 * time.Hour)
	var timeToExpiry time.Duration
	if oneMonthFromNow.After(c.NotAfter) {
		timeToExpiry := oneMonthFromNow.Sub(c.NotAfter)
		return true, timeToExpiry
	}
	return false, timeToExpiry
}

// TLSMutualExclusionCertCheck returns error if both TLSDisableClientCerts and TLSRequireAndVerifyClientCert are set
func TLSMutualExclusionCertCheck(l *configutil.Listener) error {

	if l.TLSDisableClientCerts {
		if l.TLSRequireAndVerifyClientCert {
			return fmt.Errorf("the tls_disable_client_certs and tls_require_and_verify_client_cert fields in the " +
				"listener stanza of the vault server config are mutually exclusive fields. Please ensure they are not both set to true.")
		}
	}
	return nil
}

// TLSClientCAFileCheck Checks the validity of a client CA file
func TLSClientCAFileCheck(l *configutil.Listener) ([]string, error) {

	if l.TLSDisableClientCerts {
		return nil, nil
	} else if !l.TLSRequireAndVerifyClientCert {
		return nil, nil
	}

	var warningsSlc []string

	// Parse TLS Certs from the tls config
	leafCerts, interCerts, rootCerts, err := ParseTLSInformation(l.TLSClientCAFile)
	if err != nil {
		return nil, err
	}

	if len(rootCerts) == 0 {
		return nil, fmt.Errorf("No root cert found!")
	}
	if len(rootCerts) > 1 {
		warningsSlc = append(warningsSlc, fmt.Sprintf("Found Multiple rootCerts instead of just one!"))
	}

	// Checking for Self-Signed cert and return an explicit error about it.
	// Self-Signed certs are placed in the leafCerts slice when parsed.
	if len(leafCerts) > 0 && !leafCerts[0].IsCA && bytes.Equal(leafCerts[0].RawIssuer, leafCerts[0].RawSubject) {
		return warningsSlc, fmt.Errorf("Found a Self-Signed certificate!")
	}

	if len(interCerts) > 0 {
		return warningsSlc, fmt.Errorf("Found at least one intermediate cert in a root CA cert.")
	}

	if len(leafCerts) > 0 {
		return warningsSlc, fmt.Errorf("Found at least one leafCert in a root CA cert.")
	}

	var warnings []string
	// Check for TLS Warnings
	warnings, err = TLSFileWarningChecks(leafCerts, interCerts, rootCerts)
	warningsSlc = append(warningsSlc, warnings...)
	for i, warning := range warningsSlc {
		warningsSlc[i] = strings.Replace(warning, "leaf", "root", -1)
	}
	if err != nil {
		return warningsSlc, err
	}

	// Adding rootCerts to leafCert to perform verification in TLSErrorChecks
	leafCerts = append(leafCerts, rootCerts[0])

	// Check for TLS Errors
	if err = TLSErrorChecks(leafCerts, interCerts, rootCerts); err != nil {
		return warningsSlc, fmt.Errorf(strings.Replace(err.Error(), "leaf", "root", -1))
	}

	return warningsSlc, err

}<|MERGE_RESOLUTION|>--- conflicted
+++ resolved
@@ -54,57 +54,15 @@
 
 		// Perform checks on the TLS Cryptographic Information.
 		warnings, err := TLSFileChecks(l.TLSCertFile, l.TLSKeyFile)
-<<<<<<< HEAD
-		listenerWarnings, listenerErrors = outputErrors(ctx, warnings, listenerWarnings, err, listenerErrors, listenerID)
-
-		// TODO: Use listenerutil.TLSConfig to warn on incorrect protocol specified
-		// Alternatively, use tlsutil.SetupTLSConfig.
-	}
-	return listenerWarnings, listenerErrors
-}
-
-func outputErrors(ctx context.Context, newWarnings, listenerWarnings []string, newErr error, listenerErrors []error, listenerID string) ([]string, []error) {
-	for _, warning := range newWarnings {
-		warning = listenerID + ": " + warning
-		if !containsString(listenerWarnings, warning) {
-			listenerWarnings = append(listenerWarnings, warning)
-			Warn(ctx, warning)
-		}
-	}
-	if newErr != nil {
-		errMsg := listenerID + ": " + newErr.Error()
-		listenerErrors = append(listenerErrors, fmt.Errorf(errMsg))
-		Error(ctx, fmt.Errorf(errMsg))
-	}
-	return listenerWarnings, listenerErrors
-}
-
-func containsString(messages []string, lookup_msg string) bool {
-	//TODO: change messages to a map for performance reasons
-	for _, msg := range messages {
-		if msg == lookup_msg {
-			return true
-		}
-	}
-	return false
-=======
 		listenerWarnings, listenerErrors = outputError(ctx, warnings, listenerWarnings, err, listenerErrors, listenerID)
 
 		// Perform checks on the Client CA Cert
 		warnings, err = TLSClientCAFileCheck(l)
 		listenerWarnings, listenerErrors = outputError(ctx, warnings, listenerWarnings, err, listenerErrors, listenerID)
->>>>>>> 72c18c60
-
-}
-
-// GetCertsSubjects returns a list of the DER-encoded subjects of
-// all of the certificates in the slice.
-func GetCertsSubjects(certs []*x509.Certificate) [][]byte {
-	res := make([][]byte, len(certs))
-	for i, lc := range certs {
-		res[i] = lc.RawSubject
-	}
-	return res
+		// TODO: Use listenerutil.TLSConfig to warn on incorrect protocol specified
+		// Alternatively, use tlsutil.SetupTLSConfig.
+	}
+	return listenerWarnings, listenerErrors
 }
 
 func outputError(ctx context.Context, newWarnings, listenerWarnings []string, newErr error, listenerErrors []error, listenerID string) ([]string, []error) {
@@ -211,42 +169,17 @@
 		interPool.AddCert(inter)
 	}
 
-<<<<<<< HEAD
-	// Verify checks that certificate isn't expired, is of correct usage type, and has an appropriate
-	// chain. We start with Root
-	for _, root := range rootCerts {
-		_, err := root.Verify(x509.VerifyOptions{
-=======
 	var err error
 	// Verify checks that certificate isn't expired, is of correct usage type, and has an appropriate
 	// chain. We start with Root
 	for _, root := range rootCerts {
 		_, err = root.Verify(x509.VerifyOptions{
->>>>>>> 72c18c60
 			Roots:     rootPool,
 			KeyUsages: []x509.ExtKeyUsage{x509.ExtKeyUsageAny},
 		})
 		if err != nil {
 			return fmt.Errorf("failed to verify root certificate: %w", err)
 		}
-<<<<<<< HEAD
-	}
-
-	// Verifying intermediate certs
-	for _, inter := range interCerts {
-		_, err := inter.Verify(x509.VerifyOptions{
-			Roots:     rootPool,
-			KeyUsages: []x509.ExtKeyUsage{x509.ExtKeyUsageAny},
-		})
-		if err != nil {
-			return fmt.Errorf("failed to verify intermediate certificate: %w", err)
-		}
-	}
-
-	rootSubjects := GetCertsSubjects(rootCerts)
-	if len(rootSubjects) == 0 {
-		// This is either a self signed cert or the root is just not provided. In any
-=======
 	}
 
 	// Verifying intermediate certs
@@ -263,19 +196,14 @@
 	rootSubjs := rootPool.Subjects()
 	if len(rootSubjs) == 0 && len(leafCerts) > 0 {
 		// this is a self signed server certificate, or the root is just not provided. In any
->>>>>>> 72c18c60
 		// case, we need to bypass the root verification step by adding the leaf itself to the
 		// root pool.
-		rootCerts = append(rootCerts, leafCerts[0])
+		rootPool.AddCert(leafCerts[0])
 	}
 
 	// Verifying leaf cert
 	for _, leaf := range leafCerts {
-<<<<<<< HEAD
-		_, err := leaf.Verify(x509.VerifyOptions{
-=======
 		_, err = leaf.Verify(x509.VerifyOptions{
->>>>>>> 72c18c60
 			Roots:         rootPool,
 			Intermediates: interPool,
 			KeyUsages:     []x509.ExtKeyUsage{x509.ExtKeyUsageAny},
@@ -292,16 +220,9 @@
 // and root certificates provided.
 func TLSFileWarningChecks(leafCerts, interCerts, rootCerts []*x509.Certificate) ([]string, error) {
 	var warnings []string
-<<<<<<< HEAD
 	// add a warning for when there are more than one leaf certs
 	if len(leafCerts) > 1 {
 		warnings = append(warnings, fmt.Sprintf("More than one leaf certificate detected. Please ensure that there is one unique leaf certificate being supplied to vault in the vault server config file."))
-=======
-
-	// add a warning for when there are more than one leaf certs
-	if len(leafCerts) > 1 {
-		warnings = append(warnings, "leafCerts contains more than one cert.")
->>>>>>> 72c18c60
 	}
 
 	for _, c := range leafCerts {
