--- conflicted
+++ resolved
@@ -1334,32 +1334,35 @@
 	return nil
 }
 
-<<<<<<< HEAD
-// lookupByToken is used to lookup all the leaseID's via the
-func (m *ExpirationManager) lookupByToken(tokenID string) ([]string, error) {
-	var leaseIDs []string
-
-	idHMAC, err := m.tokenStore.hmac(m.quitContext, tokenID)
-	if err != nil {
-		return nil, err
-	}
-	ids, err := m.scanLeaseIDsByPrefix(idHMAC + "/")
-=======
 // CreateOrFetchRevocationLeaseByToken is used to create or fetch the matching
 // leaseID for a particular token. The lease is set to expire immediately after
 // it's created.
 func (m *ExpirationManager) CreateOrFetchRevocationLeaseByToken(te *TokenEntry) (string, error) {
-	// Fetch the saltedID of the token and construct the leaseID
-	saltedID, err := m.tokenStore.SaltID(m.quitContext, te.ID)
+	idHMAC, err := m.tokenStore.hmac(m.quitContext, te.ID)
 	if err != nil {
 		return "", err
 	}
-	leaseID := path.Join(te.Path, saltedID)
-
-	// Load the entry
+	leaseID := path.Join(te.Path, idHMAC)
+
 	le, err := m.loadEntry(leaseID)
 	if err != nil {
 		return "", err
+	}
+
+	if le == nil {
+		// This is only here for backwards compatibility
+		// Fetch the saltedID of the token and construct the leaseID
+		saltedID, err := m.tokenStore.SaltID(m.quitContext, te.ID)
+		if err != nil {
+			return "", err
+		}
+
+		leaseID = path.Join(te.Path, saltedID)
+
+		le, err = m.loadEntry(leaseID)
+		if err != nil {
+			return "", err
+		}
 	}
 
 	// If there's no associated leaseEntry for the token, we create one
@@ -1395,10 +1398,15 @@
 	return le.LeaseID, nil
 }
 
-// lookupLeasesByToken is used to lookup all the leaseID's via the tokenID
-func (m *ExpirationManager) lookupLeasesByToken(token string) ([]string, error) {
-	saltedID, err := m.tokenStore.SaltID(m.quitContext, token)
->>>>>>> dcde52e3
+// lookupLeasesByToken is used to lookup all the leaseID's via the token ID
+func (m *ExpirationManager) lookupLeasesByToken(tokenID string) ([]string, error) {
+	var leaseIDs []string
+
+	idHMAC, err := m.tokenStore.hmac(m.quitContext, tokenID)
+	if err != nil {
+		return nil, err
+	}
+	ids, err := m.scanLeaseIDsByPrefix(idHMAC + "/")
 	if err != nil {
 		return nil, err
 	}
