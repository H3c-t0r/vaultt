--- conflicted
+++ resolved
@@ -1277,17 +1277,15 @@
 		return nil
 	}
 
-<<<<<<< HEAD
 	if le.Secret != nil {
 		// not sure if this is really valid to have a leaseEntry with a nil Secret
 		// (if there's a nil Secret, what are you really leasing?), but the tests
 		// create one, and good to be defensive
 		le.Secret.IssueTime = le.IssueTime
 	}
-=======
+
 	// Make sure we're operating in the right namespace
 	nsCtx := namespace.ContextWithNamespace(ctx, le.namespace)
->>>>>>> 717165ba
 
 	// Handle standard revocation via backends
 	resp, err := m.router.Route(nsCtx, logical.RevokeRequest(le.Path, le.Secret, le.Data))
