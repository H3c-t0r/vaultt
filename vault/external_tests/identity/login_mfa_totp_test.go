--- conflicted
+++ resolved
@@ -2,7 +2,9 @@
 
 import (
 	"fmt"
+	"strings"
 	"testing"
+	"time"
 
 	"github.com/hashicorp/vault/api"
 	"github.com/hashicorp/vault/builtin/credential/userpass"
@@ -263,7 +265,7 @@
 		if secret.Auth == nil || secret.Auth.MFARequirement == nil {
 			t.Fatalf("two phase login returned nil MFARequirement")
 		}
-<<<<<<< HEAD
+
 		_, err = user2Client.Logical().Write("sys/mfa/validate", map[string]interface{}{
 			"mfa_request_id": secret.Auth.MFARequirement.MFARequestID,
 			"mfa_payload": map[string][]string{
@@ -276,8 +278,6 @@
 		if !strings.Contains(err.Error(), "code already used") {
 			t.Fatalf("expected error message to mention code already used")
 		}
-=======
->>>>>>> db06633d
 
 		// Destroy the secret so that the token can self generate
 		_, err = userClient.Logical().Write(fmt.Sprintf("identity/mfa/method/totp/admin-destroy"), map[string]interface{}{
