package vault

import (
	"context"
	"crypto/ecdsa"
	"crypto/elliptic"
	"crypto/rand"
	"crypto/rsa"
	"encoding/base64"
	"encoding/json"
	"fmt"
	"net/url"
	"strings"
	"time"

<<<<<<< HEAD
=======
	"github.com/hashicorp/vault/helper/namespace"
	"github.com/patrickmn/go-cache"
	"golang.org/x/crypto/ed25519"

	"github.com/hashicorp/vault/sdk/helper/base62"

	"gopkg.in/square/go-jose.v2/jwt"

	"github.com/hashicorp/go-hclog"

	"github.com/hashicorp/vault/sdk/helper/strutil"

>>>>>>> c93f33c3
	"github.com/hashicorp/errwrap"
	"github.com/hashicorp/go-hclog"
	"github.com/hashicorp/go-uuid"
	"github.com/hashicorp/vault/helper/identity"
	"github.com/hashicorp/vault/sdk/framework"
	"github.com/hashicorp/vault/sdk/helper/base62"
	"github.com/hashicorp/vault/sdk/helper/strutil"
	"github.com/hashicorp/vault/sdk/logical"
	"golang.org/x/crypto/ed25519"
	"gopkg.in/square/go-jose.v2"
	"gopkg.in/square/go-jose.v2/jwt"
)

type oidcConfig struct {
	Issuer string `json:"issuer"`

	// effectiveIssuer is a calculated field and will be either Issuer (if
	// that's set) or the Vault instance's api_addr.
	effectiveIssuer string
}

type expireableKey struct {
	KeyID    string    `json:"key_id"`
	ExpireAt time.Time `json:"expire_at"`
}

type namedKey struct {
	name             string
	Algorithm        string           `json:"signing_algorithm"`
	VerificationTTL  time.Duration    `json:"verification_ttl"`
	RotationPeriod   time.Duration    `json:"rotation_period"`
	KeyRing          []*expireableKey `json:"key_ring"`
	SigningKey       *jose.JSONWebKey `json:"signing_key"`
	NextRotation     time.Time        `json:"next_rotation"`
	AllowedClientIDs []string         `json:"allowed_client_ids"`
}

type role struct {
	TokenTTL time.Duration `json:"token_ttl"`
	Key      string        `json:"key"`
	Template string        `json:"template"`
	ClientID string        `json:"client_id"`
}

// idToken contains the required OIDC fields.
//
// Templated claims will be merged into the final output. Those claims may
// include top-level keys, but those keys may not overwrite any of the
// required OIDC fields.
type idToken struct {
	Issuer    string `json:"iss"`       // api_addr or custom Issuer
	Namespace string `json:"namespace"` // Namespace of issuer
	Subject   string `json:"sub"`       // Entity ID
	Audience  string `json:"aud"`       // role ID will be used here.
	Expiry    int64  `json:"exp"`       // Expiration, as determined by the role.
	IssuedAt  int64  `json:"iat"`       // Time of token creation
}

// discovery contains a subset of the required elements of OIDC discovery needed
// for JWT verification libraries to use the .well-known endpoint.
//
// https://openid.net/specs/openid-connect-discovery-1_0.html#ProviderMetadata
type discovery struct {
	Issuer      string   `json:"issuer"`
	Keys        string   `json:"jwks_uri"`
	Subjects    []string `json:"subject_types_supported"`
	IDTokenAlgs []string `json:"id_token_signing_alg_values_supported"`
}

// oidcCache is a thin wrapper around go-cache to partition by namespace
type oidcCache struct {
	c *cache.Cache
}

const (
	issuerPath           = "v1/identity/oidc"
	oidcTokensPrefix     = "oidc_tokens/"
	oidcConfigStorageKey = oidcTokensPrefix + "config/"
	namedKeyConfigPath   = oidcTokensPrefix + "named_keys/"
	publicKeysConfigPath = oidcTokensPrefix + "public_keys/"
	roleConfigPath       = oidcTokensPrefix + "roles/"
)

var requiredClaims = []string{"iat", "aud", "exp", "iss", "sub", "namespace"}
var supportedAlgs = []string{
	string(jose.RS256),
	string(jose.RS384),
	string(jose.RS512),
	string(jose.ES256),
	string(jose.ES384),
	string(jose.ES512),
	string(jose.EdDSA),
}

func oidcPaths(i *IdentityStore) []*framework.Path {
	return []*framework.Path{
		{
			Pattern: "oidc/config/?$",
			Fields: map[string]*framework.FieldSchema{
				"issuer": {
					Type:        framework.TypeString,
					Description: "Issuer URL to be used in the iss claim of the token. If not set, Vault's app_addr will be used.",
				},
			},
			Callbacks: map[logical.Operation]framework.OperationFunc{
				logical.ReadOperation:   i.pathOIDCReadConfig,
				logical.UpdateOperation: i.pathOIDCUpdateConfig,
			},
			HelpSynopsis:    "OIDC configuration",
			HelpDescription: "Update OIDC configuration in the identity backend",
		},
		{
			Pattern: "oidc/key/" + framework.GenericNameRegex("name"),
			Fields: map[string]*framework.FieldSchema{
				"name": {
					Type:        framework.TypeString,
					Description: "Name of the key",
				},

				"rotation_period": {
					Type:        framework.TypeDurationSecond,
					Description: "How often to generate a new keypair.",
					Default:     "24h",
				},

				"verification_ttl": {
					Type:        framework.TypeDurationSecond,
					Description: "Controls how long the public portion of a key will be available for verification after being rotated.",
					Default:     "24h",
				},

				"algorithm": {
					Type:        framework.TypeString,
					Description: "Signing algorithm to use. This will default to RS256.",
					Default:     "RS256",
				},

				"allowed_client_ids": &framework.FieldSchema{
					Type:        framework.TypeCommaStringSlice,
					Description: "Comma separated string or array of role client ids allowed to use this key for signing. If empty no roles are allowed. If \"*\" all roles are allowed.",
				},
			},
			Callbacks: map[logical.Operation]framework.OperationFunc{
				logical.CreateOperation: i.pathOIDCCreateUpdateKey,
				logical.UpdateOperation: i.pathOIDCCreateUpdateKey,
				logical.ReadOperation:   i.pathOIDCReadKey,
				logical.DeleteOperation: i.pathOIDCDeleteKey,
			},
			ExistenceCheck:  i.pathOIDCKeyExistenceCheck,
			HelpSynopsis:    "CRUD operations for OIDC keys.",
			HelpDescription: "Create, Read, Update, and Delete OIDC named keys.",
		},
		{
			Pattern: "oidc/key/" + framework.GenericNameRegex("name") + "/rotate/?$",
			Fields: map[string]*framework.FieldSchema{
				"name": {
					Type:        framework.TypeString,
					Description: "Name of the key",
				},
				"verification_ttl": {
					Type:        framework.TypeDurationSecond,
					Description: "Controls how long the public portion of a key will be available for verification after being rotated. Setting verification_ttl here will override the verification_ttl set on the key.",
				},
			},
			Callbacks: map[logical.Operation]framework.OperationFunc{
				logical.UpdateOperation: i.pathOIDCRotateKey,
			},
			HelpSynopsis:    "Rotate a named OIDC key.",
			HelpDescription: "Manually rotate a named OIDC key. Rotating a named key will cause a new underlying signing key to be generated. The public portion of the underlying rotated signing key will continue to live for the verification_ttl duration.",
		},
		{
			Pattern: "oidc/key/?$",
			Callbacks: map[logical.Operation]framework.OperationFunc{
				logical.ListOperation: i.pathOIDCListKey,
			},
			HelpSynopsis:    "List OIDC keys",
			HelpDescription: "List all named OIDC keys",
		},
		{
			Pattern: "oidc/.well-known/openid-configuration/?$",
			Callbacks: map[logical.Operation]framework.OperationFunc{
				logical.ReadOperation: i.pathOIDCDiscovery,
			},
			HelpSynopsis:    "Query OIDC configurations",
			HelpDescription: "Query this path to retrieve the configured OIDC Issuer and Keys endpoints, Subjects, and signing algorithms used by the OIDC backend.",
		},
		{
			Pattern: "oidc/.well-known/keys/?$",
			Callbacks: map[logical.Operation]framework.OperationFunc{
				logical.ReadOperation: i.pathOIDCReadPublicKeys,
			},
			HelpSynopsis:    "Retrieve public keys",
			HelpDescription: "Query this path to retrieve the public portion of keys used to sign OIDC tokens. Clients can use this to validate the authenticity of the OIDC token claims.",
		},
		{
			Pattern: "oidc/token/" + framework.GenericNameRegex("name"),
			Fields: map[string]*framework.FieldSchema{
				"name": {
					Type:        framework.TypeString,
					Description: "Name of the role",
				},
			},
			Callbacks: map[logical.Operation]framework.OperationFunc{
				logical.ReadOperation: i.pathOIDCGenerateToken,
			},
			HelpSynopsis:    "Generate an OIDC token",
			HelpDescription: "Generate an OIDC token against a configured role. The vault token used to call this path must have a corresponding entity.",
		},
		{
			Pattern: "oidc/role/" + framework.GenericNameRegex("name"),
			Fields: map[string]*framework.FieldSchema{
				"name": {
					Type:        framework.TypeString,
					Description: "Name of the role",
				},
				"key": {
					Type:        framework.TypeString,
					Description: "The OIDC key to use for generating tokens. The specified key must already exist.",
				},
				"template": {
					Type:        framework.TypeString,
					Description: "The template string to use for generating tokens. This may be in string-ified JSON or base64 format.",
				},
				"ttl": {
					Type:        framework.TypeDurationSecond,
					Description: "TTL of the tokens generated against the role.",
					Default:     "24h",
				},
			},
			Callbacks: map[logical.Operation]framework.OperationFunc{
				logical.UpdateOperation: i.pathOIDCCreateUpdateRole,
				logical.CreateOperation: i.pathOIDCCreateUpdateRole,
				logical.ReadOperation:   i.pathOIDCReadRole,
				logical.DeleteOperation: i.pathOIDCDeleteRole,
			},
			ExistenceCheck:  i.pathOIDCRoleExistenceCheck,
			HelpSynopsis:    "CRUD operations on OIDC Roles",
			HelpDescription: "Create, Read, Update, and Delete OIDC Roles. OIDC tokens are generated against roles which can be configured to determine how OIDC tokens are generated.",
		},
		{
			Pattern: "oidc/role/?$",
			Callbacks: map[logical.Operation]framework.OperationFunc{
				logical.ListOperation: i.pathOIDCListRole,
			},
			HelpSynopsis:    "List configured OIDC roles",
			HelpDescription: "List all configured OIDC roles in the identity backend.",
		},
		{
			Pattern: "oidc/introspect/?$",
			Fields: map[string]*framework.FieldSchema{
				"token": {
					Type:        framework.TypeString,
					Description: "Token to verify",
				},
				"client_id": {
					Type:        framework.TypeString,
					Description: "Optional client_id to verify",
				},
			},
			Callbacks: map[logical.Operation]framework.OperationFunc{
				logical.UpdateOperation: i.pathOIDCIntrospect,
			},
			HelpSynopsis:    "Verify the authenticity of an OIDC token",
			HelpDescription: "Use this path to verify the authenticity of an OIDC token and whether the associated entity is active and enabled.",
		},
	}
}

func (i *IdentityStore) pathOIDCReadConfig(ctx context.Context, req *logical.Request, d *framework.FieldData) (*logical.Response, error) {
	c, err := i.getOIDCConfig(ctx, req.Storage)
	if err != nil {
		return nil, err
	}

	if c == nil {
		return nil, nil
	}

	resp := &logical.Response{
		Data: map[string]interface{}{
			"issuer": c.Issuer,
		},
	}

	if i.core.redirectAddr == "" && c.Issuer == "" {
		resp.AddWarning(`Both "issuer" and Vault's "api_addr" are empty. ` +
			`The issuer claim in generated tokens will not be network reachable.`)
	}

	return resp, nil
}

func (i *IdentityStore) pathOIDCUpdateConfig(ctx context.Context, req *logical.Request, d *framework.FieldData) (*logical.Response, error) {
	var resp *logical.Response

	ns, err := namespace.FromContext(ctx)
	if err != nil {
		return nil, err
	}

	issuerRaw, ok := d.GetOk("issuer")
	if !ok {
		return nil, nil
	}

	issuer := issuerRaw.(string)

	if issuer != "" {
		// verify that issuer is the correct format:
		//   - http or https
		//   - host name
		//   - optional port
		//   - nothing more
		valid := false
		if u, err := url.Parse(issuer); err == nil {
			u2 := url.URL{
				Scheme: u.Scheme,
				Host:   u.Host,
			}
			valid = (*u == u2) &&
				(u.Scheme == "http" || u.Scheme == "https") &&
				u.Host != ""
		}

		if !valid {
			return logical.ErrorResponse(
				"invalid issuer, which must include only a scheme, host, " +
					"and optional port (e.g. https://example.com:8200)"), nil
		}

		resp = &logical.Response{
			Warnings: []string{`If "issuer" is set explicitly, all tokens must be ` +
				`validated against that address, including those issued by secondary ` +
				`clusters. Setting issuer to "" will restore the default behavior of ` +
				`using the cluster's api_addr as the issuer.`},
		}
	}

	c := oidcConfig{
		Issuer: issuer,
	}

	entry, err := logical.StorageEntryJSON(oidcConfigStorageKey, c)
	if err != nil {
		return nil, err
	}

	if err := req.Storage.Put(ctx, entry); err != nil {
		return nil, err
	}

	i.oidcCache.Flush(ns)

	return resp, nil
}

func (i *IdentityStore) getOIDCConfig(ctx context.Context, s logical.Storage) (*oidcConfig, error) {
	ns, err := namespace.FromContext(ctx)
	if err != nil {
		return nil, err
	}

	if v, ok := i.oidcCache.Get(ns, "config"); ok {
		return v.(*oidcConfig), nil
	}

	var c oidcConfig
	entry, err := s.Get(ctx, oidcConfigStorageKey)
	if err != nil {
		return nil, err
	}

	if entry != nil {
		if err := entry.DecodeJSON(&c); err != nil {
			return nil, err
		}
	}

	c.effectiveIssuer = c.Issuer
	if c.effectiveIssuer == "" {
		c.effectiveIssuer = i.core.redirectAddr
	}

	c.effectiveIssuer += "/" + ns.Path + issuerPath

	i.oidcCache.SetDefault(ns, "config", &c)

	return &c, nil
}

// handleOIDCCreateKey is used to create a new named key or update an existing one
func (i *IdentityStore) pathOIDCCreateUpdateKey(ctx context.Context, req *logical.Request, d *framework.FieldData) (*logical.Response, error) {
	ns, err := namespace.FromContext(ctx)
	if err != nil {
		return nil, err
	}

	defer i.oidcCache.Flush(ns)

	name := d.Get("name").(string)

	i.oidcLock.Lock()
	defer i.oidcLock.Unlock()

	var key namedKey
	if req.Operation == logical.CreateOperation {
		key.name = name
	}
	if req.Operation == logical.UpdateOperation {
		entry, err := req.Storage.Get(ctx, namedKeyConfigPath+name)
		if err != nil {
			return nil, err
		}
		if entry != nil {
			if err := entry.DecodeJSON(&key); err != nil {
				return nil, err
			}
		}
	}

	if rotationPeriodRaw, ok := d.GetOk("rotation_period"); ok {
		key.RotationPeriod = time.Duration(rotationPeriodRaw.(int)) * time.Second
	} else if req.Operation == logical.CreateOperation {
		key.RotationPeriod = time.Duration(d.Get("rotation_period").(int)) * time.Second
	}

	if key.RotationPeriod < 1*time.Minute {
		return logical.ErrorResponse("rotation_period must be at least one minute"), nil
	}

	if verificationTTLRaw, ok := d.GetOk("verification_ttl"); ok {
		key.VerificationTTL = time.Duration(verificationTTLRaw.(int)) * time.Second
	} else if req.Operation == logical.CreateOperation {
		key.VerificationTTL = time.Duration(d.Get("verification_ttl").(int)) * time.Second
	}

	if key.VerificationTTL > 10*key.RotationPeriod {
		return logical.ErrorResponse("verification_ttl cannot be longer than 10x rotation_period"), nil
	}

	if allowedClientIDsRaw, ok := d.GetOk("allowed_client_ids"); ok {
		key.AllowedClientIDs = allowedClientIDsRaw.([]string)
	} else if req.Operation == logical.CreateOperation {
		key.AllowedClientIDs = d.Get("allowed_client_ids").([]string)
	}

	prevAlgorithm := key.Algorithm
	if algorithm, ok := d.GetOk("algorithm"); ok {
		key.Algorithm = algorithm.(string)
	} else if req.Operation == logical.CreateOperation {
		key.Algorithm = d.Get("algorithm").(string)
	}

	if !strutil.StrListContains(supportedAlgs, key.Algorithm) {
		return logical.ErrorResponse("unknown signing algorithm %q", key.Algorithm), nil
	}

	// Update next rotation time if it is unset or now earlier than previously set.
	nextRotation := time.Now().Add(key.RotationPeriod)
	if key.NextRotation.IsZero() || nextRotation.Before(key.NextRotation) {
		key.NextRotation = nextRotation
	}

	// generate keys if creating a new key or changing algorithms
	if key.Algorithm != prevAlgorithm {
		signingKey, err := generateKeys(key.Algorithm)
		if err != nil {
			return nil, err
		}

		key.SigningKey = signingKey
		key.KeyRing = append(key.KeyRing, &expireableKey{KeyID: signingKey.Public().KeyID})

		if err := saveOIDCPublicKey(ctx, req.Storage, signingKey.Public()); err != nil {
			return nil, err
		}
	}

	// store named key
	entry, err := logical.StorageEntryJSON(namedKeyConfigPath+name, key)
	if err != nil {
		return nil, err
	}

	if err := req.Storage.Put(ctx, entry); err != nil {
		return nil, err
	}

	return nil, nil
}

// handleOIDCReadKey is used to read an existing key
func (i *IdentityStore) pathOIDCReadKey(ctx context.Context, req *logical.Request, d *framework.FieldData) (*logical.Response, error) {
	name := d.Get("name").(string)

	i.oidcLock.RLock()
	defer i.oidcLock.RUnlock()

	entry, err := req.Storage.Get(ctx, namedKeyConfigPath+name)
	if err != nil {
		return nil, err
	}
	if entry == nil {
		return logical.ErrorResponse("no named key found at %q", name), nil
	}

	var storedNamedKey namedKey
	if err := entry.DecodeJSON(&storedNamedKey); err != nil {
		return nil, err
	}
	return &logical.Response{
		Data: map[string]interface{}{
			"rotation_period":    int64(storedNamedKey.RotationPeriod.Seconds()),
			"verification_ttl":   int64(storedNamedKey.VerificationTTL.Seconds()),
			"algorithm":          storedNamedKey.Algorithm,
			"allowed_client_ids": storedNamedKey.AllowedClientIDs,
		},
	}, nil
}

// handleOIDCDeleteKey is used to delete a key
func (i *IdentityStore) pathOIDCDeleteKey(ctx context.Context, req *logical.Request, d *framework.FieldData) (*logical.Response, error) {
	ns, err := namespace.FromContext(ctx)
	if err != nil {
		return nil, err
	}

	targetKeyName := d.Get("name").(string)

	i.oidcLock.Lock()

	// it is an error to delete a key that is actively referenced by a role
	roleNames, err := req.Storage.List(ctx, roleConfigPath)
	if err != nil {
		return nil, err
	}

	var role *role
	rolesReferencingTargetKeyName := make([]string, 0)
	for _, roleName := range roleNames {
		entry, err := req.Storage.Get(ctx, roleConfigPath+roleName)
		if err != nil {
			return nil, err
		}
		if entry != nil {
			if err := entry.DecodeJSON(&role); err != nil {
				return nil, err
			}
			if role.Key == targetKeyName {
				rolesReferencingTargetKeyName = append(rolesReferencingTargetKeyName, roleName)
			}
		}
	}

	if len(rolesReferencingTargetKeyName) > 0 {
		errorMessage := fmt.Sprintf("unable to delete key %q because it is currently referenced by these roles: %s",
			targetKeyName, strings.Join(rolesReferencingTargetKeyName, ", "))
		i.oidcLock.Unlock()
		return logical.ErrorResponse(errorMessage), logical.ErrInvalidRequest
	}

	// key can safely be deleted now
	err = req.Storage.Delete(ctx, namedKeyConfigPath+targetKeyName)
	if err != nil {
		return nil, err
	}

<<<<<<< HEAD
	_, err = i.expireOIDCPublicKeys(ctx, req.Storage, time.Now())
=======
	i.oidcLock.Unlock()

	_, err = i.expireOIDCPublicKeys(ctx, req.Storage)
>>>>>>> c93f33c3
	if err != nil {
		return nil, err
	}

	i.oidcCache.Flush(ns)

	return nil, nil
}

// handleOIDCListKey is used to list named keys
func (i *IdentityStore) pathOIDCListKey(ctx context.Context, req *logical.Request, d *framework.FieldData) (*logical.Response, error) {
	i.oidcLock.RLock()
	defer i.oidcLock.RUnlock()

	keys, err := req.Storage.List(ctx, namedKeyConfigPath)
	if err != nil {
		return nil, err
	}
	return logical.ListResponse(keys), nil
}

// pathOIDCRotateKey is used to manually trigger a rotation on the named key
func (i *IdentityStore) pathOIDCRotateKey(ctx context.Context, req *logical.Request, d *framework.FieldData) (*logical.Response, error) {
	ns, err := namespace.FromContext(ctx)
	if err != nil {
		return nil, err
	}

	name := d.Get("name").(string)

	i.oidcLock.Lock()
	defer i.oidcLock.Unlock()

	// load the named key and perform a rotation
	entry, err := req.Storage.Get(ctx, namedKeyConfigPath+name)
	if err != nil {
		return nil, err
	}
	if entry == nil {
		return logical.ErrorResponse("no named key found at %q", name), logical.ErrInvalidRequest
	}

	var storedNamedKey namedKey
	if err := entry.DecodeJSON(&storedNamedKey); err != nil {
		return nil, err
	}
	storedNamedKey.name = name

	// call rotate with an appropriate overrideTTL where < 0 means no override
	verificationTTLOverride := -1 * time.Second

	if ttlRaw, ok := d.GetOk("verification_ttl"); ok {
		verificationTTLOverride = time.Duration(ttlRaw.(int)) * time.Second
	}

	if err := storedNamedKey.rotate(ctx, req.Storage, verificationTTLOverride); err != nil {
		return nil, err
	}

	i.oidcCache.Flush(ns)

	return nil, nil
}

func (i *IdentityStore) pathOIDCKeyExistenceCheck(ctx context.Context, req *logical.Request, d *framework.FieldData) (bool, error) {
	name := d.Get("name").(string)

	i.oidcLock.RLock()
	defer i.oidcLock.RUnlock()

	entry, err := req.Storage.Get(ctx, namedKeyConfigPath+name)
	if err != nil {
		return false, err
	}

	return entry != nil, nil
}

// handleOIDCGenerateSignToken generates and signs an OIDC token
func (i *IdentityStore) pathOIDCGenerateToken(ctx context.Context, req *logical.Request, d *framework.FieldData) (*logical.Response, error) {
	ns, err := namespace.FromContext(ctx)
	if err != nil {
		return nil, err
	}

	roleName := d.Get("name").(string)

	role, err := i.getOIDCRole(ctx, req.Storage, roleName)
	if err != nil {
		return nil, err
	}
	if role == nil {
		return logical.ErrorResponse("role %q not found", roleName), nil
	}

	var key *namedKey

	if keyRaw, found := i.oidcCache.Get(ns, "namedKeys/"+role.Key); found {
		key = keyRaw.(*namedKey)
	} else {
		entry, _ := req.Storage.Get(ctx, namedKeyConfigPath+role.Key)
		if entry == nil {
			return logical.ErrorResponse("key %q not found", role.Key), nil
		}

		if err := entry.DecodeJSON(&key); err != nil {
			return nil, err
		}

		i.oidcCache.SetDefault(ns, "namedKeys/"+role.Key, key)
	}
	// Validate that the role is allowed to sign with its key (the key could have been updated)
	if !strutil.StrListContains(key.AllowedClientIDs, "*") && !strutil.StrListContains(key.AllowedClientIDs, role.ClientID) {
		return logical.ErrorResponse("The key %q does not list the client id of the role %q as an allowed_clientID", role.Key, roleName), nil
	}

	// generate an OIDC token from entity data
	if req.EntityID == "" {
		return logical.ErrorResponse("no entity associated with the request's token"), nil
	}

	config, err := i.getOIDCConfig(ctx, req.Storage)
	if err != nil {
		return nil, err
	}

	now := time.Now()
	idToken := idToken{
		Issuer:    config.effectiveIssuer,
		Namespace: strings.TrimSuffix(ns.Path, "/"),
		Subject:   req.EntityID,
		Audience:  role.ClientID,
		Expiry:    now.Add(role.TokenTTL).Unix(),
		IssuedAt:  now.Unix(),
	}

	e, err := i.MemDBEntityByID(req.EntityID, true)
	if err != nil {
		return nil, err
	}
	if e == nil {
		return nil, fmt.Errorf("error loading entity ID %q", req.EntityID)
	}

	groups, inheritedGroups, err := i.groupsByEntityID(e.ID)
	if err != nil {
		return nil, err
	}

	groups = append(groups, inheritedGroups...)

	payload, err := idToken.generatePayload(i.Logger(), role.Template, e, groups)
	if err != nil {
		i.Logger().Warn("error populating OIDC token template", "error", err)
	}

	signedIdToken, err := key.signPayload(payload)
	if err != nil {
		return nil, errwrap.Wrapf("error signing OIDC token: {{err}}", err)
	}

	return &logical.Response{
		Data: map[string]interface{}{
			"token":     signedIdToken,
			"client_id": role.ClientID,
			"ttl":       int64(role.TokenTTL.Seconds()),
		},
	}, nil
}

func (tok *idToken) generatePayload(logger hclog.Logger, template string, entity *identity.Entity, groups []*identity.Group) ([]byte, error) {
	output := map[string]interface{}{
		"iss":       tok.Issuer,
		"namespace": tok.Namespace,
		"sub":       tok.Subject,
		"aud":       tok.Audience,
		"exp":       tok.Expiry,
		"iat":       tok.IssuedAt,
	}

	// Parse and integrate the populated role template. Structural errors with the template _should_
	// be caught during role configuration. Error found during runtime will be logged, but they will
	// not block generation of the basic ID token. They should not be returned to the requester.
	_, populatedTemplate, err := identity.PopulateString(identity.PopulateStringInput{
		Mode:   identity.JSONTemplating,
		String: template,
		Entity: entity,
		Groups: groups,
		// namespace?
	})

	if err != nil {
		logger.Warn("error populating OIDC token template", "template", template, "error", err)
	}

	if populatedTemplate != "" {
		var parsed map[string]interface{}
		if err := json.Unmarshal([]byte(populatedTemplate), &parsed); err != nil {
			logger.Warn("error parsing OIDC template", "template", template, "err", err)
		}

		for k, v := range parsed {
			if !strutil.StrListContains(requiredClaims, k) {
				output[k] = v
			} else {
				logger.Warn("invalid top level OIDC template key", "template", template, "key", k)
			}
		}
	}

	payload, err := json.Marshal(output)
	if err != nil {
		return nil, err
	}

	return payload, nil
}

func (k *namedKey) signPayload(payload []byte) (string, error) {
	signingKey := jose.SigningKey{Key: k.SigningKey, Algorithm: jose.SignatureAlgorithm(k.Algorithm)}
	signer, err := jose.NewSigner(signingKey, &jose.SignerOptions{})
	if err != nil {
		return "", err
	}

	signature, err := signer.Sign(payload)
	if err != nil {
		return "", err
	}

	signedIdToken, err := signature.CompactSerialize()
	if err != nil {
		return "", err
	}

	return signedIdToken, nil
}

func (i *IdentityStore) pathOIDCRoleExistenceCheck(ctx context.Context, req *logical.Request, d *framework.FieldData) (bool, error) {
	role, err := i.getOIDCRole(ctx, req.Storage, d.Get("name").(string))
	if err != nil {
		return false, err
	}

	return role != nil, nil
}

// handleOIDCCreateRole is used to create a new role or update an existing one
func (i *IdentityStore) pathOIDCCreateUpdateRole(ctx context.Context, req *logical.Request, d *framework.FieldData) (*logical.Response, error) {
	ns, err := namespace.FromContext(ctx)
	if err != nil {
		return nil, err
	}

	name := d.Get("name").(string)

	var role role
	if req.Operation == logical.UpdateOperation {
		entry, err := req.Storage.Get(ctx, roleConfigPath+name)
		if err != nil {
			return nil, err
		}
		if entry != nil {
			if err := entry.DecodeJSON(&role); err != nil {
				return nil, err
			}
		}
	}

	if key, ok := d.GetOk("key"); ok {
		role.Key = key.(string)
	} else if req.Operation == logical.CreateOperation {
		role.Key = d.Get("key").(string)
	}

	if template, ok := d.GetOk("template"); ok {
		role.Template = template.(string)
	} else if req.Operation == logical.CreateOperation {
		role.Template = d.Get("template").(string)
	}

	// Attempt to decode as base64 and use that if it works
	if decoded, err := base64.StdEncoding.DecodeString(role.Template); err == nil {
		role.Template = string(decoded)
	}

	// Validate that template can be parsed and results in valid JSON
	if role.Template != "" {
		_, populatedTemplate, err := identity.PopulateString(identity.PopulateStringInput{
			Mode:   identity.JSONTemplating,
			String: role.Template,
			Entity: new(identity.Entity),
			Groups: make([]*identity.Group, 0),
			// namespace?
		})

		if err != nil {
			return logical.ErrorResponse("error parsing template: %s", err.Error()), nil
		}

		var tmp map[string]interface{}
		if err := json.Unmarshal([]byte(populatedTemplate), &tmp); err != nil {
			return logical.ErrorResponse("error parsing template JSON: %s", err.Error()), nil
		}

		for key := range tmp {
			if strutil.StrListContains(requiredClaims, key) {
				return logical.ErrorResponse(`top level key %q not allowed. Restricted keys: %s`,
					key, strings.Join(requiredClaims, ", ")), nil
			}
		}
	}

	if ttl, ok := d.GetOk("ttl"); ok {
		role.TokenTTL = time.Duration(ttl.(int)) * time.Second
	} else if req.Operation == logical.CreateOperation {
		role.TokenTTL = time.Duration(d.Get("ttl").(int)) * time.Second
	}

	// create role path
	if role.ClientID == "" {
		clientID, err := base62.Random(26)
		if err != nil {
			return nil, err
		}
		role.ClientID = clientID
	}

	// store role (which was either just created or updated)
	entry, err := logical.StorageEntryJSON(roleConfigPath+name, role)
	if err != nil {
		return nil, err
	}
	if err := req.Storage.Put(ctx, entry); err != nil {
		return nil, err
	}

<<<<<<< HEAD
	i.oidcCache.Flush()
=======
	i.oidcCache.Flush(ns)

>>>>>>> c93f33c3
	return nil, nil
}

// handleOIDCReadRole is used to read an existing role
func (i *IdentityStore) pathOIDCReadRole(ctx context.Context, req *logical.Request, d *framework.FieldData) (*logical.Response, error) {
	name := d.Get("name").(string)

	role, err := i.getOIDCRole(ctx, req.Storage, name)
	if err != nil {
		return nil, err
	}
	if role == nil {
		return nil, nil
	}

	return &logical.Response{
		Data: map[string]interface{}{
			"client_id": role.ClientID,
			"key":       role.Key,
			"template":  role.Template,
			"ttl":       int64(role.TokenTTL.Seconds()),
		},
	}, nil
}

func (i *IdentityStore) getOIDCRole(ctx context.Context, s logical.Storage, roleName string) (*role, error) {
	entry, err := s.Get(ctx, roleConfigPath+roleName)
	if err != nil {
		return nil, err
	}

	if entry == nil {
		return nil, nil
	}

	var role role
	if err := entry.DecodeJSON(&role); err != nil {
		return nil, err
	}

	return &role, nil
}

// handleOIDCDeleteRole is used to delete a role if it exists
func (i *IdentityStore) pathOIDCDeleteRole(ctx context.Context, req *logical.Request, d *framework.FieldData) (*logical.Response, error) {
	name := d.Get("name").(string)
	err := req.Storage.Delete(ctx, roleConfigPath+name)
	if err != nil {
		return nil, err
	}
	return nil, nil
}

// handleOIDCListRole is used to list stored a roles
func (i *IdentityStore) pathOIDCListRole(ctx context.Context, req *logical.Request, d *framework.FieldData) (*logical.Response, error) {
	roles, err := req.Storage.List(ctx, roleConfigPath)
	if err != nil {
		return nil, err
	}
	return logical.ListResponse(roles), nil
}

func (i *IdentityStore) pathOIDCDiscovery(ctx context.Context, req *logical.Request, d *framework.FieldData) (*logical.Response, error) {
	var data []byte

	ns, err := namespace.FromContext(ctx)
	if err != nil {
		return nil, err
	}

	if v, ok := i.oidcCache.Get(ns, "discoveryResponse"); ok {
		data = v.([]byte)
	} else {
		c, err := i.getOIDCConfig(ctx, req.Storage)
		if err != nil {
			return nil, err
		}

		disc := discovery{
			Issuer:      c.effectiveIssuer,
			Keys:        c.effectiveIssuer + "/.well-known/keys",
			Subjects:    []string{"public"},
			IDTokenAlgs: supportedAlgs,
		}

		data, err = json.Marshal(disc)
		if err != nil {
			return nil, err
		}

		i.oidcCache.SetDefault(ns, "discoveryResponse", data)
	}

	resp := &logical.Response{
		Data: map[string]interface{}{
			logical.HTTPStatusCode:  200,
			logical.HTTPRawBody:     data,
			logical.HTTPContentType: "application/json",
		},
	}

	return resp, nil
}

// pathOIDCReadPublicKeys is used to retrieve all public keys so that clients can
// verify the validity of a signed OIDC token.
func (i *IdentityStore) pathOIDCReadPublicKeys(ctx context.Context, req *logical.Request, d *framework.FieldData) (*logical.Response, error) {
	var data []byte

	ns, err := namespace.FromContext(ctx)
	if err != nil {
		return nil, err
	}

	if v, ok := i.oidcCache.Get(ns, "jwksResponse"); ok {
		data = v.([]byte)
	} else {
		jwks, err := i.generatePublicJWKS(ctx, req.Storage)
		if err != nil {
			return nil, err
		}

		data, err = json.Marshal(jwks)
		if err != nil {
			return nil, err
		}

		i.oidcCache.SetDefault(ns, "jwksResponse", data)
	}

	resp := &logical.Response{
		Data: map[string]interface{}{
			logical.HTTPStatusCode:  200,
			logical.HTTPRawBody:     data,
			logical.HTTPContentType: "application/json",
		},
	}

	return resp, nil
}

func (i *IdentityStore) pathOIDCIntrospect(ctx context.Context, req *logical.Request, d *framework.FieldData) (*logical.Response, error) {
	var claims jwt.Claims

	// helper for preparing the non-standard introspection response
	introspectionResp := func(errorMsg string) (*logical.Response, error) {
		response := map[string]interface{}{
			"active": true,
		}

		if errorMsg != "" {
			response["active"] = false
			response["error"] = errorMsg
		}

		data, err := json.Marshal(response)
		if err != nil {
			return nil, err
		}

		resp := &logical.Response{
			Data: map[string]interface{}{
				logical.HTTPStatusCode:  200,
				logical.HTTPRawBody:     data,
				logical.HTTPContentType: "application/json",
			},
		}

		return resp, nil
	}

	rawIDToken := d.Get("token").(string)
	clientID := d.Get("client_id").(string)

	// validate basic JWT structure
	parsedJWT, err := jwt.ParseSigned(rawIDToken)
	if err != nil {
		return introspectionResp(fmt.Sprintf("error parsing token: %s", err.Error()))
	}

	// validate signature
	jwks, err := i.generatePublicJWKS(ctx, req.Storage)
	if err != nil {
		return nil, err
	}

	var valid bool
	for _, key := range jwks.Keys {
		if err := parsedJWT.Claims(key, &claims); err == nil {
			valid = true
			break
		}
	}

	if !valid {
		return introspectionResp("unable to validate the token signature")
	}

	// validate claims
	c, err := i.getOIDCConfig(ctx, req.Storage)
	if err != nil {
		return nil, err
	}

	expected := jwt.Expected{
		Issuer: c.effectiveIssuer,
		Time:   time.Now(),
	}

	if clientID != "" {
		expected.Audience = []string{clientID}
	}

	if claimsErr := claims.Validate(expected); claimsErr != nil {
		return introspectionResp(fmt.Sprintf("error validating claims: %s", claimsErr.Error()))
	}

	// validate entity exists and is active
	entity, err := i.MemDBEntityByID(claims.Subject, true)
	if err != nil {
		return nil, err
	}
	if entity == nil {
		return introspectionResp("entity was not found")
	} else if entity.Disabled {
		return introspectionResp("entity is disabled")
	}

	return introspectionResp("")
}

// namedKey.rotate(overrides) performs a key rotation on a namedKey and returns the
// verification_ttl that was applied. verification_ttl can be overriden with an
// overrideVerificationTTL value >= 0
func (k *namedKey) rotate(ctx context.Context, s logical.Storage, overrideVerificationTTL time.Duration) error {
	verificationTTL := k.VerificationTTL

	if overrideVerificationTTL >= 0 {
		verificationTTL = overrideVerificationTTL
	}

	// generate new key
	signingKey, err := generateKeys(k.Algorithm)
	if err != nil {
		return err
	}
	if err := saveOIDCPublicKey(ctx, s, signingKey.Public()); err != nil {
		return err
	}

	now := time.Now()

	// set the previous public key's expiry time
	for _, key := range k.KeyRing {
		if key.KeyID == k.SigningKey.KeyID {
			key.ExpireAt = now.Add(verificationTTL)
			break
		}
	}
	k.SigningKey = signingKey
	k.KeyRing = append(k.KeyRing, &expireableKey{KeyID: signingKey.KeyID})
	k.NextRotation = now.Add(k.RotationPeriod)

	// store named key (it was modified when rotate was called on it)
	entry, err := logical.StorageEntryJSON(namedKeyConfigPath+k.name, k)
	if err != nil {
		return err
	}
	if err := s.Put(ctx, entry); err != nil {
		return err
	}

	return nil
}

// generateKeys returns a signingKey and publicKey pair
func generateKeys(algorithm string) (*jose.JSONWebKey, error) {
	var key interface{}
	var err error

	switch algorithm {
	case "RS256", "RS384", "RS512":
		// 2048 bits is recommended by RSA Laboratories as a minimum post 2015
		if key, err = rsa.GenerateKey(rand.Reader, 2048); err != nil {
			return nil, err
		}
	case "ES256", "ES384", "ES512":
		var curve elliptic.Curve

		switch algorithm {
		case "ES256":
			curve = elliptic.P256()
		case "ES384":
			curve = elliptic.P384()
		case "ES512":
			curve = elliptic.P521()
		}

		if key, err = ecdsa.GenerateKey(curve, rand.Reader); err != nil {
			return nil, err
		}
	case "EdDSA":
		_, key, err = ed25519.GenerateKey(rand.Reader)
		if err != nil {
			return nil, err
		}
	default:
		return nil, fmt.Errorf("unknown algorithm %q", algorithm)
	}

	id, err := uuid.GenerateUUID()
	if err != nil {
		return nil, err
	}

	jwk := &jose.JSONWebKey{
		Key:       key,
		KeyID:     id,
		Algorithm: algorithm,
		Use:       "sig",
	}

	return jwk, nil
}

func saveOIDCPublicKey(ctx context.Context, s logical.Storage, key jose.JSONWebKey) error {
	entry, err := logical.StorageEntryJSON(publicKeysConfigPath+key.KeyID, key)
	if err != nil {
		return err
	}
	if err := s.Put(ctx, entry); err != nil {
		return err
	}

	return nil
}

func loadOIDCPublicKey(ctx context.Context, s logical.Storage, keyID string) (*jose.JSONWebKey, error) {
	entry, err := s.Get(ctx, publicKeysConfigPath+keyID)
	if err != nil {
		return nil, err
	}

	var key jose.JSONWebKey
	if err := entry.DecodeJSON(&key); err != nil {
		return nil, err
	}

	return &key, nil
}

func listOIDCPublicKeys(ctx context.Context, s logical.Storage) ([]string, error) {
	keys, err := s.List(ctx, publicKeysConfigPath)
	if err != nil {
		return nil, err
	}

	return keys, nil
}

func (i *IdentityStore) generatePublicJWKS(ctx context.Context, s logical.Storage) (*jose.JSONWebKeySet, error) {
	ns, err := namespace.FromContext(ctx)
	if err != nil {
		return nil, err
	}

	if jwksRaw, ok := i.oidcCache.Get(ns, "jwks"); ok {
		return jwksRaw.(*jose.JSONWebKeySet), nil
	}

	if _, err := i.expireOIDCPublicKeys(ctx, s, time.Now()); err != nil {
		return nil, err
	}

	keyIDs, err := listOIDCPublicKeys(ctx, s)
	if err != nil {
		return nil, err
	}

	jwks := &jose.JSONWebKeySet{
		Keys: make([]jose.JSONWebKey, 0, len(keyIDs)),
	}

	for _, keyID := range keyIDs {
		key, err := loadOIDCPublicKey(ctx, s, keyID)
		if err != nil {
			return nil, err
		}
		jwks.Keys = append(jwks.Keys, *key)
	}

	i.oidcCache.SetDefault(ns, "jwks", jwks)

	return jwks, nil
}

func (i *IdentityStore) expireOIDCPublicKeys(ctx context.Context, s logical.Storage, now time.Time) (time.Time, error) {
	var didUpdate bool

	i.oidcLock.Lock()
	defer i.oidcLock.Unlock()

	ns, err := namespace.FromContext(ctx)
	if err != nil {
		return time.Time{}, err
	}

	// nextExpiration will be the soonest expiration time of all keys. Initialize
	// here to a relatively distant time.
	nextExpiration := time.Now().Add(24 * time.Hour)
	// now := time.Now()

	publicKeyIDs, err := listOIDCPublicKeys(ctx, s)
	if err != nil {
		return now, err
	}

	namedKeys, err := s.List(ctx, namedKeyConfigPath)
	if err != nil {
		return now, err
	}

	usedKeys := make([]string, 0, 2*len(namedKeys))

	for _, k := range namedKeys {
		entry, err := s.Get(ctx, namedKeyConfigPath+k)
		if err != nil {
			return now, err
		}

		var key namedKey
		if err := entry.DecodeJSON(&key); err != nil {
			return now, err
		}

		// Remove any expired keys from the keyring.
		keyRing := key.KeyRing
		var keyringUpdated bool

		for i := 0; i < len(keyRing); i++ {
			k := keyRing[i]
			if !k.ExpireAt.IsZero() && k.ExpireAt.Before(now) {
				keyRing[i] = keyRing[len(keyRing)-1]
				keyRing = keyRing[:len(keyRing)-1]

				keyringUpdated = true
				i--
				continue
			}

			// Save a remaining key's next expiration if it is the earliest we've
			// seen (for use by the periodicFunc for scheduling).
			if !k.ExpireAt.IsZero() && k.ExpireAt.Before(nextExpiration) {
				nextExpiration = k.ExpireAt
			}

			// Mark the KeyID as in use so it doesn't get deleted in the next step
			usedKeys = append(usedKeys, k.KeyID)
		}

		// Persist any keyring updates if necessary
		if keyringUpdated {
			key.KeyRing = keyRing
			entry, err := logical.StorageEntryJSON(entry.Key, key)
			if err != nil {
				i.Logger().Error("error updating key", "key", key.name, "error", err)
			}

			if err := s.Put(ctx, entry); err != nil {
				i.Logger().Error("error saving key", "key", key.name, "error", err)

			}
			didUpdate = true
		}
	}

	// Delete all public keys that were not determined to be not expired and in
	// use by some role.
	for _, keyID := range publicKeyIDs {
		if !strutil.StrListContains(usedKeys, keyID) {
			didUpdate = true
			if err := s.Delete(ctx, publicKeysConfigPath+keyID); err != nil {
				i.Logger().Error("error deleting OIDC public key", "key_id", keyID, "error", err)
				nextExpiration = now
			}
			i.Logger().Debug("deleted OIDC public key", "key_id", keyID)
		}
	}

	if didUpdate {
		i.oidcCache.Flush(ns)
	}

	return nextExpiration, nil
}

func (i *IdentityStore) oidcKeyRotation(ctx context.Context, s logical.Storage, now time.Time) (time.Time, error) {
	// soonestRotation will be the soonest rotation time of all keys. Initialize
	// here to a relatively distant time.
	// now := time.Now()
	soonestRotation := now.Add(24 * time.Hour)

	i.oidcLock.Lock()
	defer i.oidcLock.Unlock()

	keys, err := s.List(ctx, namedKeyConfigPath)
	if err != nil {
		return now, err
	}

	for _, k := range keys {
		entry, err := s.Get(ctx, namedKeyConfigPath+k)
		if err != nil {
			return now, err
		}

		if entry == nil {
			continue
		}

		var key namedKey
		if err := entry.DecodeJSON(&key); err != nil {
			return now, err
		}
		key.name = k

		// Future key rotation that is the earliest we've seen.
		if now.Before(key.NextRotation) && key.NextRotation.Before(soonestRotation) {
			soonestRotation = key.NextRotation
		}

		// Key that is due to be rotated.
		if now.After(key.NextRotation) {
			i.Logger().Debug("rotating OIDC key", "key", key.name)
			if err := key.rotate(ctx, s, -1); err != nil {
				return now, err
			}

			// Possibly save the new rotation time
			if key.NextRotation.Before(soonestRotation) {
				soonestRotation = key.NextRotation
			}
		}
	}

	return soonestRotation, nil
}

// oidcPeriodFunc is invoked by the backend's periodFunc and runs regular key
// rotations and expiration actions.
<<<<<<< HEAD
func (i *IdentityStore) oidcPeriodicFunc(ctx context.Context, s logical.Storage) {
	now := time.Now()
	nextRun := time.Time{}
=======
func (i *IdentityStore) oidcPeriodicFunc(ctx context.Context) {
	var nextRun time.Time
	now := time.Now()
>>>>>>> c93f33c3

	nsPaths := i.listNamespacePaths(ctx)

	if v, ok := i.oidcCache.Get(nil, "nextRun"); ok {
		nextRun = v.(time.Time)
	}

	// The condition here is for performance, not precise timing. The actions can
	// be run at any time safely, but there is no need to invoke them (which
	// might be somewhat expensive if there are many roles/keys) if we're not
	// past any rotation/expiration TTLs.
	if now.After(nextRun) {
<<<<<<< HEAD
		nextRotation, err := i.oidcKeyRotation(ctx, s, now)
		if err != nil {
			i.Logger().Warn("error rotating OIDC keys", "err", err)
		}

		nextExpiration, err := i.expireOIDCPublicKeys(ctx, s, now)
		if err != nil {
			i.Logger().Warn("error expiring OIDC public keys", "err", err)
		}
=======
		// Initialize to a fairly distant next run time. This will be brought in
		// based on key rotation times.
		nextRun = now.Add(24 * time.Hour)

		for _, nsPath := range nsPaths {
			s := i.core.router.MatchingStorageByAPIPath(ctx, nsPath+"identity/oidc")
>>>>>>> c93f33c3

			if s == nil {
				continue
			}

			nextRotation, err := i.oidcKeyRotation(ctx, s)
			if err != nil {
				i.Logger().Warn("error rotating OIDC keys", "err", err)
			}

			nextExpiration, err := i.expireOIDCPublicKeys(ctx, s)
			if err != nil {
				i.Logger().Warn("error expiring OIDC public keys", "err", err)
			}

			i.oidcCache.Flush(nil)

			// re-run at the soonest expiration or rotation time
			if nextRotation.Before(nextRun) {
				nextRun = nextRotation
			}

			if nextExpiration.Before(nextRun) {
				nextRun = nextExpiration
			}
		}
		i.oidcCache.SetDefault(nil, "nextRun", nextRun)
	}
}

func newOIDCCache() *oidcCache {
	return &oidcCache{
		c: cache.New(cache.NoExpiration, cache.NoExpiration),
	}
}

func (c *oidcCache) nskey(ns *namespace.Namespace, key string) string {
	if ns == nil {
		ns = &namespace.Namespace{ID: "__root__"}
	}
	return fmt.Sprintf("v0:%s:%s", ns.ID, key)
}

func (c *oidcCache) Get(ns *namespace.Namespace, key string) (interface{}, bool) {
	return c.c.Get(c.nskey(ns, key))
}

func (c *oidcCache) SetDefault(ns *namespace.Namespace, key string, obj interface{}) {
	c.c.SetDefault(c.nskey(ns, key), obj)
}

func (c *oidcCache) Flush(ns *namespace.Namespace) {
	// TODO iterate and delete by ns
	c.c.Flush()
}<|MERGE_RESOLUTION|>--- conflicted
+++ resolved
@@ -13,29 +13,16 @@
 	"strings"
 	"time"
 
-<<<<<<< HEAD
-=======
-	"github.com/hashicorp/vault/helper/namespace"
-	"github.com/patrickmn/go-cache"
-	"golang.org/x/crypto/ed25519"
-
-	"github.com/hashicorp/vault/sdk/helper/base62"
-
-	"gopkg.in/square/go-jose.v2/jwt"
-
-	"github.com/hashicorp/go-hclog"
-
-	"github.com/hashicorp/vault/sdk/helper/strutil"
-
->>>>>>> c93f33c3
 	"github.com/hashicorp/errwrap"
 	"github.com/hashicorp/go-hclog"
 	"github.com/hashicorp/go-uuid"
 	"github.com/hashicorp/vault/helper/identity"
+	"github.com/hashicorp/vault/helper/namespace"
 	"github.com/hashicorp/vault/sdk/framework"
 	"github.com/hashicorp/vault/sdk/helper/base62"
 	"github.com/hashicorp/vault/sdk/helper/strutil"
 	"github.com/hashicorp/vault/sdk/logical"
+	"github.com/patrickmn/go-cache"
 	"golang.org/x/crypto/ed25519"
 	"gopkg.in/square/go-jose.v2"
 	"gopkg.in/square/go-jose.v2/jwt"
@@ -433,9 +420,6 @@
 	defer i.oidcLock.Unlock()
 
 	var key namedKey
-	if req.Operation == logical.CreateOperation {
-		key.name = name
-	}
 	if req.Operation == logical.UpdateOperation {
 		entry, err := req.Storage.Get(ctx, namedKeyConfigPath+name)
 		if err != nil {
@@ -595,13 +579,9 @@
 		return nil, err
 	}
 
-<<<<<<< HEAD
-	_, err = i.expireOIDCPublicKeys(ctx, req.Storage, time.Now())
-=======
 	i.oidcLock.Unlock()
 
 	_, err = i.expireOIDCPublicKeys(ctx, req.Storage)
->>>>>>> c93f33c3
 	if err != nil {
 		return nil, err
 	}
@@ -939,12 +919,7 @@
 		return nil, err
 	}
 
-<<<<<<< HEAD
-	i.oidcCache.Flush()
-=======
 	i.oidcCache.Flush(ns)
-
->>>>>>> c93f33c3
 	return nil, nil
 }
 
@@ -1315,7 +1290,7 @@
 		return jwksRaw.(*jose.JSONWebKeySet), nil
 	}
 
-	if _, err := i.expireOIDCPublicKeys(ctx, s, time.Now()); err != nil {
+	if _, err := i.expireOIDCPublicKeys(ctx, s); err != nil {
 		return nil, err
 	}
 
@@ -1341,7 +1316,7 @@
 	return jwks, nil
 }
 
-func (i *IdentityStore) expireOIDCPublicKeys(ctx context.Context, s logical.Storage, now time.Time) (time.Time, error) {
+func (i *IdentityStore) expireOIDCPublicKeys(ctx context.Context, s logical.Storage) (time.Time, error) {
 	var didUpdate bool
 
 	i.oidcLock.Lock()
@@ -1355,7 +1330,7 @@
 	// nextExpiration will be the soonest expiration time of all keys. Initialize
 	// here to a relatively distant time.
 	nextExpiration := time.Now().Add(24 * time.Hour)
-	// now := time.Now()
+	now := time.Now()
 
 	publicKeyIDs, err := listOIDCPublicKeys(ctx, s)
 	if err != nil {
@@ -1441,10 +1416,10 @@
 	return nextExpiration, nil
 }
 
-func (i *IdentityStore) oidcKeyRotation(ctx context.Context, s logical.Storage, now time.Time) (time.Time, error) {
+func (i *IdentityStore) oidcKeyRotation(ctx context.Context, s logical.Storage) (time.Time, error) {
 	// soonestRotation will be the soonest rotation time of all keys. Initialize
 	// here to a relatively distant time.
-	// now := time.Now()
+	now := time.Now()
 	soonestRotation := now.Add(24 * time.Hour)
 
 	i.oidcLock.Lock()
@@ -1495,15 +1470,9 @@
 
 // oidcPeriodFunc is invoked by the backend's periodFunc and runs regular key
 // rotations and expiration actions.
-<<<<<<< HEAD
-func (i *IdentityStore) oidcPeriodicFunc(ctx context.Context, s logical.Storage) {
-	now := time.Now()
-	nextRun := time.Time{}
-=======
 func (i *IdentityStore) oidcPeriodicFunc(ctx context.Context) {
 	var nextRun time.Time
 	now := time.Now()
->>>>>>> c93f33c3
 
 	nsPaths := i.listNamespacePaths(ctx)
 
@@ -1516,24 +1485,12 @@
 	// might be somewhat expensive if there are many roles/keys) if we're not
 	// past any rotation/expiration TTLs.
 	if now.After(nextRun) {
-<<<<<<< HEAD
-		nextRotation, err := i.oidcKeyRotation(ctx, s, now)
-		if err != nil {
-			i.Logger().Warn("error rotating OIDC keys", "err", err)
-		}
-
-		nextExpiration, err := i.expireOIDCPublicKeys(ctx, s, now)
-		if err != nil {
-			i.Logger().Warn("error expiring OIDC public keys", "err", err)
-		}
-=======
 		// Initialize to a fairly distant next run time. This will be brought in
 		// based on key rotation times.
 		nextRun = now.Add(24 * time.Hour)
 
 		for _, nsPath := range nsPaths {
 			s := i.core.router.MatchingStorageByAPIPath(ctx, nsPath+"identity/oidc")
->>>>>>> c93f33c3
 
 			if s == nil {
 				continue
