--- conflicted
+++ resolved
@@ -5,7 +5,6 @@
 	"crypto/rand"
 	"crypto/rsa"
 	"encoding/json"
-	"errors"
 	"fmt"
 	"strings"
 	"time"
@@ -14,7 +13,7 @@
 
 	"gopkg.in/square/go-jose.v2"
 
-	uuid "github.com/hashicorp/go-uuid"
+	"github.com/hashicorp/go-uuid"
 	"github.com/hashicorp/vault/sdk/framework"
 	"github.com/hashicorp/vault/sdk/logical"
 )
@@ -23,16 +22,11 @@
 var publicKeys []*ExpireableKey = make([]*ExpireableKey, 0, 0)
 
 const (
-<<<<<<< HEAD
-	namedKeyConfigPath   = "oidc-config/named-key/"
-	publicKeysConfigPath = "oidc-config/public-keys/"
-	roleConfigPath       = "oidc-config/role/"
-=======
 	oidcConfigFieldIssuer = "issuer"
 	oidcConfigStorageKey  = "oidc/config/issuer"
 	namedKeyConfigPath    = "oidc-config/named-key/"
 	publicKeysConfigPath  = "oidc-config/public-keys/"
->>>>>>> aa4c7a0f
+	roleConfigPath        = "oidc-config/role/"
 )
 
 type oidcConfig struct {
@@ -54,11 +48,11 @@
 }
 
 type Role struct {
-	Name     string `json:"name"`
-	TokenTTL int    `json:"token_ttl"`
-	Key      string `json:"key"`
-	Template string `json:"template"`
-	RoleID   string `json:"role_id"`
+	Name     string        `json:"name"` // TODO: do we need/want this?
+	TokenTTL time.Duration `json:"token_ttl"`
+	Key      string        `json:"key"`
+	Template string        `json:"template"`
+	RoleID   string        `json:"role_id"`
 }
 
 // oidcPaths returns the API endpoints supported to operate on OIDC tokens:
@@ -557,17 +551,24 @@
 
 // handleOIDCGenerateSignToken generates and signs an OIDC token
 func (i *IdentityStore) handleOIDCGenerateSignToken(ctx context.Context, req *logical.Request, d *framework.FieldData) (*logical.Response, error) {
-	rolename := d.Get("name").(string)
+	roleName := d.Get("name").(string)
+
+	role, err := i.getOIDCRole(ctx, req.Storage, roleName)
+	if err != nil {
+		return nil, err
+	}
+	if role == nil {
+		return logical.ErrorResponse("role %q not found", roleName), nil
+
+	}
+
+	entry, _ := req.Storage.Get(ctx, namedKeyConfigPath+role.Key)
+	if entry == nil {
+		return logical.ErrorResponse("key %q not found", role.Key), nil
+	}
 
 	var namedKey NamedKey
-
-	entry, _ := req.Storage.Get(ctx, namedKeyConfigPath+rolename)
-	if entry == nil {
-		return logical.ErrorResponse("role %s not found", rolename), nil
-	}
-
-	err := entry.DecodeJSON(&namedKey)
-	if err != nil {
+	if err := entry.DecodeJSON(&namedKey); err != nil {
 		return nil, err
 	}
 
@@ -578,16 +579,12 @@
 	}
 
 	te, err := i.core.LookupToken(ctx, accessorEntry.TokenID)
-	if te == nil {
-		return nil, errors.New("No token entry for this token")
-	}
-	fmt.Printf("-- -- --\nreq:\n%#v\n", req)
-	fmt.Printf("-- -- --\nte:\n%#v\n", te)
-	if err != nil {
-		return nil, err
-	}
-	if te.EntityID == "" {
-		return nil, errors.New("No EntityID associated with this request's Vault token")
+	if err != nil {
+		return nil, err
+	}
+
+	if te == nil || te.EntityID == "" {
+		return logical.ErrorResponse("No entity associated with this Vault token"), nil
 	}
 
 	config, err := i.getOIDCConfig(ctx, req.Storage)
@@ -605,7 +602,7 @@
 		Issuer:   issuer,
 		Subject:  te.EntityID,
 		Audience: "client_id_of_relying_party",
-		Expiry:   now.Add(2 * time.Minute).Unix(),
+		Expiry:   now.Add(role.TokenTTL).Unix(),
 		IssuedAt: now.Unix(),
 		Claims:   te,
 	}
@@ -649,13 +646,12 @@
 	return &logical.Response{
 		Data: map[string]interface{}{
 			"token":     signedIdToken,
-			"client_id": "the eventual role id",
-			"ttl":       60, // change to role TTL
+			"client_id": role.RoleID,
+			"ttl":       int64(role.TokenTTL.Seconds()),
 		},
 	}, nil
 }
 
-<<<<<<< HEAD
 // handleOIDCCreateRole is used to create a new role or update an existing one
 func (i *IdentityStore) handleOIDCCreateRole(ctx context.Context, req *logical.Request, d *framework.FieldData) (*logical.Response, error) {
 
@@ -711,7 +707,7 @@
 			Name:     name,
 			Key:      keyInput.(string),
 			Template: templateInput.(string),
-			TokenTTL: ttlInput.(int),
+			TokenTTL: time.Duration(ttlInput.(int)) * time.Second,
 			RoleID:   roleID,
 		}
 	}
@@ -725,7 +721,7 @@
 			role.Template = templateInput.(string)
 		}
 		if ttlInputOK {
-			role.TokenTTL = ttlInput.(int)
+			role.TokenTTL = time.Duration(ttlInput.(int)) * time.Second
 		}
 	}
 
@@ -744,7 +740,7 @@
 			"client_id": role.RoleID,
 			"key":       role.Key,
 			"template":  role.Template,
-			"ttl":       role.TokenTTL,
+			"ttl":       int64(role.TokenTTL.Seconds()),
 		},
 	}, nil
 }
@@ -753,17 +749,12 @@
 func (i *IdentityStore) handleOIDCReadRole(ctx context.Context, req *logical.Request, d *framework.FieldData) (*logical.Response, error) {
 	name := d.Get("name").(string)
 
-	var role *Role
-	entry, err := req.Storage.Get(ctx, roleConfigPath+name)
-	if err != nil {
-		return nil, err
-	}
-	if entry != nil {
-		if err := entry.DecodeJSON(&role); err != nil {
-			return nil, err
-		}
-	} else {
-		return logical.ErrorResponse("No role configured at %q", name), logical.ErrInvalidRequest
+	role, err := i.getOIDCRole(ctx, req.Storage, name)
+	if err != nil {
+		return nil, err
+	}
+	if role == nil {
+		return nil, nil
 	}
 
 	return &logical.Response{
@@ -771,9 +762,27 @@
 			"client_id": role.RoleID,
 			"key":       role.Key,
 			"template":  role.Template,
-			"ttl":       role.TokenTTL,
+			"ttl":       int64(role.TokenTTL.Seconds()),
 		},
 	}, nil
+}
+
+func (i *IdentityStore) getOIDCRole(ctx context.Context, s logical.Storage, roleName string) (*Role, error) {
+	entry, err := s.Get(ctx, roleConfigPath+roleName)
+	if err != nil {
+		return nil, err
+	}
+
+	if entry == nil {
+		return nil, nil
+	}
+
+	var role Role
+	if err := entry.DecodeJSON(&role); err != nil {
+		return nil, err
+	}
+
+	return &role, nil
 }
 
 // handleOIDCDeleteRole is used to delete a role if it exists
@@ -793,7 +802,8 @@
 		return nil, err
 	}
 	return logical.ListResponse(roles), nil
-=======
+}
+
 func buildFinalToken(idToken idToken, claimsJSON string) ([]byte, error) {
 	output := map[string]interface{}{
 		"iss": idToken.Issuer,
@@ -822,7 +832,6 @@
 	}
 
 	return payload, nil
->>>>>>> aa4c7a0f
 }
 
 // --- some helper methods ---
