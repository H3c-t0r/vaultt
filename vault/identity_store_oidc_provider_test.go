--- conflicted
+++ resolved
@@ -8,8 +8,6 @@
 	"github.com/hashicorp/vault/sdk/logical"
 )
 
-<<<<<<< HEAD
-=======
 // TestOIDC_Path_OIDC_ProviderScope_ReservedName tests that the reserved name
 // "openid" cannot be used when creating a scope
 func TestOIDC_Path_OIDC_ProviderScope_ReservedName(t *testing.T) {
@@ -31,7 +29,6 @@
 	expectStrings(t, []string{resp.Data["error"].(string)}, expectedStrings)
 }
 
->>>>>>> 95979b24
 // TestOIDC_Path_OIDC_ProviderScope tests CRUD operations for scopes
 func TestOIDC_Path_OIDC_ProviderScope(t *testing.T) {
 	c, _, _ := TestCoreUnsealed(t)
