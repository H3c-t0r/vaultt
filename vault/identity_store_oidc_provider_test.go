--- conflicted
+++ resolved
@@ -3629,12 +3629,8 @@
 		TokenEndpoint:         basePath + "/token",
 		UserinfoEndpoint:      basePath + "/userinfo",
 		GrantTypes:            []string{"authorization_code"},
-<<<<<<< HEAD
 		AuthMethods:           []string{"none", "client_secret_basic", "client_secret_post"},
-=======
-		AuthMethods:           []string{"none", "client_secret_basic"},
 		RequestParameter:      false,
->>>>>>> 20d051c6
 		RequestURIParameter:   false,
 	}
 	discoveryResp := &providerDiscovery{}
@@ -3688,12 +3684,8 @@
 		TokenEndpoint:         basePath + "/token",
 		UserinfoEndpoint:      basePath + "/userinfo",
 		GrantTypes:            []string{"authorization_code"},
-<<<<<<< HEAD
 		AuthMethods:           []string{"none", "client_secret_basic", "client_secret_post"},
-=======
-		AuthMethods:           []string{"none", "client_secret_basic"},
 		RequestParameter:      false,
->>>>>>> 20d051c6
 		RequestURIParameter:   false,
 	}
 	discoveryResp = &providerDiscovery{}
