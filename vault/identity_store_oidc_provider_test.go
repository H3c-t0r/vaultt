--- conflicted
+++ resolved
@@ -752,19 +752,13 @@
 	expectStrings(t, respListScopeAfterDelete.Data["keys"].([]string), expectedStrings)
 }
 
-<<<<<<< HEAD
 // TestOIDC_Path_OIDC_ProviderScope_DeleteWithExistingProvider tests that a
 // Scope cannot be deleted when it is referenced by a provider
 func TestOIDC_Path_OIDC_ProviderScope_DeleteWithExistingProvider(t *testing.T) {
-=======
-// TestOIDC_pathOIDCScopeExistenceCheck tests pathOIDCScopeExistenceCheck
-func TestOIDC_pathOIDCScopeExistenceCheck(t *testing.T) {
->>>>>>> f421fa96
-	c, _, _ := TestCoreUnsealed(t)
-	ctx := namespace.RootContext(nil)
-	storage := &logical.InmemStorage{}
-
-<<<<<<< HEAD
+	c, _, _ := TestCoreUnsealed(t)
+	ctx := namespace.RootContext(nil)
+	storage := &logical.InmemStorage{}
+
 	// Create a test scope "test-scope" -- should succeed
 	resp, err := c.identityStore.HandleRequest(ctx, &logical.Request{
 		Path:      "oidc/scope/test-scope",
@@ -809,59 +803,6 @@
 	})
 	if resp != nil {
 		t.Fatalf("expected nil but got resp: %#v", resp)
-=======
-	scopeName := "test"
-
-	// Expect nil with empty storage
-	exists, err := c.identityStore.pathOIDCScopeExistenceCheck(
-		ctx,
-		&logical.Request{
-			Storage: storage,
-		},
-		&framework.FieldData{
-			Raw: map[string]interface{}{"name": scopeName},
-			Schema: map[string]*framework.FieldSchema{
-				"name": {
-					Type: framework.TypeString,
-				},
-			},
-		},
-	)
-	if err != nil {
-		t.Fatalf("Error during existence check on an expected nil entry, err:\n%#v", err)
-	}
-	if exists {
-		t.Fatalf("Expected existence check to return false but instead returned: %t", exists)
-	}
-
-	// Populte storage with a scope
-	scope := &scope{}
-	entry, _ := logical.StorageEntryJSON(scopePath+scopeName, scope)
-	if err := storage.Put(ctx, entry); err != nil {
-		t.Fatalf("writing to in mem storage failed")
-	}
-
-	// Expect true with a populated storage
-	exists, err = c.identityStore.pathOIDCScopeExistenceCheck(
-		ctx,
-		&logical.Request{
-			Storage: storage,
-		},
-		&framework.FieldData{
-			Raw: map[string]interface{}{"name": scopeName},
-			Schema: map[string]*framework.FieldSchema{
-				"name": {
-					Type: framework.TypeString,
-				},
-			},
-		},
-	)
-	if err != nil {
-		t.Fatalf("Error during existence check on an expected nil entry, err:\n%#v", err)
-	}
-	if !exists {
-		t.Fatalf("Expected existence check to return true but instead returned: %t", exists)
->>>>>>> f421fa96
 	}
 }
 
@@ -1118,18 +1059,12 @@
 	expectStrings(t, respListAssignmentAfterDelete.Data["keys"].([]string), expectedStrings)
 }
 
-<<<<<<< HEAD
 // TestOIDC_Path_OIDCProvider tests CRUD operations for providers
 func TestOIDC_Path_OIDCProvider(t *testing.T) {
-=======
-// TestOIDC_pathOIDCAssignmentExistenceCheck tests pathOIDCAssignmentExistenceCheck
-func TestOIDC_pathOIDCAssignmentExistenceCheck(t *testing.T) {
->>>>>>> f421fa96
-	c, _, _ := TestCoreUnsealed(t)
-	ctx := namespace.RootContext(nil)
-	storage := &logical.InmemStorage{}
-
-<<<<<<< HEAD
+	c, _, _ := TestCoreUnsealed(t)
+	ctx := namespace.RootContext(nil)
+	storage := &logical.InmemStorage{}
+
 	// Create a test provider "test-provider" with non-existing scope
 	// Should fail
 	resp, err := c.identityStore.HandleRequest(ctx, &logical.Request{
@@ -1413,58 +1348,4 @@
 	// validate list response
 	delete(expectedStrings, "test-provider2")
 	expectStrings(t, respListProvidersAfterDelete.Data["keys"].([]string), expectedStrings)
-=======
-	assignmentName := "test"
-
-	// Expect nil with empty storage
-	exists, err := c.identityStore.pathOIDCAssignmentExistenceCheck(
-		ctx,
-		&logical.Request{
-			Storage: storage,
-		},
-		&framework.FieldData{
-			Raw: map[string]interface{}{"name": assignmentName},
-			Schema: map[string]*framework.FieldSchema{
-				"name": {
-					Type: framework.TypeString,
-				},
-			},
-		},
-	)
-	if err != nil {
-		t.Fatalf("Error during existence check on an expected nil entry, err:\n%#v", err)
-	}
-	if exists {
-		t.Fatalf("Expected existence check to return false but instead returned: %t", exists)
-	}
-
-	// Populte storage with a assignment
-	assignment := &assignment{}
-	entry, _ := logical.StorageEntryJSON(assignmentPath+assignmentName, assignment)
-	if err := storage.Put(ctx, entry); err != nil {
-		t.Fatalf("writing to in mem storage failed")
-	}
-
-	// Expect true with a populated storage
-	exists, err = c.identityStore.pathOIDCAssignmentExistenceCheck(
-		ctx,
-		&logical.Request{
-			Storage: storage,
-		},
-		&framework.FieldData{
-			Raw: map[string]interface{}{"name": assignmentName},
-			Schema: map[string]*framework.FieldSchema{
-				"name": {
-					Type: framework.TypeString,
-				},
-			},
-		},
-	)
-	if err != nil {
-		t.Fatalf("Error during existence check on an expected nil entry, err:\n%#v", err)
-	}
-	if !exists {
-		t.Fatalf("Expected existence check to return true but instead returned: %t", exists)
-	}
->>>>>>> f421fa96
 }