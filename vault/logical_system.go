package vault

import (
	"context"
	"crypto/sha256"
	"crypto/sha512"
	"encoding/base64"
	"encoding/hex"
	"encoding/json"
	"errors"
	"fmt"
	"hash"
	"path/filepath"
	"strconv"
	"strings"
	"sync"
	"time"

	uuid "github.com/hashicorp/go-uuid"
	"github.com/hashicorp/vault/helper/compressutil"
	"github.com/hashicorp/vault/helper/consts"
	"github.com/hashicorp/vault/helper/parseutil"
	"github.com/hashicorp/vault/helper/wrapping"
	"github.com/hashicorp/vault/logical"
	"github.com/hashicorp/vault/logical/framework"
	log "github.com/mgutz/logxi/v1"
	"github.com/mitchellh/mapstructure"
)

var (
	// protectedPaths cannot be accessed via the raw APIs.
	// This is both for security and to prevent disrupting Vault.
	protectedPaths = []string{
		keyringPath,
		coreLocalClusterInfoPath,
	}

	replicationPaths = func(b *SystemBackend) []*framework.Path {
		return []*framework.Path{
			&framework.Path{
				Pattern: "replication/status",
				Callbacks: map[logical.Operation]framework.OperationFunc{
					logical.ReadOperation: func(ctx context.Context, req *logical.Request, data *framework.FieldData) (*logical.Response, error) {
						resp := &logical.Response{
							Data: map[string]interface{}{
								"mode": "disabled",
							},
						}
						return resp, nil
					},
				},
			},
		}
	}
)

func NewSystemBackend(core *Core) *SystemBackend {
	b := &SystemBackend{
		Core:   core,
		logger: core.logger,
	}

	b.Backend = &framework.Backend{
		Help: strings.TrimSpace(sysHelpRoot),

		PathsSpecial: &logical.Paths{
			Root: []string{
				"auth/*",
				"remount",
				"audit",
				"audit/*",
				"raw",
				"raw/*",
				"replication/primary/secondary-token",
				"replication/reindex",
				"rotate",
				"config/cors",
				"config/auditing/*",
				"plugins/catalog/*",
				"revoke-prefix/*",
				"revoke-force/*",
				"leases/revoke-prefix/*",
				"leases/revoke-force/*",
				"leases/lookup/*",
			},

			Unauthenticated: []string{
				"wrapping/lookup",
				"wrapping/pubkey",
				"replication/status",
			},
		},

		Paths: []*framework.Path{
			&framework.Path{
				Pattern: "capabilities-accessor$",

				Fields: map[string]*framework.FieldSchema{
					"accessor": &framework.FieldSchema{
						Type:        framework.TypeString,
						Description: "Accessor of the token for which capabilities are being queried.",
					},
					"path": &framework.FieldSchema{
						Type:        framework.TypeCommaStringSlice,
						Description: "Path on which capabilities are being queried.",
					},
				},

				Callbacks: map[logical.Operation]framework.OperationFunc{
					logical.UpdateOperation: b.handleCapabilitiesAccessor,
				},

				HelpSynopsis:    strings.TrimSpace(sysHelp["capabilities_accessor"][0]),
				HelpDescription: strings.TrimSpace(sysHelp["capabilities_accessor"][1]),
			},

			&framework.Path{
				Pattern: "config/cors$",

				Fields: map[string]*framework.FieldSchema{
					"enable": &framework.FieldSchema{
						Type:        framework.TypeBool,
						Description: "Enables or disables CORS headers on requests.",
					},
					"allowed_origins": &framework.FieldSchema{
						Type:        framework.TypeCommaStringSlice,
						Description: "A comma-separated string or array of strings indicating origins that may make cross-origin requests.",
					},
					"allowed_headers": &framework.FieldSchema{
						Type:        framework.TypeCommaStringSlice,
						Description: "A comma-separated string or array of strings indicating headers that are allowed on cross-origin requests.",
					},
				},

				Callbacks: map[logical.Operation]framework.OperationFunc{
					logical.ReadOperation:   b.handleCORSRead,
					logical.UpdateOperation: b.handleCORSUpdate,
					logical.DeleteOperation: b.handleCORSDelete,
				},

				HelpDescription: strings.TrimSpace(sysHelp["config/cors"][0]),
				HelpSynopsis:    strings.TrimSpace(sysHelp["config/cors"][1]),
			},

			&framework.Path{
				Pattern: "capabilities$",

				Fields: map[string]*framework.FieldSchema{
					"token": &framework.FieldSchema{
						Type:        framework.TypeString,
						Description: "Token for which capabilities are being queried.",
					},
					"path": &framework.FieldSchema{
						Type:        framework.TypeCommaStringSlice,
						Description: "Path on which capabilities are being queried.",
					},
				},

				Callbacks: map[logical.Operation]framework.OperationFunc{
					logical.UpdateOperation: b.handleCapabilities,
				},

				HelpSynopsis:    strings.TrimSpace(sysHelp["capabilities"][0]),
				HelpDescription: strings.TrimSpace(sysHelp["capabilities"][1]),
			},

			&framework.Path{
				Pattern: "capabilities-self$",

				Fields: map[string]*framework.FieldSchema{
					"token": &framework.FieldSchema{
						Type:        framework.TypeString,
						Description: "Token for which capabilities are being queried.",
					},
					"path": &framework.FieldSchema{
						Type:        framework.TypeCommaStringSlice,
						Description: "Path on which capabilities are being queried.",
					},
				},

				Callbacks: map[logical.Operation]framework.OperationFunc{
					logical.UpdateOperation: b.handleCapabilities,
				},

				HelpSynopsis:    strings.TrimSpace(sysHelp["capabilities_self"][0]),
				HelpDescription: strings.TrimSpace(sysHelp["capabilities_self"][1]),
			},

			&framework.Path{
				Pattern:         "generate-root(/attempt)?$",
				HelpSynopsis:    strings.TrimSpace(sysHelp["generate-root"][0]),
				HelpDescription: strings.TrimSpace(sysHelp["generate-root"][1]),
			},

			&framework.Path{
				Pattern:         "init$",
				HelpSynopsis:    strings.TrimSpace(sysHelp["init"][0]),
				HelpDescription: strings.TrimSpace(sysHelp["init"][1]),
			},

			&framework.Path{
				Pattern: "rekey/backup$",

				Fields: map[string]*framework.FieldSchema{},

				Callbacks: map[logical.Operation]framework.OperationFunc{
					logical.ReadOperation:   b.handleRekeyRetrieveBarrier,
					logical.DeleteOperation: b.handleRekeyDeleteBarrier,
				},

				HelpSynopsis:    strings.TrimSpace(sysHelp["rekey_backup"][0]),
				HelpDescription: strings.TrimSpace(sysHelp["rekey_backup"][0]),
			},

			&framework.Path{
				Pattern: "rekey/recovery-key-backup$",

				Fields: map[string]*framework.FieldSchema{},

				Callbacks: map[logical.Operation]framework.OperationFunc{
					logical.ReadOperation:   b.handleRekeyRetrieveRecovery,
					logical.DeleteOperation: b.handleRekeyDeleteRecovery,
				},

				HelpSynopsis:    strings.TrimSpace(sysHelp["rekey_backup"][0]),
				HelpDescription: strings.TrimSpace(sysHelp["rekey_backup"][0]),
			},

			&framework.Path{
				Pattern: "auth/(?P<path>.+?)/tune$",
				Fields: map[string]*framework.FieldSchema{
					"path": &framework.FieldSchema{
						Type:        framework.TypeString,
						Description: strings.TrimSpace(sysHelp["auth_tune"][0]),
					},
					"default_lease_ttl": &framework.FieldSchema{
						Type:        framework.TypeString,
						Description: strings.TrimSpace(sysHelp["tune_default_lease_ttl"][0]),
					},
					"max_lease_ttl": &framework.FieldSchema{
						Type:        framework.TypeString,
						Description: strings.TrimSpace(sysHelp["tune_max_lease_ttl"][0]),
					},
					"description": &framework.FieldSchema{
						Type:        framework.TypeString,
						Description: strings.TrimSpace(sysHelp["auth_desc"][0]),
					},
				},
				Callbacks: map[logical.Operation]framework.OperationFunc{
					logical.ReadOperation:   b.handleAuthTuneRead,
					logical.UpdateOperation: b.handleAuthTuneWrite,
				},
				HelpSynopsis:    strings.TrimSpace(sysHelp["auth_tune"][0]),
				HelpDescription: strings.TrimSpace(sysHelp["auth_tune"][1]),
			},

			&framework.Path{
				Pattern: "mounts/(?P<path>.+?)/tune$",

				Fields: map[string]*framework.FieldSchema{
					"path": &framework.FieldSchema{
						Type:        framework.TypeString,
						Description: strings.TrimSpace(sysHelp["mount_path"][0]),
					},
					"default_lease_ttl": &framework.FieldSchema{
						Type:        framework.TypeString,
						Description: strings.TrimSpace(sysHelp["tune_default_lease_ttl"][0]),
					},
					"max_lease_ttl": &framework.FieldSchema{
						Type:        framework.TypeString,
						Description: strings.TrimSpace(sysHelp["tune_max_lease_ttl"][0]),
					},
					"description": &framework.FieldSchema{
						Type:        framework.TypeString,
						Description: strings.TrimSpace(sysHelp["auth_desc"][0]),
					},
				},

				Callbacks: map[logical.Operation]framework.OperationFunc{
					logical.ReadOperation:   b.handleMountTuneRead,
					logical.UpdateOperation: b.handleMountTuneWrite,
				},

				HelpSynopsis:    strings.TrimSpace(sysHelp["mount_tune"][0]),
				HelpDescription: strings.TrimSpace(sysHelp["mount_tune"][1]),
			},

			&framework.Path{
				Pattern: "mounts/(?P<path>.+?)",

				Fields: map[string]*framework.FieldSchema{
					"path": &framework.FieldSchema{
						Type:        framework.TypeString,
						Description: strings.TrimSpace(sysHelp["mount_path"][0]),
					},
					"type": &framework.FieldSchema{
						Type:        framework.TypeString,
						Description: strings.TrimSpace(sysHelp["mount_type"][0]),
					},
					"description": &framework.FieldSchema{
						Type:        framework.TypeString,
						Description: strings.TrimSpace(sysHelp["mount_desc"][0]),
					},
					"config": &framework.FieldSchema{
						Type:        framework.TypeMap,
						Description: strings.TrimSpace(sysHelp["mount_config"][0]),
					},
					"local": &framework.FieldSchema{
						Type:        framework.TypeBool,
						Default:     false,
						Description: strings.TrimSpace(sysHelp["mount_local"][0]),
					},
					"seal_wrap": &framework.FieldSchema{
						Type:        framework.TypeBool,
						Default:     false,
						Description: strings.TrimSpace(sysHelp["seal_wrap"][0]),
					},
					"plugin_name": &framework.FieldSchema{
						Type:        framework.TypeString,
						Description: strings.TrimSpace(sysHelp["mount_plugin_name"][0]),
					},
				},

				Callbacks: map[logical.Operation]framework.OperationFunc{
					logical.UpdateOperation: b.handleMount,
					logical.DeleteOperation: b.handleUnmount,
				},

				HelpSynopsis:    strings.TrimSpace(sysHelp["mount"][0]),
				HelpDescription: strings.TrimSpace(sysHelp["mount"][1]),
			},

			&framework.Path{
				Pattern: "mounts$",

				Callbacks: map[logical.Operation]framework.OperationFunc{
					logical.ReadOperation: b.handleMountTable,
				},

				HelpSynopsis:    strings.TrimSpace(sysHelp["mounts"][0]),
				HelpDescription: strings.TrimSpace(sysHelp["mounts"][1]),
			},

			&framework.Path{
				Pattern: "remount",

				Fields: map[string]*framework.FieldSchema{
					"from": &framework.FieldSchema{
						Type:        framework.TypeString,
						Description: "The previous mount point.",
					},
					"to": &framework.FieldSchema{
						Type:        framework.TypeString,
						Description: "The new mount point.",
					},
				},

				Callbacks: map[logical.Operation]framework.OperationFunc{
					logical.UpdateOperation: b.handleRemount,
				},

				HelpSynopsis:    strings.TrimSpace(sysHelp["remount"][0]),
				HelpDescription: strings.TrimSpace(sysHelp["remount"][1]),
			},

			&framework.Path{
				Pattern: "leases/lookup/(?P<prefix>.+?)?",

				Fields: map[string]*framework.FieldSchema{
					"prefix": &framework.FieldSchema{
						Type:        framework.TypeString,
						Description: strings.TrimSpace(sysHelp["leases-list-prefix"][0]),
					},
				},

				Callbacks: map[logical.Operation]framework.OperationFunc{
					logical.ListOperation: b.handleLeaseLookupList,
				},

				HelpSynopsis:    strings.TrimSpace(sysHelp["leases"][0]),
				HelpDescription: strings.TrimSpace(sysHelp["leases"][1]),
			},

			&framework.Path{
				Pattern: "leases/lookup",

				Fields: map[string]*framework.FieldSchema{
					"lease_id": &framework.FieldSchema{
						Type:        framework.TypeString,
						Description: strings.TrimSpace(sysHelp["lease_id"][0]),
					},
				},

				Callbacks: map[logical.Operation]framework.OperationFunc{
					logical.UpdateOperation: b.handleLeaseLookup,
				},

				HelpSynopsis:    strings.TrimSpace(sysHelp["leases"][0]),
				HelpDescription: strings.TrimSpace(sysHelp["leases"][1]),
			},

			&framework.Path{
				Pattern: "(leases/)?renew" + framework.OptionalParamRegex("url_lease_id"),

				Fields: map[string]*framework.FieldSchema{
					"url_lease_id": &framework.FieldSchema{
						Type:        framework.TypeString,
						Description: strings.TrimSpace(sysHelp["lease_id"][0]),
					},
					"lease_id": &framework.FieldSchema{
						Type:        framework.TypeString,
						Description: strings.TrimSpace(sysHelp["lease_id"][0]),
					},
					"increment": &framework.FieldSchema{
						Type:        framework.TypeDurationSecond,
						Description: strings.TrimSpace(sysHelp["increment"][0]),
					},
				},

				Callbacks: map[logical.Operation]framework.OperationFunc{
					logical.UpdateOperation: b.handleRenew,
				},

				HelpSynopsis:    strings.TrimSpace(sysHelp["renew"][0]),
				HelpDescription: strings.TrimSpace(sysHelp["renew"][1]),
			},

			&framework.Path{
				Pattern: "(leases/)?revoke" + framework.OptionalParamRegex("url_lease_id"),

				Fields: map[string]*framework.FieldSchema{
					"url_lease_id": &framework.FieldSchema{
						Type:        framework.TypeString,
						Description: strings.TrimSpace(sysHelp["lease_id"][0]),
					},
					"lease_id": &framework.FieldSchema{
						Type:        framework.TypeString,
						Description: strings.TrimSpace(sysHelp["lease_id"][0]),
					},
				},

				Callbacks: map[logical.Operation]framework.OperationFunc{
					logical.UpdateOperation: b.handleRevoke,
				},

				HelpSynopsis:    strings.TrimSpace(sysHelp["revoke"][0]),
				HelpDescription: strings.TrimSpace(sysHelp["revoke"][1]),
			},

			&framework.Path{
				Pattern: "(leases/)?revoke-force/(?P<prefix>.+)",

				Fields: map[string]*framework.FieldSchema{
					"prefix": &framework.FieldSchema{
						Type:        framework.TypeString,
						Description: strings.TrimSpace(sysHelp["revoke-force-path"][0]),
					},
				},

				Callbacks: map[logical.Operation]framework.OperationFunc{
					logical.UpdateOperation: b.handleRevokeForce,
				},

				HelpSynopsis:    strings.TrimSpace(sysHelp["revoke-force"][0]),
				HelpDescription: strings.TrimSpace(sysHelp["revoke-force"][1]),
			},

			&framework.Path{
				Pattern: "(leases/)?revoke-prefix/(?P<prefix>.+)",

				Fields: map[string]*framework.FieldSchema{
					"prefix": &framework.FieldSchema{
						Type:        framework.TypeString,
						Description: strings.TrimSpace(sysHelp["revoke-prefix-path"][0]),
					},
				},

				Callbacks: map[logical.Operation]framework.OperationFunc{
					logical.UpdateOperation: b.handleRevokePrefix,
				},

				HelpSynopsis:    strings.TrimSpace(sysHelp["revoke-prefix"][0]),
				HelpDescription: strings.TrimSpace(sysHelp["revoke-prefix"][1]),
			},

			&framework.Path{
				Pattern: "leases/tidy$",

				Callbacks: map[logical.Operation]framework.OperationFunc{
					logical.UpdateOperation: b.handleTidyLeases,
				},

				HelpSynopsis:    strings.TrimSpace(sysHelp["tidy_leases"][0]),
				HelpDescription: strings.TrimSpace(sysHelp["tidy_leases"][1]),
			},

			&framework.Path{
				Pattern: "auth$",

				Callbacks: map[logical.Operation]framework.OperationFunc{
					logical.ReadOperation: b.handleAuthTable,
				},

				HelpSynopsis:    strings.TrimSpace(sysHelp["auth-table"][0]),
				HelpDescription: strings.TrimSpace(sysHelp["auth-table"][1]),
			},

			&framework.Path{
				Pattern: "auth/(?P<path>.+)",

				Fields: map[string]*framework.FieldSchema{
					"path": &framework.FieldSchema{
						Type:        framework.TypeString,
						Description: strings.TrimSpace(sysHelp["auth_path"][0]),
					},
					"type": &framework.FieldSchema{
						Type:        framework.TypeString,
						Description: strings.TrimSpace(sysHelp["auth_type"][0]),
					},
					"description": &framework.FieldSchema{
						Type:        framework.TypeString,
						Description: strings.TrimSpace(sysHelp["auth_desc"][0]),
					},
					"config": &framework.FieldSchema{
						Type:        framework.TypeMap,
						Description: strings.TrimSpace(sysHelp["auth_config"][0]),
					},
					"local": &framework.FieldSchema{
						Type:        framework.TypeBool,
						Default:     false,
						Description: strings.TrimSpace(sysHelp["mount_local"][0]),
					},
					"seal_wrap": &framework.FieldSchema{
						Type:        framework.TypeBool,
						Default:     false,
						Description: strings.TrimSpace(sysHelp["seal_wrap"][0]),
					},
					"plugin_name": &framework.FieldSchema{
						Type:        framework.TypeString,
						Description: strings.TrimSpace(sysHelp["auth_plugin"][0]),
					},
				},

				Callbacks: map[logical.Operation]framework.OperationFunc{
					logical.UpdateOperation: b.handleEnableAuth,
					logical.DeleteOperation: b.handleDisableAuth,
				},

				HelpSynopsis:    strings.TrimSpace(sysHelp["auth"][0]),
				HelpDescription: strings.TrimSpace(sysHelp["auth"][1]),
			},

			&framework.Path{
				Pattern: "policy/?$",

				Callbacks: map[logical.Operation]framework.OperationFunc{
					logical.ReadOperation: b.handlePolicyList,
					logical.ListOperation: b.handlePolicyList,
				},

				HelpSynopsis:    strings.TrimSpace(sysHelp["policy-list"][0]),
				HelpDescription: strings.TrimSpace(sysHelp["policy-list"][1]),
			},

			&framework.Path{
				Pattern: "policy/(?P<name>.+)",

				Fields: map[string]*framework.FieldSchema{
					"name": &framework.FieldSchema{
						Type:        framework.TypeString,
						Description: strings.TrimSpace(sysHelp["policy-name"][0]),
					},
					"rules": &framework.FieldSchema{
						Type:        framework.TypeString,
						Description: strings.TrimSpace(sysHelp["policy-rules"][0]),
					},
					"policy": &framework.FieldSchema{
						Type:        framework.TypeString,
						Description: strings.TrimSpace(sysHelp["policy-rules"][0]),
					},
				},

				Callbacks: map[logical.Operation]framework.OperationFunc{
					logical.ReadOperation:   b.handlePolicyRead,
					logical.UpdateOperation: b.handlePolicySet,
					logical.DeleteOperation: b.handlePolicyDelete,
				},
			},

			&framework.Path{
				Pattern: "policies/acl/?$",

				Callbacks: map[logical.Operation]framework.OperationFunc{
					logical.ListOperation: b.handlePoliciesList(PolicyTypeACL),
				},

				HelpSynopsis:    strings.TrimSpace(sysHelp["policy-list"][0]),
				HelpDescription: strings.TrimSpace(sysHelp["policy-list"][1]),
			},

			&framework.Path{
				Pattern: "policies/acl/(?P<name>.+)",

				Fields: map[string]*framework.FieldSchema{
					"name": &framework.FieldSchema{
						Type:        framework.TypeString,
						Description: strings.TrimSpace(sysHelp["policy-name"][0]),
					},
					"policy": &framework.FieldSchema{
						Type:        framework.TypeString,
						Description: strings.TrimSpace(sysHelp["policy-rules"][0]),
					},
				},

				Callbacks: map[logical.Operation]framework.OperationFunc{
					logical.ReadOperation:   b.handlePoliciesRead(PolicyTypeACL),
					logical.UpdateOperation: b.handlePoliciesSet(PolicyTypeACL),
					logical.DeleteOperation: b.handlePoliciesDelete(PolicyTypeACL),
				},

				HelpSynopsis:    strings.TrimSpace(sysHelp["policy"][0]),
				HelpDescription: strings.TrimSpace(sysHelp["policy"][1]),
			},

			&framework.Path{
				Pattern:         "seal-status$",
				HelpSynopsis:    strings.TrimSpace(sysHelp["seal-status"][0]),
				HelpDescription: strings.TrimSpace(sysHelp["seal-status"][1]),
			},

			&framework.Path{
				Pattern:         "seal$",
				HelpSynopsis:    strings.TrimSpace(sysHelp["seal"][0]),
				HelpDescription: strings.TrimSpace(sysHelp["seal"][1]),
			},

			&framework.Path{
				Pattern:         "unseal$",
				HelpSynopsis:    strings.TrimSpace(sysHelp["unseal"][0]),
				HelpDescription: strings.TrimSpace(sysHelp["unseal"][1]),
			},

			&framework.Path{
				Pattern: "audit-hash/(?P<path>.+)",

				Fields: map[string]*framework.FieldSchema{
					"path": &framework.FieldSchema{
						Type:        framework.TypeString,
						Description: strings.TrimSpace(sysHelp["audit_path"][0]),
					},

					"input": &framework.FieldSchema{
						Type: framework.TypeString,
					},
				},

				Callbacks: map[logical.Operation]framework.OperationFunc{
					logical.UpdateOperation: b.handleAuditHash,
				},

				HelpSynopsis:    strings.TrimSpace(sysHelp["audit-hash"][0]),
				HelpDescription: strings.TrimSpace(sysHelp["audit-hash"][1]),
			},

			&framework.Path{
				Pattern: "audit$",

				Callbacks: map[logical.Operation]framework.OperationFunc{
					logical.ReadOperation: b.handleAuditTable,
				},

				HelpSynopsis:    strings.TrimSpace(sysHelp["audit-table"][0]),
				HelpDescription: strings.TrimSpace(sysHelp["audit-table"][1]),
			},

			&framework.Path{
				Pattern: "audit/(?P<path>.+)",

				Fields: map[string]*framework.FieldSchema{
					"path": &framework.FieldSchema{
						Type:        framework.TypeString,
						Description: strings.TrimSpace(sysHelp["audit_path"][0]),
					},
					"type": &framework.FieldSchema{
						Type:        framework.TypeString,
						Description: strings.TrimSpace(sysHelp["audit_type"][0]),
					},
					"description": &framework.FieldSchema{
						Type:        framework.TypeString,
						Description: strings.TrimSpace(sysHelp["audit_desc"][0]),
					},
					"options": &framework.FieldSchema{
						Type:        framework.TypeMap,
						Description: strings.TrimSpace(sysHelp["audit_opts"][0]),
					},
					"local": &framework.FieldSchema{
						Type:        framework.TypeBool,
						Default:     false,
						Description: strings.TrimSpace(sysHelp["mount_local"][0]),
					},
				},

				Callbacks: map[logical.Operation]framework.OperationFunc{
					logical.UpdateOperation: b.handleEnableAudit,
					logical.DeleteOperation: b.handleDisableAudit,
				},

				HelpSynopsis:    strings.TrimSpace(sysHelp["audit"][0]),
				HelpDescription: strings.TrimSpace(sysHelp["audit"][1]),
			},

			&framework.Path{
				Pattern: "key-status$",

				Callbacks: map[logical.Operation]framework.OperationFunc{
					logical.ReadOperation: b.handleKeyStatus,
				},

				HelpSynopsis:    strings.TrimSpace(sysHelp["key-status"][0]),
				HelpDescription: strings.TrimSpace(sysHelp["key-status"][1]),
			},

			&framework.Path{
				Pattern: "rotate$",

				Callbacks: map[logical.Operation]framework.OperationFunc{
					logical.UpdateOperation: b.handleRotate,
				},

				HelpSynopsis:    strings.TrimSpace(sysHelp["rotate"][0]),
				HelpDescription: strings.TrimSpace(sysHelp["rotate"][1]),
			},

			&framework.Path{
				Pattern: "wrapping/wrap$",

				Callbacks: map[logical.Operation]framework.OperationFunc{
					logical.UpdateOperation: b.handleWrappingWrap,
				},

				HelpSynopsis:    strings.TrimSpace(sysHelp["wrap"][0]),
				HelpDescription: strings.TrimSpace(sysHelp["wrap"][1]),
			},

			&framework.Path{
				Pattern: "wrapping/unwrap$",

				Fields: map[string]*framework.FieldSchema{
					"token": &framework.FieldSchema{
						Type: framework.TypeString,
					},
				},

				Callbacks: map[logical.Operation]framework.OperationFunc{
					logical.UpdateOperation: b.handleWrappingUnwrap,
				},

				HelpSynopsis:    strings.TrimSpace(sysHelp["unwrap"][0]),
				HelpDescription: strings.TrimSpace(sysHelp["unwrap"][1]),
			},

			&framework.Path{
				Pattern: "wrapping/lookup$",

				Fields: map[string]*framework.FieldSchema{
					"token": &framework.FieldSchema{
						Type: framework.TypeString,
					},
				},

				Callbacks: map[logical.Operation]framework.OperationFunc{
					logical.UpdateOperation: b.handleWrappingLookup,
					logical.ReadOperation:   b.handleWrappingLookup,
				},

				HelpSynopsis:    strings.TrimSpace(sysHelp["wraplookup"][0]),
				HelpDescription: strings.TrimSpace(sysHelp["wraplookup"][1]),
			},

			&framework.Path{
				Pattern: "wrapping/rewrap$",

				Fields: map[string]*framework.FieldSchema{
					"token": &framework.FieldSchema{
						Type: framework.TypeString,
					},
				},

				Callbacks: map[logical.Operation]framework.OperationFunc{
					logical.UpdateOperation: b.handleWrappingRewrap,
				},

				HelpSynopsis:    strings.TrimSpace(sysHelp["rewrap"][0]),
				HelpDescription: strings.TrimSpace(sysHelp["rewrap"][1]),
			},

			&framework.Path{
				Pattern: "config/auditing/request-headers/(?P<header>.+)",

				Fields: map[string]*framework.FieldSchema{
					"header": &framework.FieldSchema{
						Type: framework.TypeString,
					},
					"hmac": &framework.FieldSchema{
						Type: framework.TypeBool,
					},
				},

				Callbacks: map[logical.Operation]framework.OperationFunc{
					logical.UpdateOperation: b.handleAuditedHeaderUpdate,
					logical.DeleteOperation: b.handleAuditedHeaderDelete,
					logical.ReadOperation:   b.handleAuditedHeaderRead,
				},

				HelpSynopsis:    strings.TrimSpace(sysHelp["audited-headers-name"][0]),
				HelpDescription: strings.TrimSpace(sysHelp["audited-headers-name"][1]),
			},

			&framework.Path{
				Pattern: "config/auditing/request-headers$",

				Callbacks: map[logical.Operation]framework.OperationFunc{
					logical.ReadOperation: b.handleAuditedHeadersRead,
				},

				HelpSynopsis:    strings.TrimSpace(sysHelp["audited-headers"][0]),
				HelpDescription: strings.TrimSpace(sysHelp["audited-headers"][1]),
			},

			&framework.Path{
				Pattern: "plugins/catalog/?$",

				Fields: map[string]*framework.FieldSchema{},

				Callbacks: map[logical.Operation]framework.OperationFunc{
					logical.ListOperation: b.handlePluginCatalogList,
				},

				HelpSynopsis:    strings.TrimSpace(sysHelp["plugin-catalog"][0]),
				HelpDescription: strings.TrimSpace(sysHelp["plugin-catalog"][1]),
			},

			&framework.Path{
				Pattern: "plugins/catalog/(?P<name>.+)",

				Fields: map[string]*framework.FieldSchema{
					"name": &framework.FieldSchema{
						Type:        framework.TypeString,
						Description: strings.TrimSpace(sysHelp["plugin-catalog_name"][0]),
					},
					"sha256": &framework.FieldSchema{
						Type:        framework.TypeString,
						Description: strings.TrimSpace(sysHelp["plugin-catalog_sha-256"][0]),
					},
					"sha_256": &framework.FieldSchema{
						Type:        framework.TypeString,
						Description: strings.TrimSpace(sysHelp["plugin-catalog_sha-256"][0]),
					},
					"command": &framework.FieldSchema{
						Type:        framework.TypeString,
						Description: strings.TrimSpace(sysHelp["plugin-catalog_command"][0]),
					},
					"args": &framework.FieldSchema{
						Type:        framework.TypeStringSlice,
						Description: strings.TrimSpace(sysHelp["plugin-catalog_args"][0]),
					},
				},

				Callbacks: map[logical.Operation]framework.OperationFunc{
					logical.UpdateOperation: b.handlePluginCatalogUpdate,
					logical.DeleteOperation: b.handlePluginCatalogDelete,
					logical.ReadOperation:   b.handlePluginCatalogRead,
				},

				HelpSynopsis:    strings.TrimSpace(sysHelp["plugin-catalog"][0]),
				HelpDescription: strings.TrimSpace(sysHelp["plugin-catalog"][1]),
			},
			&framework.Path{
				Pattern: "plugins/reload/backend$",

				Fields: map[string]*framework.FieldSchema{
					"plugin": &framework.FieldSchema{
						Type:        framework.TypeString,
						Description: strings.TrimSpace(sysHelp["plugin-backend-reload-plugin"][0]),
					},
					"mounts": &framework.FieldSchema{
						Type:        framework.TypeCommaStringSlice,
						Description: strings.TrimSpace(sysHelp["plugin-backend-reload-mounts"][0]),
					},
				},

				Callbacks: map[logical.Operation]framework.OperationFunc{
					logical.UpdateOperation: b.handlePluginReloadUpdate,
				},

				HelpSynopsis:    strings.TrimSpace(sysHelp["plugin-reload"][0]),
				HelpDescription: strings.TrimSpace(sysHelp["plugin-reload"][1]),
			},
			&framework.Path{
				Pattern: "tools/hash" + framework.OptionalParamRegex("urlalgorithm"),
				Fields: map[string]*framework.FieldSchema{
					"input": &framework.FieldSchema{
						Type:        framework.TypeString,
						Description: "The base64-encoded input data",
					},

					"algorithm": &framework.FieldSchema{
						Type:    framework.TypeString,
						Default: "sha2-256",
						Description: `Algorithm to use (POST body parameter). Valid values are:

			* sha2-224
			* sha2-256
			* sha2-384
			* sha2-512

			Defaults to "sha2-256".`,
					},

					"urlalgorithm": &framework.FieldSchema{
						Type:        framework.TypeString,
						Description: `Algorithm to use (POST URL parameter)`,
					},

					"format": &framework.FieldSchema{
						Type:        framework.TypeString,
						Default:     "hex",
						Description: `Encoding format to use. Can be "hex" or "base64". Defaults to "hex".`,
					},
				},

				Callbacks: map[logical.Operation]framework.OperationFunc{
					logical.UpdateOperation: b.pathHashWrite,
				},

				HelpSynopsis:    strings.TrimSpace(sysHelp["hash"][0]),
				HelpDescription: strings.TrimSpace(sysHelp["hash"][1]),
			},

			&framework.Path{
				Pattern: "tools/random" + framework.OptionalParamRegex("urlbytes"),
				Fields: map[string]*framework.FieldSchema{
					"urlbytes": &framework.FieldSchema{
						Type:        framework.TypeString,
						Description: "The number of bytes to generate (POST URL parameter)",
					},

					"bytes": &framework.FieldSchema{
						Type:        framework.TypeInt,
						Default:     32,
						Description: "The number of bytes to generate (POST body parameter). Defaults to 32 (256 bits).",
					},

					"format": &framework.FieldSchema{
						Type:        framework.TypeString,
						Default:     "base64",
						Description: `Encoding format to use. Can be "hex" or "base64". Defaults to "base64".`,
					},
				},

				Callbacks: map[logical.Operation]framework.OperationFunc{
					logical.UpdateOperation: b.pathRandomWrite,
				},

				HelpSynopsis:    strings.TrimSpace(sysHelp["random"][0]),
				HelpDescription: strings.TrimSpace(sysHelp["random"][1]),
			},
		},
	}

	b.Backend.Paths = append(b.Backend.Paths, replicationPaths(b)...)

	if core.rawEnabled {
		b.Backend.Paths = append(b.Backend.Paths, &framework.Path{
			Pattern: "(raw/?$|raw/(?P<path>.+))",

			Fields: map[string]*framework.FieldSchema{
				"path": &framework.FieldSchema{
					Type: framework.TypeString,
				},
				"value": &framework.FieldSchema{
					Type: framework.TypeString,
				},
			},

			Callbacks: map[logical.Operation]framework.OperationFunc{
				logical.ReadOperation:   b.handleRawRead,
				logical.UpdateOperation: b.handleRawWrite,
				logical.DeleteOperation: b.handleRawDelete,
				logical.ListOperation:   b.handleRawList,
			},
		})
	}

	b.Backend.Invalidate = b.invalidate

	return b
}

// SystemBackend implements logical.Backend and is used to interact with
// the core of the system. This backend is hardcoded to exist at the "sys"
// prefix. Conceptually it is similar to procfs on Linux.
type SystemBackend struct {
	*framework.Backend
	Core   *Core
	logger log.Logger
}

// handleCORSRead returns the current CORS configuration
func (b *SystemBackend) handleCORSRead(ctx context.Context, req *logical.Request, d *framework.FieldData) (*logical.Response, error) {
	corsConf := b.Core.corsConfig

	enabled := corsConf.IsEnabled()

	resp := &logical.Response{
		Data: map[string]interface{}{
			"enabled": enabled,
		},
	}

	if enabled {
		corsConf.RLock()
		resp.Data["allowed_origins"] = corsConf.AllowedOrigins
		resp.Data["allowed_headers"] = corsConf.AllowedHeaders
		corsConf.RUnlock()
	}

	return resp, nil
}

// handleCORSUpdate sets the list of origins that are allowed to make
// cross-origin requests and sets the CORS enabled flag to true
func (b *SystemBackend) handleCORSUpdate(ctx context.Context, req *logical.Request, d *framework.FieldData) (*logical.Response, error) {
	origins := d.Get("allowed_origins").([]string)
	headers := d.Get("allowed_headers").([]string)

	return nil, b.Core.corsConfig.Enable(ctx, origins, headers)
}

// handleCORSDelete sets the CORS enabled flag to false and clears the list of
// allowed origins & headers.
func (b *SystemBackend) handleCORSDelete(ctx context.Context, req *logical.Request, d *framework.FieldData) (*logical.Response, error) {
	return nil, b.Core.corsConfig.Disable(ctx)
}

func (b *SystemBackend) handleTidyLeases(ctx context.Context, req *logical.Request, d *framework.FieldData) (*logical.Response, error) {
	err := b.Core.expiration.Tidy()
	if err != nil {
		b.Backend.Logger().Error("sys: failed to tidy leases", "error", err)
		return handleError(err)
	}
	return nil, err
}

func (b *SystemBackend) invalidate(ctx context.Context, key string) {
	/*
		if b.Core.logger.IsTrace() {
			b.Core.logger.Trace("sys: invalidating key", "key", key)
		}
	*/
	switch {
	case strings.HasPrefix(key, policyACLSubPath):
		b.Core.stateLock.RLock()
		defer b.Core.stateLock.RUnlock()
		if b.Core.policyStore != nil {
			b.Core.policyStore.invalidate(ctx, strings.TrimPrefix(key, policyACLSubPath), PolicyTypeACL)
		}
	case strings.HasPrefix(key, tokenSubPath):
		b.Core.stateLock.RLock()
		defer b.Core.stateLock.RUnlock()
		if b.Core.tokenStore != nil {
			b.Core.tokenStore.Invalidate(ctx, key)
		}
	}
}

func (b *SystemBackend) handlePluginCatalogList(ctx context.Context, req *logical.Request, d *framework.FieldData) (*logical.Response, error) {
	plugins, err := b.Core.pluginCatalog.List(ctx)
	if err != nil {
		return nil, err
	}

	return logical.ListResponse(plugins), nil
}

func (b *SystemBackend) handlePluginCatalogUpdate(ctx context.Context, req *logical.Request, d *framework.FieldData) (*logical.Response, error) {
	pluginName := d.Get("name").(string)
	if pluginName == "" {
		return logical.ErrorResponse("missing plugin name"), nil
	}

	sha256 := d.Get("sha256").(string)
	if sha256 == "" {
		sha256 = d.Get("sha_256").(string)
		if sha256 == "" {
			return logical.ErrorResponse("missing SHA-256 value"), nil
		}
	}

	command := d.Get("command").(string)
	if command == "" {
		return logical.ErrorResponse("missing command value"), nil
	}

	// For backwards compatibility, also accept args as part of command.  Don't
	// accepts args in both command and args.
	args := d.Get("args").([]string)
	parts := strings.Split(command, " ")
	if len(parts) <= 0 {
		return logical.ErrorResponse("missing command value"), nil
	} else if len(parts) > 1 && len(args) > 0 {
		return logical.ErrorResponse("must not speficy args in command and args field"), nil
	} else if len(parts) > 1 {
		args = parts[1:]
	}

	sha256Bytes, err := hex.DecodeString(sha256)
	if err != nil {
		return logical.ErrorResponse("Could not decode SHA-256 value from Hex"), err
	}

	err = b.Core.pluginCatalog.Set(ctx, pluginName, parts[0], args, sha256Bytes)
	if err != nil {
		return nil, err
	}

	return nil, nil
}

func (b *SystemBackend) handlePluginCatalogRead(ctx context.Context, req *logical.Request, d *framework.FieldData) (*logical.Response, error) {
	pluginName := d.Get("name").(string)
	if pluginName == "" {
		return logical.ErrorResponse("missing plugin name"), nil
	}
	plugin, err := b.Core.pluginCatalog.Get(ctx, pluginName)
	if err != nil {
		return nil, err
	}
	if plugin == nil {
		return nil, nil
	}

	command := ""
	if !plugin.Builtin {
		command, err = filepath.Rel(b.Core.pluginCatalog.directory, plugin.Command)
		if err != nil {
			return nil, err
		}
	}

	data := map[string]interface{}{
		"name":    plugin.Name,
		"args":    plugin.Args,
		"command": command,
		"sha256":  hex.EncodeToString(plugin.Sha256),
		"builtin": plugin.Builtin,
	}

	return &logical.Response{
		Data: data,
	}, nil
}

func (b *SystemBackend) handlePluginCatalogDelete(ctx context.Context, req *logical.Request, d *framework.FieldData) (*logical.Response, error) {
	pluginName := d.Get("name").(string)
	if pluginName == "" {
		return logical.ErrorResponse("missing plugin name"), nil
	}
	err := b.Core.pluginCatalog.Delete(ctx, pluginName)
	if err != nil {
		return nil, err
	}

	return nil, nil
}

func (b *SystemBackend) handlePluginReloadUpdate(ctx context.Context, req *logical.Request, d *framework.FieldData) (*logical.Response, error) {
	pluginName := d.Get("plugin").(string)
	pluginMounts := d.Get("mounts").([]string)

	if pluginName != "" && len(pluginMounts) > 0 {
		return logical.ErrorResponse("plugin and mounts cannot be set at the same time"), nil
	}
	if pluginName == "" && len(pluginMounts) == 0 {
		return logical.ErrorResponse("plugin or mounts must be provided"), nil
	}

	if pluginName != "" {
		err := b.Core.reloadMatchingPlugin(ctx, pluginName)
		if err != nil {
			return nil, err
		}
	} else if len(pluginMounts) > 0 {
		err := b.Core.reloadMatchingPluginMounts(ctx, pluginMounts)
		if err != nil {
			return nil, err
		}
	}

	return nil, nil
}

// handleAuditedHeaderUpdate creates or overwrites a header entry
func (b *SystemBackend) handleAuditedHeaderUpdate(ctx context.Context, req *logical.Request, d *framework.FieldData) (*logical.Response, error) {
	header := d.Get("header").(string)
	hmac := d.Get("hmac").(bool)
	if header == "" {
		return logical.ErrorResponse("missing header name"), nil
	}

	headerConfig := b.Core.AuditedHeadersConfig()
	err := headerConfig.add(ctx, header, hmac)
	if err != nil {
		return nil, err
	}

	return nil, nil
}

// handleAudtedHeaderDelete deletes the header with the given name
func (b *SystemBackend) handleAuditedHeaderDelete(ctx context.Context, req *logical.Request, d *framework.FieldData) (*logical.Response, error) {
	header := d.Get("header").(string)
	if header == "" {
		return logical.ErrorResponse("missing header name"), nil
	}

	headerConfig := b.Core.AuditedHeadersConfig()
	err := headerConfig.remove(ctx, header)
	if err != nil {
		return nil, err
	}

	return nil, nil
}

// handleAuditedHeaderRead returns the header configuration for the given header name
func (b *SystemBackend) handleAuditedHeaderRead(ctx context.Context, req *logical.Request, d *framework.FieldData) (*logical.Response, error) {
	header := d.Get("header").(string)
	if header == "" {
		return logical.ErrorResponse("missing header name"), nil
	}

	headerConfig := b.Core.AuditedHeadersConfig()
	settings, ok := headerConfig.Headers[strings.ToLower(header)]
	if !ok {
		return logical.ErrorResponse("Could not find header in config"), nil
	}

	return &logical.Response{
		Data: map[string]interface{}{
			header: settings,
		},
	}, nil
}

// handleAuditedHeadersRead returns the whole audited headers config
func (b *SystemBackend) handleAuditedHeadersRead(ctx context.Context, req *logical.Request, d *framework.FieldData) (*logical.Response, error) {
	headerConfig := b.Core.AuditedHeadersConfig()

	return &logical.Response{
		Data: map[string]interface{}{
			"headers": headerConfig.Headers,
		},
	}, nil
}

<<<<<<< HEAD
=======
// handleCapabilities returns the ACL capabilities of the token for a given path
func (b *SystemBackend) handleCapabilities(ctx context.Context, req *logical.Request, d *framework.FieldData) (*logical.Response, error) {
	token := d.Get("token").(string)
	if token == "" {
		token = req.ClientToken
	}
	capabilities, err := b.Core.Capabilities(ctx, token, d.Get("path").(string))
	if err != nil {
		return nil, err
	}

	return &logical.Response{
		Data: map[string]interface{}{
			"capabilities": capabilities,
		},
	}, nil
}

>>>>>>> d343b875
// handleCapabilitiesAccessor returns the ACL capabilities of the
// token associted with the given accessor for a given path.
func (b *SystemBackend) handleCapabilitiesAccessor(ctx context.Context, req *logical.Request, d *framework.FieldData) (*logical.Response, error) {
	accessor := d.Get("accessor").(string)
	if accessor == "" {
		return logical.ErrorResponse("missing accessor"), nil
	}

	aEntry, err := b.Core.tokenStore.lookupByAccessor(ctx, accessor, false)
	if err != nil {
		return nil, err
	}

<<<<<<< HEAD
	d.Raw["token"] = aEntry.TokenID
	return b.handleCapabilities(req, d)
}

// handleCapabilities returns the ACL capabilities of the token for a given path
func (b *SystemBackend) handleCapabilities(req *logical.Request, d *framework.FieldData) (*logical.Response, error) {
	var token string
	if strings.HasSuffix(req.Path, "capabilities-self") {
		token = req.ClientToken
	} else {
		tokenRaw, ok := d.Raw["token"]
		if ok {
			token, _ = tokenRaw.(string)
		}
	}
	if token == "" {
		return nil, fmt.Errorf("no token found")
=======
	capabilities, err := b.Core.Capabilities(ctx, aEntry.TokenID, d.Get("path").(string))
	if err != nil {
		return nil, err
>>>>>>> d343b875
	}

	ret := &logical.Response{
		Data: map[string]interface{}{},
	}

	paths := d.Get("path").([]string)
	for _, path := range paths {
		pathCap, err := b.Core.Capabilities(token, path)
		if err != nil {
			return nil, err
		}
		ret.Data[path] = pathCap
	}

	// This is only here for backwards compatibility
	if len(paths) == 1 {
		ret.Data["capabilities"] = ret.Data[paths[0]]
	}

	return ret, nil
}

// handleRekeyRetrieve returns backed-up, PGP-encrypted unseal keys from a
// rekey operation
func (b *SystemBackend) handleRekeyRetrieve(
	ctx context.Context,
	req *logical.Request,
	data *framework.FieldData,
	recovery bool) (*logical.Response, error) {
	backup, err := b.Core.RekeyRetrieveBackup(ctx, recovery)
	if err != nil {
		return nil, fmt.Errorf("unable to look up backed-up keys: %v", err)
	}
	if backup == nil {
		return logical.ErrorResponse("no backed-up keys found"), nil
	}

	keysB64 := map[string][]string{}
	for k, v := range backup.Keys {
		for _, j := range v {
			currB64Keys := keysB64[k]
			if currB64Keys == nil {
				currB64Keys = []string{}
			}
			key, err := hex.DecodeString(j)
			if err != nil {
				return nil, fmt.Errorf("error decoding hex-encoded backup key: %v", err)
			}
			currB64Keys = append(currB64Keys, base64.StdEncoding.EncodeToString(key))
			keysB64[k] = currB64Keys
		}
	}

	// Format the status
	resp := &logical.Response{
		Data: map[string]interface{}{
			"nonce":       backup.Nonce,
			"keys":        backup.Keys,
			"keys_base64": keysB64,
		},
	}

	return resp, nil
}

func (b *SystemBackend) handleRekeyRetrieveBarrier(ctx context.Context, req *logical.Request, data *framework.FieldData) (*logical.Response, error) {
	return b.handleRekeyRetrieve(ctx, req, data, false)
}

func (b *SystemBackend) handleRekeyRetrieveRecovery(ctx context.Context, req *logical.Request, data *framework.FieldData) (*logical.Response, error) {
	return b.handleRekeyRetrieve(ctx, req, data, true)
}

// handleRekeyDelete deletes backed-up, PGP-encrypted unseal keys from a rekey
// operation
func (b *SystemBackend) handleRekeyDelete(
	ctx context.Context,
	req *logical.Request,
	data *framework.FieldData,
	recovery bool) (*logical.Response, error) {
	err := b.Core.RekeyDeleteBackup(ctx, recovery)
	if err != nil {
		return nil, fmt.Errorf("error during deletion of backed-up keys: %v", err)
	}

	return nil, nil
}

func (b *SystemBackend) handleRekeyDeleteBarrier(ctx context.Context, req *logical.Request, data *framework.FieldData) (*logical.Response, error) {
	return b.handleRekeyDelete(ctx, req, data, false)
}

func (b *SystemBackend) handleRekeyDeleteRecovery(ctx context.Context, req *logical.Request, data *framework.FieldData) (*logical.Response, error) {
	return b.handleRekeyDelete(ctx, req, data, true)
}

// handleMountTable handles the "mounts" endpoint to provide the mount table
func (b *SystemBackend) handleMountTable(ctx context.Context, req *logical.Request, data *framework.FieldData) (*logical.Response, error) {
	b.Core.mountsLock.RLock()
	defer b.Core.mountsLock.RUnlock()

	resp := &logical.Response{
		Data: make(map[string]interface{}),
	}

	for _, entry := range b.Core.mounts.Entries {
		// Populate mount info
		info := map[string]interface{}{
			"type":        entry.Type,
			"description": entry.Description,
			"accessor":    entry.Accessor,
			"config": map[string]interface{}{
				"default_lease_ttl": int64(entry.Config.DefaultLeaseTTL.Seconds()),
				"max_lease_ttl":     int64(entry.Config.MaxLeaseTTL.Seconds()),
				"force_no_cache":    entry.Config.ForceNoCache,
				"plugin_name":       entry.Config.PluginName,
			},
			"local":     entry.Local,
			"seal_wrap": entry.SealWrap,
		}
		resp.Data[entry.Path] = info
	}

	return resp, nil
}

// handleMount is used to mount a new path
func (b *SystemBackend) handleMount(ctx context.Context, req *logical.Request, data *framework.FieldData) (*logical.Response, error) {
	repState := b.Core.ReplicationState()

	local := data.Get("local").(bool)
	if !local && repState.HasState(consts.ReplicationPerformanceSecondary) {
		return logical.ErrorResponse("cannot add a non-local mount to a replication secondary"), nil
	}

	// Get all the options
	path := data.Get("path").(string)
	logicalType := data.Get("type").(string)
	description := data.Get("description").(string)
	pluginName := data.Get("plugin_name").(string)
	sealWrap := data.Get("seal_wrap").(bool)

	path = sanitizeMountPath(path)

	var config MountConfig
	var apiConfig APIMountConfig

	configMap := data.Get("config").(map[string]interface{})
	if configMap != nil && len(configMap) != 0 {
		err := mapstructure.Decode(configMap, &apiConfig)
		if err != nil {
			return logical.ErrorResponse(
					"unable to convert given mount config information"),
				logical.ErrInvalidRequest
		}
	}

	switch apiConfig.DefaultLeaseTTL {
	case "":
	case "system":
	default:
		tmpDef, err := parseutil.ParseDurationSecond(apiConfig.DefaultLeaseTTL)
		if err != nil {
			return logical.ErrorResponse(fmt.Sprintf(
					"unable to parse default TTL of %s: %s", apiConfig.DefaultLeaseTTL, err)),
				logical.ErrInvalidRequest
		}
		config.DefaultLeaseTTL = tmpDef
	}

	switch apiConfig.MaxLeaseTTL {
	case "":
	case "system":
	default:
		tmpMax, err := parseutil.ParseDurationSecond(apiConfig.MaxLeaseTTL)
		if err != nil {
			return logical.ErrorResponse(fmt.Sprintf(
					"unable to parse max TTL of %s: %s", apiConfig.MaxLeaseTTL, err)),
				logical.ErrInvalidRequest
		}
		config.MaxLeaseTTL = tmpMax
	}

	if config.MaxLeaseTTL != 0 && config.DefaultLeaseTTL > config.MaxLeaseTTL {
		return logical.ErrorResponse(
				"given default lease TTL greater than given max lease TTL"),
			logical.ErrInvalidRequest
	}

	if config.DefaultLeaseTTL > b.Core.maxLeaseTTL && config.MaxLeaseTTL == 0 {
		return logical.ErrorResponse(fmt.Sprintf(
				"given default lease TTL greater than system max lease TTL of %d", int(b.Core.maxLeaseTTL.Seconds()))),
			logical.ErrInvalidRequest
	}

	switch logicalType {
	case "":
		return logical.ErrorResponse(
				"backend type must be specified as a string"),
			logical.ErrInvalidRequest

	case "plugin":
		// Only set plugin-name if mount is of type plugin, with apiConfig.PluginName
		// option taking precedence.
		switch {
		case apiConfig.PluginName != "":
			config.PluginName = apiConfig.PluginName
		case pluginName != "":
			config.PluginName = pluginName
		default:
			return logical.ErrorResponse(
					"plugin_name must be provided for plugin backend"),
				logical.ErrInvalidRequest
		}
	}

	// Copy over the force no cache if set
	if apiConfig.ForceNoCache {
		config.ForceNoCache = true
	}

	// Create the mount entry
	me := &MountEntry{
		Table:       mountTableType,
		Path:        path,
		Type:        logicalType,
		Description: description,
		Config:      config,
		Local:       local,
		SealWrap:    sealWrap,
	}

	// Attempt mount
	if err := b.Core.mount(ctx, me); err != nil {
		b.Backend.Logger().Error("sys: mount failed", "path", me.Path, "error", err)
		return handleError(err)
	}

	return nil, nil
}

// used to intercept an HTTPCodedError so it goes back to callee
func handleError(
	err error) (*logical.Response, error) {
	switch err.(type) {
	case logical.HTTPCodedError:
		return logical.ErrorResponse(err.Error()), err
	default:
		return logical.ErrorResponse(err.Error()), logical.ErrInvalidRequest
	}
}

// handleUnmount is used to unmount a path
func (b *SystemBackend) handleUnmount(ctx context.Context, req *logical.Request, data *framework.FieldData) (*logical.Response, error) {
	path := data.Get("path").(string)
	path = sanitizeMountPath(path)

	repState := b.Core.ReplicationState()
	entry := b.Core.router.MatchingMountEntry(path)
	if entry != nil && !entry.Local && repState.HasState(consts.ReplicationPerformanceSecondary) {
		return logical.ErrorResponse("cannot unmount a non-local mount on a replication secondary"), nil
	}

	// We return success when the mount does not exists to not expose if the
	// mount existed or not
	match := b.Core.router.MatchingMount(path)
	if match == "" || path != match {
		return nil, nil
	}

	// Attempt unmount
	if err := b.Core.unmount(ctx, path); err != nil {
		b.Backend.Logger().Error("sys: unmount failed", "path", path, "error", err)
		return handleError(err)
	}

	return nil, nil
}

// handleRemount is used to remount a path
func (b *SystemBackend) handleRemount(ctx context.Context, req *logical.Request, data *framework.FieldData) (*logical.Response, error) {
	repState := b.Core.ReplicationState()

	// Get the paths
	fromPath := data.Get("from").(string)
	toPath := data.Get("to").(string)
	if fromPath == "" || toPath == "" {
		return logical.ErrorResponse(
				"both 'from' and 'to' path must be specified as a string"),
			logical.ErrInvalidRequest
	}

	fromPath = sanitizeMountPath(fromPath)
	toPath = sanitizeMountPath(toPath)

	entry := b.Core.router.MatchingMountEntry(fromPath)
	if entry != nil && !entry.Local && repState.HasState(consts.ReplicationPerformanceSecondary) {
		return logical.ErrorResponse("cannot remount a non-local mount on a replication secondary"), nil
	}

	// Attempt remount
	if err := b.Core.remount(ctx, fromPath, toPath); err != nil {
		b.Backend.Logger().Error("sys: remount failed", "from_path", fromPath, "to_path", toPath, "error", err)
		return handleError(err)
	}

	return nil, nil
}

// handleAuthTuneRead is used to get config settings on a auth path
func (b *SystemBackend) handleAuthTuneRead(ctx context.Context, req *logical.Request, data *framework.FieldData) (*logical.Response, error) {
	path := data.Get("path").(string)
	if path == "" {
		return logical.ErrorResponse(
				"path must be specified as a string"),
			logical.ErrInvalidRequest
	}
	return b.handleTuneReadCommon("auth/" + path)
}

// handleMountTuneRead is used to get config settings on a backend
func (b *SystemBackend) handleMountTuneRead(ctx context.Context, req *logical.Request, data *framework.FieldData) (*logical.Response, error) {
	path := data.Get("path").(string)
	if path == "" {
		return logical.ErrorResponse(
				"path must be specified as a string"),
			logical.ErrInvalidRequest
	}

	// This call will read both logical backend's configuration as well as auth methods'.
	// Retaining this behavior for backward compatibility. If this behavior is not desired,
	// an error can be returned if path has a prefix of "auth/".
	return b.handleTuneReadCommon(path)
}

// handleTuneReadCommon returns the config settings of a path
func (b *SystemBackend) handleTuneReadCommon(path string) (*logical.Response, error) {
	path = sanitizeMountPath(path)

	sysView := b.Core.router.MatchingSystemView(path)
	if sysView == nil {
		b.Backend.Logger().Error("sys: cannot fetch sysview", "path", path)
		return handleError(fmt.Errorf("sys: cannot fetch sysview for path %s", path))
	}

	mountEntry := b.Core.router.MatchingMountEntry(path)
	if mountEntry == nil {
		b.Backend.Logger().Error("sys: cannot fetch mount entry", "path", path)
		return handleError(fmt.Errorf("sys: cannot fetch mount entry for path %s", path))
	}

	resp := &logical.Response{
		Data: map[string]interface{}{
			"default_lease_ttl": int(sysView.DefaultLeaseTTL().Seconds()),
			"max_lease_ttl":     int(sysView.MaxLeaseTTL().Seconds()),
			"force_no_cache":    mountEntry.Config.ForceNoCache,
		},
	}

	return resp, nil
}

// handleAuthTuneWrite is used to set config settings on an auth path
func (b *SystemBackend) handleAuthTuneWrite(ctx context.Context, req *logical.Request, data *framework.FieldData) (*logical.Response, error) {
	path := data.Get("path").(string)
	if path == "" {
		return logical.ErrorResponse("path must be specified as a string"),
			logical.ErrInvalidRequest
	}
	return b.handleTuneWriteCommon(ctx, "auth/"+path, data)
}

// handleMountTuneWrite is used to set config settings on a backend
func (b *SystemBackend) handleMountTuneWrite(ctx context.Context, req *logical.Request, data *framework.FieldData) (*logical.Response, error) {
	path := data.Get("path").(string)
	if path == "" {
		return logical.ErrorResponse("path must be specified as a string"),
			logical.ErrInvalidRequest
	}
	// This call will write both logical backend's configuration as well as auth methods'.
	// Retaining this behavior for backward compatibility. If this behavior is not desired,
	// an error can be returned if path has a prefix of "auth/".
	return b.handleTuneWriteCommon(ctx, path, data)
}

// handleTuneWriteCommon is used to set config settings on a path
func (b *SystemBackend) handleTuneWriteCommon(ctx context.Context, path string, data *framework.FieldData) (*logical.Response, error) {
	repState := b.Core.ReplicationState()

	path = sanitizeMountPath(path)

	// Prevent protected paths from being changed
	for _, p := range untunableMounts {
		if strings.HasPrefix(path, p) {
			b.Backend.Logger().Error("sys: cannot tune this mount", "path", path)
			return handleError(fmt.Errorf("sys: cannot tune '%s'", path))
		}
	}

	mountEntry := b.Core.router.MatchingMountEntry(path)
	if mountEntry == nil {
		b.Backend.Logger().Error("sys: tune failed: no mount entry found", "path", path)
		return handleError(fmt.Errorf("sys: tune of path '%s' failed: no mount entry found", path))
	}
	if mountEntry != nil && !mountEntry.Local && repState.HasState(consts.ReplicationPerformanceSecondary) {
		return logical.ErrorResponse("cannot tune a non-local mount on a replication secondary"), nil
	}

	var lock *sync.RWMutex
	switch {
	case strings.HasPrefix(path, credentialRoutePrefix):
		lock = &b.Core.authLock
	default:
		lock = &b.Core.mountsLock
	}

	lock.Lock()
	defer lock.Unlock()

	// Check again after grabbing the lock
	mountEntry = b.Core.router.MatchingMountEntry(path)
	if mountEntry == nil {
		b.Backend.Logger().Error("sys: tune failed: no mount entry found", "path", path)
		return handleError(fmt.Errorf("sys: tune of path '%s' failed: no mount entry found", path))
	}
	if mountEntry != nil && !mountEntry.Local && repState.HasState(consts.ReplicationPerformanceSecondary) {
		return logical.ErrorResponse("cannot tune a non-local mount on a replication secondary"), nil
	}

	// Timing configuration parameters
	{
		var newDefault, newMax time.Duration
		defTTL := data.Get("default_lease_ttl").(string)
		switch defTTL {
		case "":
			newDefault = mountEntry.Config.DefaultLeaseTTL
		case "system":
			newDefault = time.Duration(0)
		default:
			tmpDef, err := parseutil.ParseDurationSecond(defTTL)
			if err != nil {
				return handleError(err)
			}
			newDefault = tmpDef
		}

		maxTTL := data.Get("max_lease_ttl").(string)
		switch maxTTL {
		case "":
			newMax = mountEntry.Config.MaxLeaseTTL
		case "system":
			newMax = time.Duration(0)
		default:
			tmpMax, err := parseutil.ParseDurationSecond(maxTTL)
			if err != nil {
				return handleError(err)
			}
			newMax = tmpMax
		}

		if newDefault != mountEntry.Config.DefaultLeaseTTL ||
			newMax != mountEntry.Config.MaxLeaseTTL {

			if err := b.tuneMountTTLs(ctx, path, mountEntry, newDefault, newMax); err != nil {
				b.Backend.Logger().Error("sys: tuning failed", "path", path, "error", err)
				return handleError(err)
			}
		}
	}

	description := data.Get("description").(string)
	if description != "" {
		oldDesc := mountEntry.Description
		mountEntry.Description = description

		// Update the mount table
		var err error
		switch {
		case strings.HasPrefix(path, "auth/"):
			err = b.Core.persistAuth(ctx, b.Core.auth, mountEntry.Local)
		default:
			err = b.Core.persistMounts(ctx, b.Core.mounts, mountEntry.Local)
		}
		if err != nil {
			mountEntry.Description = oldDesc
			return handleError(err)
		}
		if b.Core.logger.IsInfo() {
			b.Core.logger.Info("core: mount tuning of description successful", "path", path)
		}
	}

	return nil, nil
}

// handleLease is use to view the metadata for a given LeaseID
func (b *SystemBackend) handleLeaseLookup(ctx context.Context, req *logical.Request, data *framework.FieldData) (*logical.Response, error) {
	leaseID := data.Get("lease_id").(string)
	if leaseID == "" {
		return logical.ErrorResponse("lease_id must be specified"),
			logical.ErrInvalidRequest
	}

	leaseTimes, err := b.Core.expiration.FetchLeaseTimes(leaseID)
	if err != nil {
		b.Backend.Logger().Error("sys: error retrieving lease", "lease_id", leaseID, "error", err)
		return handleError(err)
	}
	if leaseTimes == nil {
		return logical.ErrorResponse("invalid lease"), logical.ErrInvalidRequest
	}

	resp := &logical.Response{
		Data: map[string]interface{}{
			"id":           leaseID,
			"issue_time":   leaseTimes.IssueTime,
			"expire_time":  nil,
			"last_renewal": nil,
			"ttl":          int64(0),
		},
	}
	renewable, _ := leaseTimes.renewable()
	resp.Data["renewable"] = renewable

	if !leaseTimes.LastRenewalTime.IsZero() {
		resp.Data["last_renewal"] = leaseTimes.LastRenewalTime
	}
	if !leaseTimes.ExpireTime.IsZero() {
		resp.Data["expire_time"] = leaseTimes.ExpireTime
		resp.Data["ttl"] = leaseTimes.ttl()
	}
	return resp, nil
}

func (b *SystemBackend) handleLeaseLookupList(ctx context.Context, req *logical.Request, data *framework.FieldData) (*logical.Response, error) {
	prefix := data.Get("prefix").(string)
	if prefix != "" && !strings.HasSuffix(prefix, "/") {
		prefix = prefix + "/"
	}

	keys, err := b.Core.expiration.idView.List(ctx, prefix)
	if err != nil {
		b.Backend.Logger().Error("sys: error listing leases", "prefix", prefix, "error", err)
		return handleError(err)
	}
	return logical.ListResponse(keys), nil
}

// handleRenew is used to renew a lease with a given LeaseID
func (b *SystemBackend) handleRenew(ctx context.Context, req *logical.Request, data *framework.FieldData) (*logical.Response, error) {
	// Get all the options
	leaseID := data.Get("lease_id").(string)
	if leaseID == "" {
		leaseID = data.Get("url_lease_id").(string)
	}
	if leaseID == "" {
		return logical.ErrorResponse("lease_id must be specified"),
			logical.ErrInvalidRequest
	}
	incrementRaw := data.Get("increment").(int)

	// Convert the increment
	increment := time.Duration(incrementRaw) * time.Second

	// Invoke the expiration manager directly
	resp, err := b.Core.expiration.Renew(leaseID, increment)
	if err != nil {
		b.Backend.Logger().Error("sys: lease renewal failed", "lease_id", leaseID, "error", err)
		return handleError(err)
	}
	return resp, err
}

// handleRevoke is used to revoke a given LeaseID
func (b *SystemBackend) handleRevoke(ctx context.Context, req *logical.Request, data *framework.FieldData) (*logical.Response, error) {
	// Get all the options
	leaseID := data.Get("lease_id").(string)
	if leaseID == "" {
		leaseID = data.Get("url_lease_id").(string)
	}
	if leaseID == "" {
		return logical.ErrorResponse("lease_id must be specified"),
			logical.ErrInvalidRequest
	}

	// Invoke the expiration manager directly
	if err := b.Core.expiration.Revoke(leaseID); err != nil {
		b.Backend.Logger().Error("sys: lease revocation failed", "lease_id", leaseID, "error", err)
		return handleError(err)
	}
	return nil, nil
}

// handleRevokePrefix is used to revoke a prefix with many LeaseIDs
func (b *SystemBackend) handleRevokePrefix(ctx context.Context, req *logical.Request, data *framework.FieldData) (*logical.Response, error) {
	return b.handleRevokePrefixCommon(req, data, false)
}

// handleRevokeForce is used to revoke a prefix with many LeaseIDs, ignoring errors
func (b *SystemBackend) handleRevokeForce(ctx context.Context, req *logical.Request, data *framework.FieldData) (*logical.Response, error) {
	return b.handleRevokePrefixCommon(req, data, true)
}

// handleRevokePrefixCommon is used to revoke a prefix with many LeaseIDs
func (b *SystemBackend) handleRevokePrefixCommon(
	req *logical.Request, data *framework.FieldData, force bool) (*logical.Response, error) {
	// Get all the options
	prefix := data.Get("prefix").(string)

	// Invoke the expiration manager directly
	var err error
	if force {
		err = b.Core.expiration.RevokeForce(prefix)
	} else {
		err = b.Core.expiration.RevokePrefix(prefix)
	}
	if err != nil {
		b.Backend.Logger().Error("sys: revoke prefix failed", "prefix", prefix, "error", err)
		return handleError(err)
	}
	return nil, nil
}

// handleAuthTable handles the "auth" endpoint to provide the auth table
func (b *SystemBackend) handleAuthTable(ctx context.Context, req *logical.Request, data *framework.FieldData) (*logical.Response, error) {
	b.Core.authLock.RLock()
	defer b.Core.authLock.RUnlock()

	resp := &logical.Response{
		Data: make(map[string]interface{}),
	}
	for _, entry := range b.Core.auth.Entries {
		info := map[string]interface{}{
			"type":        entry.Type,
			"description": entry.Description,
			"accessor":    entry.Accessor,
			"config": map[string]interface{}{
				"default_lease_ttl": int64(entry.Config.DefaultLeaseTTL.Seconds()),
				"max_lease_ttl":     int64(entry.Config.MaxLeaseTTL.Seconds()),
			},
			"local":     entry.Local,
			"seal_wrap": entry.SealWrap,
		}
		resp.Data[entry.Path] = info
	}
	return resp, nil
}

// handleEnableAuth is used to enable a new credential backend
func (b *SystemBackend) handleEnableAuth(ctx context.Context, req *logical.Request, data *framework.FieldData) (*logical.Response, error) {
	repState := b.Core.ReplicationState()
	local := data.Get("local").(bool)
	if !local && repState.HasState(consts.ReplicationPerformanceSecondary) {
		return logical.ErrorResponse("cannot add a non-local mount to a replication secondary"), nil
	}

	// Get all the options
	path := data.Get("path").(string)
	logicalType := data.Get("type").(string)
	description := data.Get("description").(string)
	pluginName := data.Get("plugin_name").(string)
	sealWrap := data.Get("seal_wrap").(bool)

	var config MountConfig
	var apiConfig APIMountConfig

	configMap := data.Get("config").(map[string]interface{})
	if configMap != nil && len(configMap) != 0 {
		err := mapstructure.Decode(configMap, &apiConfig)
		if err != nil {
			return logical.ErrorResponse(
					"unable to convert given auth config information"),
				logical.ErrInvalidRequest
		}
	}

	// Only set plugin name if mount is of type plugin, with apiConfig.PluginName
	// option taking precedence.
	if logicalType == "plugin" {
		switch {
		case apiConfig.PluginName != "":
			config.PluginName = apiConfig.PluginName
		case pluginName != "":
			config.PluginName = pluginName
		default:
			return logical.ErrorResponse(
					"plugin_name must be provided for plugin backend"),
				logical.ErrInvalidRequest
		}
	}

	if logicalType == "" {
		return logical.ErrorResponse(
				"backend type must be specified as a string"),
			logical.ErrInvalidRequest
	}

	path = sanitizeMountPath(path)

	// Create the mount entry
	me := &MountEntry{
		Table:       credentialTableType,
		Path:        path,
		Type:        logicalType,
		Description: description,
		Config:      config,
		Local:       local,
		SealWrap:    sealWrap,
	}

	// Attempt enabling
	if err := b.Core.enableCredential(ctx, me); err != nil {
		b.Backend.Logger().Error("sys: enable auth mount failed", "path", me.Path, "error", err)
		return handleError(err)
	}
	return nil, nil
}

// handleDisableAuth is used to disable a credential backend
func (b *SystemBackend) handleDisableAuth(ctx context.Context, req *logical.Request, data *framework.FieldData) (*logical.Response, error) {
	path := data.Get("path").(string)
	path = sanitizeMountPath(path)

	fullPath := credentialRoutePrefix + path

	repState := b.Core.ReplicationState()
	entry := b.Core.router.MatchingMountEntry(fullPath)
	if entry != nil && !entry.Local && repState.HasState(consts.ReplicationPerformanceSecondary) {
		return logical.ErrorResponse("cannot unmount a non-local mount on a replication secondary"), nil
	}

	// We return success when the mount does not exists to not expose if the
	// mount existed or not
	match := b.Core.router.MatchingMount(fullPath)
	if match == "" || fullPath != match {
		return nil, nil
	}

	// Attempt disable
	if err := b.Core.disableCredential(ctx, path); err != nil {
		b.Backend.Logger().Error("sys: disable auth mount failed", "path", path, "error", err)
		return handleError(err)
	}
	return nil, nil
}

// handlePolicyList handles the "policy" endpoint to provide the enabled policies
func (b *SystemBackend) handlePolicyList(ctx context.Context, req *logical.Request, data *framework.FieldData) (*logical.Response, error) {
	// Get all the configured policies
	policies, err := b.Core.policyStore.ListPolicies(ctx, PolicyTypeACL)

	// Add the special "root" policy
	policies = append(policies, "root")
	resp := logical.ListResponse(policies)

	// Backwords compatibility
	resp.Data["policies"] = resp.Data["keys"]

	return resp, err
}

func (b *SystemBackend) handlePoliciesList(policyType PolicyType) framework.OperationFunc {
	return func(ctx context.Context, req *logical.Request, data *framework.FieldData) (*logical.Response, error) {
		policies, err := b.Core.policyStore.ListPolicies(ctx, policyType)
		if err != nil {
			return nil, err
		}

		switch policyType {
		case PolicyTypeACL:
			// Add the special "root" policy if not egp
			policies = append(policies, "root")
			return logical.ListResponse(policies), nil

		}

		return logical.ErrorResponse("unknown policy type"), nil
	}
}

func (b *SystemBackend) handlePoliciesRead(policyType PolicyType) framework.OperationFunc {
	return func(ctx context.Context, req *logical.Request, data *framework.FieldData) (*logical.Response, error) {
		name := data.Get("name").(string)

		policy, err := b.Core.policyStore.GetPolicy(ctx, name, policyType)
		if err != nil {
			return handleError(err)
		}

		if policy == nil {
			return nil, nil
		}

		resp := &logical.Response{
			Data: map[string]interface{}{
				"name":   policy.Name,
				"policy": policy.Raw,
			},
		}

		return resp, nil
	}
}

// handlePolicyRead handles the "policy/<name>" endpoint to read a policy
func (b *SystemBackend) handlePolicyRead(ctx context.Context, req *logical.Request, data *framework.FieldData) (*logical.Response, error) {
	name := data.Get("name").(string)

	policy, err := b.Core.policyStore.GetPolicy(ctx, name, PolicyTypeACL)
	if err != nil {
		return handleError(err)
	}

	if policy == nil {
		return nil, nil
	}

	resp := &logical.Response{
		Data: map[string]interface{}{
			"name":  policy.Name,
			"rules": policy.Raw,
		},
	}

	return resp, nil
}

func (b *SystemBackend) handlePoliciesSet(policyType PolicyType) framework.OperationFunc {
	return func(ctx context.Context, req *logical.Request, data *framework.FieldData) (*logical.Response, error) {
		policy := &Policy{
			Name: strings.ToLower(data.Get("name").(string)),
			Type: policyType,
		}
		if policy.Name == "" {
			return logical.ErrorResponse("policy name must be provided in the URL"), nil
		}

		policy.Raw = data.Get("policy").(string)
		if policy.Raw == "" {
			return logical.ErrorResponse("'policy' parameter not supplied or empty"), nil
		}

		if polBytes, err := base64.StdEncoding.DecodeString(policy.Raw); err == nil {
			policy.Raw = string(polBytes)
		}

		switch policyType {
		case PolicyTypeACL:
			p, err := ParseACLPolicy(policy.Raw)
			if err != nil {
				return handleError(err)
			}
			policy.Paths = p.Paths

		default:
			return logical.ErrorResponse("unknown policy type"), nil
		}

		// Update the policy
		if err := b.Core.policyStore.SetPolicy(ctx, policy); err != nil {
			return handleError(err)
		}
		return nil, nil
	}
}

// handlePolicySet handles the "policy/<name>" endpoint to set a policy
func (b *SystemBackend) handlePolicySet(ctx context.Context, req *logical.Request, data *framework.FieldData) (*logical.Response, error) {

	policy := &Policy{
		Type: PolicyTypeACL,
		Name: strings.ToLower(data.Get("name").(string)),
	}
	if policy.Name == "" {
		return logical.ErrorResponse("policy name must be provided in the URL"), nil
	}

	var resp *logical.Response

	policy.Raw = data.Get("policy").(string)
	if policy.Raw == "" {
		policy.Raw = data.Get("rules").(string)
		if resp == nil {
			resp = &logical.Response{}
		}
		resp.AddWarning("'rules' is deprecated, please use 'policy' instead")
	}
	if policy.Raw == "" {
		return logical.ErrorResponse("'policy' parameter not supplied or empty"), nil
	}

	p, err := ParseACLPolicy(policy.Raw)
	if err != nil {
		return handleError(err)
	}
	policy.Paths = p.Paths

	// Update the policy
	if err := b.Core.policyStore.SetPolicy(ctx, policy); err != nil {
		return handleError(err)
	}
	return resp, nil
}

func (b *SystemBackend) handlePoliciesDelete(policyType PolicyType) framework.OperationFunc {
	return func(ctx context.Context, req *logical.Request, data *framework.FieldData) (*logical.Response, error) {
		name := data.Get("name").(string)

		if err := b.Core.policyStore.DeletePolicy(ctx, name, policyType); err != nil {
			return handleError(err)
		}
		return nil, nil
	}
}

// handlePolicyDelete handles the "policy/<name>" endpoint to delete a policy
func (b *SystemBackend) handlePolicyDelete(ctx context.Context, req *logical.Request, data *framework.FieldData) (*logical.Response, error) {
	name := data.Get("name").(string)

	if err := b.Core.policyStore.DeletePolicy(ctx, name, PolicyTypeACL); err != nil {
		return handleError(err)
	}
	return nil, nil
}

// handleAuditTable handles the "audit" endpoint to provide the audit table
func (b *SystemBackend) handleAuditTable(ctx context.Context, req *logical.Request, data *framework.FieldData) (*logical.Response, error) {
	b.Core.auditLock.RLock()
	defer b.Core.auditLock.RUnlock()

	resp := &logical.Response{
		Data: make(map[string]interface{}),
	}
	for _, entry := range b.Core.audit.Entries {
		info := map[string]interface{}{
			"path":        entry.Path,
			"type":        entry.Type,
			"description": entry.Description,
			"options":     entry.Options,
			"local":       entry.Local,
		}
		resp.Data[entry.Path] = info
	}
	return resp, nil
}

// handleAuditHash is used to fetch the hash of the given input data with the
// specified audit backend's salt
func (b *SystemBackend) handleAuditHash(ctx context.Context, req *logical.Request, data *framework.FieldData) (*logical.Response, error) {
	path := data.Get("path").(string)
	input := data.Get("input").(string)
	if input == "" {
		return logical.ErrorResponse("the \"input\" parameter is empty"), nil
	}

	path = sanitizeMountPath(path)

	hash, err := b.Core.auditBroker.GetHash(path, input)
	if err != nil {
		return logical.ErrorResponse(err.Error()), nil
	}

	return &logical.Response{
		Data: map[string]interface{}{
			"hash": hash,
		},
	}, nil
}

// handleEnableAudit is used to enable a new audit backend
func (b *SystemBackend) handleEnableAudit(ctx context.Context, req *logical.Request, data *framework.FieldData) (*logical.Response, error) {
	repState := b.Core.ReplicationState()

	local := data.Get("local").(bool)
	if !local && repState.HasState(consts.ReplicationPerformanceSecondary) {
		return logical.ErrorResponse("cannot add a non-local mount to a replication secondary"), nil
	}

	// Get all the options
	path := data.Get("path").(string)
	backendType := data.Get("type").(string)
	description := data.Get("description").(string)
	options := data.Get("options").(map[string]interface{})

	optionMap := make(map[string]string)
	for k, v := range options {
		vStr, ok := v.(string)
		if !ok {
			return logical.ErrorResponse("options must be string valued"),
				logical.ErrInvalidRequest
		}
		optionMap[k] = vStr
	}

	// Create the mount entry
	me := &MountEntry{
		Table:       auditTableType,
		Path:        path,
		Type:        backendType,
		Description: description,
		Options:     optionMap,
		Local:       local,
	}

	// Attempt enabling
	if err := b.Core.enableAudit(ctx, me); err != nil {
		b.Backend.Logger().Error("sys: enable audit mount failed", "path", me.Path, "error", err)
		return handleError(err)
	}
	return nil, nil
}

// handleDisableAudit is used to disable an audit backend
func (b *SystemBackend) handleDisableAudit(ctx context.Context, req *logical.Request, data *framework.FieldData) (*logical.Response, error) {
	path := data.Get("path").(string)

	// Attempt disable
	if existed, err := b.Core.disableAudit(ctx, path); existed && err != nil {
		b.Backend.Logger().Error("sys: disable audit mount failed", "path", path, "error", err)
		return handleError(err)
	}
	return nil, nil
}

// handleRawRead is used to read directly from the barrier
func (b *SystemBackend) handleRawRead(ctx context.Context, req *logical.Request, data *framework.FieldData) (*logical.Response, error) {
	path := data.Get("path").(string)

	// Prevent access of protected paths
	for _, p := range protectedPaths {
		if strings.HasPrefix(path, p) {
			err := fmt.Sprintf("cannot read '%s'", path)
			return logical.ErrorResponse(err), logical.ErrInvalidRequest
		}
	}

	entry, err := b.Core.barrier.Get(ctx, path)
	if err != nil {
		return handleError(err)
	}
	if entry == nil {
		return nil, nil
	}

	// Run this through the decompression helper to see if it's been compressed.
	// If the input contained the compression canary, `outputBytes` will hold
	// the decompressed data. If the input was not compressed, then `outputBytes`
	// will be nil.
	outputBytes, _, err := compressutil.Decompress(entry.Value)
	if err != nil {
		return handleError(err)
	}

	// `outputBytes` is nil if the input is uncompressed. In that case set it to the original input.
	if outputBytes == nil {
		outputBytes = entry.Value
	}

	resp := &logical.Response{
		Data: map[string]interface{}{
			"value": string(outputBytes),
		},
	}
	return resp, nil
}

// handleRawWrite is used to write directly to the barrier
func (b *SystemBackend) handleRawWrite(ctx context.Context, req *logical.Request, data *framework.FieldData) (*logical.Response, error) {
	path := data.Get("path").(string)

	// Prevent access of protected paths
	for _, p := range protectedPaths {
		if strings.HasPrefix(path, p) {
			err := fmt.Sprintf("cannot write '%s'", path)
			return logical.ErrorResponse(err), logical.ErrInvalidRequest
		}
	}

	value := data.Get("value").(string)
	entry := &Entry{
		Key:   path,
		Value: []byte(value),
	}
	if err := b.Core.barrier.Put(ctx, entry); err != nil {
		return logical.ErrorResponse(err.Error()), logical.ErrInvalidRequest
	}
	return nil, nil
}

// handleRawDelete is used to delete directly from the barrier
func (b *SystemBackend) handleRawDelete(ctx context.Context, req *logical.Request, data *framework.FieldData) (*logical.Response, error) {
	path := data.Get("path").(string)

	// Prevent access of protected paths
	for _, p := range protectedPaths {
		if strings.HasPrefix(path, p) {
			err := fmt.Sprintf("cannot delete '%s'", path)
			return logical.ErrorResponse(err), logical.ErrInvalidRequest
		}
	}

	if err := b.Core.barrier.Delete(ctx, path); err != nil {
		return handleError(err)
	}
	return nil, nil
}

// handleRawList is used to list directly from the barrier
func (b *SystemBackend) handleRawList(ctx context.Context, req *logical.Request, data *framework.FieldData) (*logical.Response, error) {
	path := data.Get("path").(string)
	if path != "" && !strings.HasSuffix(path, "/") {
		path = path + "/"
	}

	// Prevent access of protected paths
	for _, p := range protectedPaths {
		if strings.HasPrefix(path, p) {
			err := fmt.Sprintf("cannot list '%s'", path)
			return logical.ErrorResponse(err), logical.ErrInvalidRequest
		}
	}

	keys, err := b.Core.barrier.List(ctx, path)
	if err != nil {
		return handleError(err)
	}
	return logical.ListResponse(keys), nil
}

// handleKeyStatus returns status information about the backend key
func (b *SystemBackend) handleKeyStatus(ctx context.Context, req *logical.Request, data *framework.FieldData) (*logical.Response, error) {
	// Get the key info
	info, err := b.Core.barrier.ActiveKeyInfo()
	if err != nil {
		return nil, err
	}

	resp := &logical.Response{
		Data: map[string]interface{}{
			"term":         info.Term,
			"install_time": info.InstallTime.Format(time.RFC3339Nano),
		},
	}
	return resp, nil
}

// handleRotate is used to trigger a key rotation
func (b *SystemBackend) handleRotate(ctx context.Context, req *logical.Request, data *framework.FieldData) (*logical.Response, error) {
	repState := b.Core.ReplicationState()
	if repState.HasState(consts.ReplicationPerformanceSecondary) {
		return logical.ErrorResponse("cannot rotate on a replication secondary"), nil
	}

	// Rotate to the new term
	newTerm, err := b.Core.barrier.Rotate(ctx)
	if err != nil {
		b.Backend.Logger().Error("sys: failed to create new encryption key", "error", err)
		return handleError(err)
	}
	b.Backend.Logger().Info("sys: installed new encryption key")

	// In HA mode, we need to an upgrade path for the standby instances
	if b.Core.ha != nil {
		// Create the upgrade path to the new term
		if err := b.Core.barrier.CreateUpgrade(ctx, newTerm); err != nil {
			b.Backend.Logger().Error("sys: failed to create new upgrade", "term", newTerm, "error", err)
		}

		// Schedule the destroy of the upgrade path
		time.AfterFunc(keyRotateGracePeriod, func() {
			if err := b.Core.barrier.DestroyUpgrade(ctx, newTerm); err != nil {
				b.Backend.Logger().Error("sys: failed to destroy upgrade", "term", newTerm, "error", err)
			}
		})
	}

	// Write to the canary path, which will force a synchronous truing during
	// replication
	if err := b.Core.barrier.Put(ctx, &Entry{
		Key:   coreKeyringCanaryPath,
		Value: []byte(fmt.Sprintf("new-rotation-term-%d", newTerm)),
	}); err != nil {
		b.Core.logger.Error("core: error saving keyring canary", "error", err)
		return nil, fmt.Errorf("failed to save keyring canary: %v", err)
	}

	return nil, nil
}

func (b *SystemBackend) handleWrappingPubkey(ctx context.Context, req *logical.Request, data *framework.FieldData) (*logical.Response, error) {
	x, _ := b.Core.wrappingJWTKey.X.MarshalText()
	y, _ := b.Core.wrappingJWTKey.Y.MarshalText()
	return &logical.Response{
		Data: map[string]interface{}{
			"jwt_x":     string(x),
			"jwt_y":     string(y),
			"jwt_curve": corePrivateKeyTypeP521,
		},
	}, nil
}

func (b *SystemBackend) handleWrappingWrap(ctx context.Context, req *logical.Request, data *framework.FieldData) (*logical.Response, error) {
	if req.WrapInfo == nil || req.WrapInfo.TTL == 0 {
		return logical.ErrorResponse("endpoint requires response wrapping to be used"), logical.ErrInvalidRequest
	}

	// N.B.: Do *NOT* allow JWT wrapping tokens to be created through this
	// endpoint. JWTs are signed so if we don't allow users to create wrapping
	// tokens using them we can ensure that an operator can't spoof a legit JWT
	// wrapped token, which makes certain init/rekey/generate-root cases have
	// better properties.
	req.WrapInfo.Format = "uuid"

	return &logical.Response{
		Data: data.Raw,
	}, nil
}

func (b *SystemBackend) handleWrappingUnwrap(ctx context.Context, req *logical.Request, data *framework.FieldData) (*logical.Response, error) {
	// If a third party is unwrapping (rather than the calling token being the
	// wrapping token) we detect this so that we can revoke the original
	// wrapping token after reading it
	var thirdParty bool

	token := data.Get("token").(string)
	if token != "" {
		thirdParty = true
	} else {
		token = req.ClientToken
	}

	// Get the policies so we can determine if this is a normal response
	// wrapping request or a control group token.
	//
	// We use lookupTainted here because the token might have already been used
	// by handleRequest(), this happens when it's a normal response wrapping
	// request and the token was provided "first party". We want to inspect the
	// token policies but will not use this token entry for anything else.
	te, err := b.Core.tokenStore.lookupTainted(ctx, token)
	if err != nil {
		return nil, err
	}
	if te == nil {
		return nil, errors.New("could not find token")
	}
	if len(te.Policies) != 1 {
		return nil, errors.New("token is not a valid unwrap token")
	}

	var response string
	switch te.Policies[0] {
	case responseWrappingPolicyName:
		response, err = b.responseWrappingUnwrap(ctx, token, thirdParty)
	}
	if err != nil {
		var respErr *logical.Response
		if len(response) > 0 {
			respErr = logical.ErrorResponse(response)
		}

		return respErr, err
	}

	resp := &logical.Response{
		Data: map[string]interface{}{},
	}
	if len(response) == 0 {
		resp.Data[logical.HTTPStatusCode] = 204
	} else {
		resp.Data[logical.HTTPStatusCode] = 200
		resp.Data[logical.HTTPRawBody] = []byte(response)
		resp.Data[logical.HTTPContentType] = "application/json"
	}

	return resp, nil
}

// responseWrappingUnwrap will read the stored response in the cubbyhole and
// return the raw HTTP response.
func (b *SystemBackend) responseWrappingUnwrap(ctx context.Context, token string, thirdParty bool) (string, error) {
	if thirdParty {
		// Use the token to decrement the use count to avoid a second operation on the token.
		_, err := b.Core.tokenStore.UseTokenByID(ctx, token)
		if err != nil {
			return "", fmt.Errorf("error decrementing wrapping token's use-count: %v", err)
		}

		defer b.Core.tokenStore.Revoke(ctx, token)
	}

	cubbyReq := &logical.Request{
		Operation:   logical.ReadOperation,
		Path:        "cubbyhole/response",
		ClientToken: token,
	}
	cubbyResp, err := b.Core.router.Route(ctx, cubbyReq)
	if err != nil {
		return "", fmt.Errorf("error looking up wrapping information: %v", err)
	}
	if cubbyResp == nil {
		return "no information found; wrapping token may be from a previous Vault version", ErrInternalError
	}
	if cubbyResp != nil && cubbyResp.IsError() {
		return cubbyResp.Error().Error(), nil
	}
	if cubbyResp.Data == nil {
		return "wrapping information was nil; wrapping token may be from a previous Vault version", ErrInternalError
	}

	responseRaw := cubbyResp.Data["response"]
	if responseRaw == nil {
		return "", fmt.Errorf("no response found inside the cubbyhole")
	}
	response, ok := responseRaw.(string)
	if !ok {
		return "", fmt.Errorf("could not decode response inside the cubbyhole")
	}

	return response, nil
}

func (b *SystemBackend) handleWrappingLookup(ctx context.Context, req *logical.Request, data *framework.FieldData) (*logical.Response, error) {
	// This ordering of lookups has been validated already in the wrapping
	// validation func, we're just doing this for a safety check
	token := data.Get("token").(string)
	if token == "" {
		token = req.ClientToken
		if token == "" {
			return logical.ErrorResponse("missing \"token\" value in input"), logical.ErrInvalidRequest
		}
	}

	cubbyReq := &logical.Request{
		Operation:   logical.ReadOperation,
		Path:        "cubbyhole/wrapinfo",
		ClientToken: token,
	}
	cubbyResp, err := b.Core.router.Route(ctx, cubbyReq)
	if err != nil {
		return nil, fmt.Errorf("error looking up wrapping information: %v", err)
	}
	if cubbyResp == nil {
		return logical.ErrorResponse("no information found; wrapping token may be from a previous Vault version"), nil
	}
	if cubbyResp != nil && cubbyResp.IsError() {
		return cubbyResp, nil
	}
	if cubbyResp.Data == nil {
		return logical.ErrorResponse("wrapping information was nil; wrapping token may be from a previous Vault version"), nil
	}

	creationTTLRaw := cubbyResp.Data["creation_ttl"]
	creationTime := cubbyResp.Data["creation_time"]
	creationPath := cubbyResp.Data["creation_path"]

	resp := &logical.Response{
		Data: map[string]interface{}{},
	}
	if creationTTLRaw != nil {
		creationTTL, err := creationTTLRaw.(json.Number).Int64()
		if err != nil {
			return nil, fmt.Errorf("error reading creation_ttl value from wrapping information: %v", err)
		}
		resp.Data["creation_ttl"] = time.Duration(creationTTL).Seconds()
	}
	if creationTime != nil {
		// This was JSON marshaled so it's already a string in RFC3339 format
		resp.Data["creation_time"] = cubbyResp.Data["creation_time"]
	}
	if creationPath != nil {
		resp.Data["creation_path"] = cubbyResp.Data["creation_path"]
	}

	return resp, nil
}

func (b *SystemBackend) handleWrappingRewrap(ctx context.Context, req *logical.Request, data *framework.FieldData) (*logical.Response, error) {
	// If a third party is rewrapping (rather than the calling token being the
	// wrapping token) we detect this so that we can revoke the original
	// wrapping token after reading it. Right now wrapped tokens can't unwrap
	// themselves, but in case we change it, this will be ready to do the right
	// thing.
	var thirdParty bool

	token := data.Get("token").(string)
	if token != "" {
		thirdParty = true
	} else {
		token = req.ClientToken
	}

	if thirdParty {
		// Use the token to decrement the use count to avoid a second operation on the token.
		_, err := b.Core.tokenStore.UseTokenByID(ctx, token)
		if err != nil {
			return nil, fmt.Errorf("error decrementing wrapping token's use-count: %v", err)
		}
		defer b.Core.tokenStore.Revoke(ctx, token)
	}

	// Fetch the original TTL
	cubbyReq := &logical.Request{
		Operation:   logical.ReadOperation,
		Path:        "cubbyhole/wrapinfo",
		ClientToken: token,
	}
	cubbyResp, err := b.Core.router.Route(ctx, cubbyReq)
	if err != nil {
		return nil, fmt.Errorf("error looking up wrapping information: %v", err)
	}
	if cubbyResp == nil {
		return logical.ErrorResponse("no information found; wrapping token may be from a previous Vault version"), nil
	}
	if cubbyResp != nil && cubbyResp.IsError() {
		return cubbyResp, nil
	}
	if cubbyResp.Data == nil {
		return logical.ErrorResponse("wrapping information was nil; wrapping token may be from a previous Vault version"), nil
	}

	// Set the creation TTL on the request
	creationTTLRaw := cubbyResp.Data["creation_ttl"]
	if creationTTLRaw == nil {
		return nil, fmt.Errorf("creation_ttl value in wrapping information was nil")
	}
	creationTTL, err := cubbyResp.Data["creation_ttl"].(json.Number).Int64()
	if err != nil {
		return nil, fmt.Errorf("error reading creation_ttl value from wrapping information: %v", err)
	}

	// Get creation_path to return as the response later
	creationPathRaw := cubbyResp.Data["creation_path"]
	if creationPathRaw == nil {
		return nil, fmt.Errorf("creation_path value in wrapping information was nil")
	}
	creationPath := creationPathRaw.(string)

	// Fetch the original response and return it as the data for the new response
	cubbyReq = &logical.Request{
		Operation:   logical.ReadOperation,
		Path:        "cubbyhole/response",
		ClientToken: token,
	}
	cubbyResp, err = b.Core.router.Route(ctx, cubbyReq)
	if err != nil {
		return nil, fmt.Errorf("error looking up response: %v", err)
	}
	if cubbyResp == nil {
		return logical.ErrorResponse("no information found; wrapping token may be from a previous Vault version"), nil
	}
	if cubbyResp != nil && cubbyResp.IsError() {
		return cubbyResp, nil
	}
	if cubbyResp.Data == nil {
		return logical.ErrorResponse("wrapping information was nil; wrapping token may be from a previous Vault version"), nil
	}

	response := cubbyResp.Data["response"]
	if response == nil {
		return nil, fmt.Errorf("no response found inside the cubbyhole")
	}

	// Return response in "response"; wrapping code will detect the rewrap and
	// slot in instead of nesting
	return &logical.Response{
		Data: map[string]interface{}{
			"response": response,
		},
		WrapInfo: &wrapping.ResponseWrapInfo{
			TTL:          time.Duration(creationTTL),
			CreationPath: creationPath,
		},
	}, nil
}

func (b *SystemBackend) pathHashWrite(ctx context.Context, req *logical.Request, d *framework.FieldData) (*logical.Response, error) {
	inputB64 := d.Get("input").(string)
	format := d.Get("format").(string)
	algorithm := d.Get("urlalgorithm").(string)
	if algorithm == "" {
		algorithm = d.Get("algorithm").(string)
	}

	input, err := base64.StdEncoding.DecodeString(inputB64)
	if err != nil {
		return logical.ErrorResponse(fmt.Sprintf("unable to decode input as base64: %s", err)), logical.ErrInvalidRequest
	}

	switch format {
	case "hex":
	case "base64":
	default:
		return logical.ErrorResponse(fmt.Sprintf("unsupported encoding format %s; must be \"hex\" or \"base64\"", format)), nil
	}

	var hf hash.Hash
	switch algorithm {
	case "sha2-224":
		hf = sha256.New224()
	case "sha2-256":
		hf = sha256.New()
	case "sha2-384":
		hf = sha512.New384()
	case "sha2-512":
		hf = sha512.New()
	default:
		return logical.ErrorResponse(fmt.Sprintf("unsupported algorithm %s", algorithm)), nil
	}
	hf.Write(input)
	retBytes := hf.Sum(nil)

	var retStr string
	switch format {
	case "hex":
		retStr = hex.EncodeToString(retBytes)
	case "base64":
		retStr = base64.StdEncoding.EncodeToString(retBytes)
	}

	// Generate the response
	resp := &logical.Response{
		Data: map[string]interface{}{
			"sum": retStr,
		},
	}
	return resp, nil
}

func (b *SystemBackend) pathRandomWrite(ctx context.Context, req *logical.Request, d *framework.FieldData) (*logical.Response, error) {
	bytes := 0
	var err error
	strBytes := d.Get("urlbytes").(string)
	if strBytes != "" {
		bytes, err = strconv.Atoi(strBytes)
		if err != nil {
			return logical.ErrorResponse(fmt.Sprintf("error parsing url-set byte count: %s", err)), nil
		}
	} else {
		bytes = d.Get("bytes").(int)
	}
	format := d.Get("format").(string)

	if bytes < 1 {
		return logical.ErrorResponse(`"bytes" cannot be less than 1`), nil
	}

	switch format {
	case "hex":
	case "base64":
	default:
		return logical.ErrorResponse(fmt.Sprintf("unsupported encoding format %s; must be \"hex\" or \"base64\"", format)), nil
	}

	randBytes, err := uuid.GenerateRandomBytes(bytes)
	if err != nil {
		return nil, err
	}

	var retStr string
	switch format {
	case "hex":
		retStr = hex.EncodeToString(randBytes)
	case "base64":
		retStr = base64.StdEncoding.EncodeToString(randBytes)
	}

	// Generate the response
	resp := &logical.Response{
		Data: map[string]interface{}{
			"random_bytes": retStr,
		},
	}
	return resp, nil
}

func sanitizeMountPath(path string) string {
	if !strings.HasSuffix(path, "/") {
		path += "/"
	}

	if strings.HasPrefix(path, "/") {
		path = path[1:]
	}

	return path
}

const sysHelpRoot = `
The system backend is built-in to Vault and cannot be remounted or
unmounted. It contains the paths that are used to configure Vault itself
as well as perform core operations.
`

// sysHelp is all the help text for the sys backend.
var sysHelp = map[string][2]string{
	"config/cors": {
		"Configures or returns the current configuration of CORS settings.",
		`
This path responds to the following HTTP methods.

    GET /
        Returns the configuration of the CORS setting.

    POST /
        Sets the comma-separated list of origins that can make cross-origin requests.

    DELETE /
        Clears the CORS configuration and disables acceptance of CORS requests.
		`,
	},
	"init": {
		"Initializes or returns the initialization status of the Vault.",
		`
This path responds to the following HTTP methods.

    GET /
        Returns the initialization status of the Vault.

    POST /
        Initializes a new vault.
		`,
	},
	"generate-root": {
		"Reads, generates, or deletes a root token regeneration process.",
		`
This path responds to multiple HTTP methods which change the behavior. Those
HTTP methods are listed below.

    GET /attempt
        Reads the configuration and progress of the current root generation
        attempt.

    POST /attempt
        Initializes a new root generation attempt. Only a single root generation
        attempt can take place at a time. One (and only one) of otp or pgp_key
        are required.

    DELETE /attempt
        Cancels any in-progress root generation attempt. This clears any
        progress made. This must be called to change the OTP or PGP key being
        used.
		`,
	},
	"seal-status": {
		"Returns the seal status of the Vault.",
		`
This path responds to the following HTTP methods.

    GET /
        Returns the seal status of the Vault. This is an unauthenticated
        endpoint.
		`,
	},
	"seal": {
		"Seals the Vault.",
		`
This path responds to the following HTTP methods.

    PUT /
        Seals the Vault.
		`,
	},
	"unseal": {
		"Unseals the Vault.",
		`
This path responds to the following HTTP methods.

    PUT /
        Unseals the Vault.
		`,
	},
	"mounts": {
		"List the currently mounted backends.",
		`
This path responds to the following HTTP methods.

    GET /
        Lists all the mounted secret backends.

    GET /<mount point>
        Get information about the mount at the specified path.

    POST /<mount point>
        Mount a new secret backend to the mount point in the URL.

    POST /<mount point>/tune
        Tune configuration parameters for the given mount point.

    DELETE /<mount point>
        Unmount the specified mount point.
		`,
	},

	"mount": {
		`Mount a new backend at a new path.`,
		`
Mount a backend at a new path. A backend can be mounted multiple times at
multiple paths in order to configure multiple separately configured backends.
Example: you might have an AWS backend for the east coast, and one for the
west coast.
		`,
	},

	"mount_path": {
		`The path to mount to. Example: "aws/east"`,
		"",
	},

	"mount_type": {
		`The type of the backend. Example: "passthrough"`,
		"",
	},

	"mount_desc": {
		`User-friendly description for this mount.`,
		"",
	},

	"mount_config": {
		`Configuration for this mount, such as default_lease_ttl
and max_lease_ttl.`,
	},

	"mount_local": {
		`Mark the mount as a local mount, which is not replicated
and is unaffected by replication.`,
	},

	"mount_plugin_name": {
		`Name of the plugin to mount based from the name registered
in the plugin catalog.`,
	},

	"seal_wrap": {
		`Whether to turn on seal wrapping for the mount.`,
	},

	"tune_default_lease_ttl": {
		`The default lease TTL for this mount.`,
	},

	"tune_max_lease_ttl": {
		`The max lease TTL for this mount.`,
	},

	"remount": {
		"Move the mount point of an already-mounted backend.",
		`
This path responds to the following HTTP methods.

    POST /sys/remount
        Changes the mount point of an already-mounted backend.
		`,
	},

	"auth_tune": {
		"Tune the configuration parameters for an auth path.",
		`Read and write the 'default-lease-ttl' and 'max-lease-ttl' values of
the auth path.`,
	},

	"mount_tune": {
		"Tune backend configuration parameters for this mount.",
		`Read and write the 'default-lease-ttl' and 'max-lease-ttl' values of
the mount.`,
	},

	"renew": {
		"Renew a lease on a secret",
		`
When a secret is read, it may optionally include a lease interval
and a boolean indicating if renew is possible. For secrets that support
lease renewal, this endpoint is used to extend the validity of the
lease and to prevent an automatic revocation.
		`,
	},

	"lease_id": {
		"The lease identifier to renew. This is included with a lease.",
		"",
	},

	"increment": {
		"The desired increment in seconds to the lease",
		"",
	},

	"revoke": {
		"Revoke a leased secret immediately",
		`
When a secret is generated with a lease, it is automatically revoked
at the end of the lease period if not renewed. However, in some cases
you may want to force an immediate revocation. This endpoint can be
used to revoke the secret with the given Lease ID.
		`,
	},

	"revoke-prefix": {
		"Revoke all secrets generated in a given prefix",
		`
Revokes all the secrets generated under a given mount prefix. As
an example, "prod/aws/" might be the AWS logical backend, and due to
a change in the "ops" policy, we may want to invalidate all the secrets
generated. We can do a revoke prefix at "prod/aws/ops" to revoke all
the ops secrets. This does a prefix match on the Lease IDs and revokes
all matching leases.
		`,
	},

	"revoke-prefix-path": {
		`The path to revoke keys under. Example: "prod/aws/ops"`,
		"",
	},

	"revoke-force": {
		"Revoke all secrets generated in a given prefix, ignoring errors.",
		`
See the path help for 'revoke-prefix'; this behaves the same, except that it
ignores errors encountered during revocation. This can be used in certain
recovery situations; for instance, when you want to unmount a backend, but it
is impossible to fix revocation errors and these errors prevent the unmount
from proceeding. This is a DANGEROUS operation as it removes Vault's oversight
of external secrets. Access to this prefix should be tightly controlled.
		`,
	},

	"revoke-force-path": {
		`The path to revoke keys under. Example: "prod/aws/ops"`,
		"",
	},

	"auth-table": {
		"List the currently enabled credential backends.",
		`
This path responds to the following HTTP methods.

    GET /
        List the currently enabled credential backends: the name, the type of
        the backend, and a user friendly description of the purpose for the
        credential backend.

    POST /<mount point>
        Enable a new auth method.

    DELETE /<mount point>
        Disable the auth method at the given mount point.
		`,
	},

	"auth": {
		`Enable a new credential backend with a name.`,
		`
Enable a credential mechanism at a new path. A backend can be mounted multiple times at
multiple paths in order to configure multiple separately configured backends.
Example: you might have an OAuth backend for GitHub, and one for Google Apps.
		`,
	},

	"auth_path": {
		`The path to mount to. Cannot be delimited. Example: "user"`,
		"",
	},

	"auth_type": {
		`The type of the backend. Example: "userpass"`,
		"",
	},

	"auth_desc": {
		`User-friendly description for this crential backend.`,
		"",
	},

	"auth_config": {
		`Configuration for this mount, such as plugin_name.`,
	},

	"auth_plugin": {
		`Name of the auth plugin to use based from the name in the plugin catalog.`,
		"",
	},

	"policy-list": {
		`List the configured access control policies.`,
		`
This path responds to the following HTTP methods.

    GET /
        List the names of the configured access control policies.

    GET /<name>
        Retrieve the rules for the named policy.

    PUT /<name>
        Add or update a policy.

    DELETE /<name>
        Delete the policy with the given name.
		`,
	},

	"policy": {
		`Read, Modify, or Delete an access control policy.`,
		`
Read the rules of an existing policy, create or update the rules of a policy,
or delete a policy.
		`,
	},

	"policy-name": {
		`The name of the policy. Example: "ops"`,
		"",
	},

	"policy-rules": {
		`The rules of the policy. Either given in HCL or JSON format.`,
		"",
	},

	"audit-hash": {
		"The hash of the given string via the given audit backend",
		"",
	},

	"audit-table": {
		"List the currently enabled audit backends.",
		`
This path responds to the following HTTP methods.

    GET /
        List the currently enabled audit backends.

    PUT /<path>
        Enable an audit backend at the given path.

    DELETE /<path>
        Disable the given audit backend.
		`,
	},

	"audit_path": {
		`The name of the backend. Cannot be delimited. Example: "mysql"`,
		"",
	},

	"audit_type": {
		`The type of the backend. Example: "mysql"`,
		"",
	},

	"audit_desc": {
		`User-friendly description for this audit backend.`,
		"",
	},

	"audit_opts": {
		`Configuration options for the audit backend.`,
		"",
	},

	"audit": {
		`Enable or disable audit backends.`,
		`
Enable a new audit backend or disable an existing backend.
		`,
	},

	"key-status": {
		"Provides information about the backend encryption key.",
		`
		Provides the current backend encryption key term and installation time.
		`,
	},

	"rotate": {
		"Rotates the backend encryption key used to persist data.",
		`
		Rotate generates a new encryption key which is used to encrypt all
		data going to the storage backend. The old encryption keys are kept so
		that data encrypted using those keys can still be decrypted.
		`,
	},

	"rekey_backup": {
		"Allows fetching or deleting the backup of the rotated unseal keys.",
		"",
	},

	"capabilities": {
		"Fetches the capabilities of the given token on the given path.",
		`Returns the capabilities of the given token on the path.
		The path will be searched for a path match in all the policies associated with the token.`,
	},

	"capabilities_self": {
		"Fetches the capabilities of the given token on the given path.",
		`Returns the capabilities of the client token on the path.
		The path will be searched for a path match in all the policies associated with the client token.`,
	},

	"capabilities_accessor": {
		"Fetches the capabilities of the token associated with the given token, on the given path.",
		`When there is no access to the token, token accessor can be used to fetch the token's capabilities
		on a given path.`,
	},

	"tidy_leases": {
		`This endpoint performs cleanup tasks that can be run if certain error
conditions have occurred.`,
		`This endpoint performs cleanup tasks that can be run to clean up the
lease entries after certain error conditions. Usually running this is not
necessary, and is only required if upgrade notes or support personnel suggest
it.`,
	},

	"wrap": {
		"Response-wraps an arbitrary JSON object.",
		`Round trips the given input data into a response-wrapped token.`,
	},

	"wrappubkey": {
		"Returns pubkeys used in some wrapping formats.",
		"Returns pubkeys used in some wrapping formats.",
	},

	"unwrap": {
		"Unwraps a response-wrapped token.",
		`Unwraps a response-wrapped token. Unlike simply reading from cubbyhole/response,
		this provides additional validation on the token, and rather than a JSON-escaped
		string, the returned response is the exact same as the contained wrapped response.`,
	},

	"wraplookup": {
		"Looks up the properties of a response-wrapped token.",
		`Returns the creation TTL and creation time of a response-wrapped token.`,
	},

	"rewrap": {
		"Rotates a response-wrapped token.",
		`Rotates a response-wrapped token; the output is a new token with the same
		response wrapped inside and the same creation TTL. The original token is revoked.`,
	},
	"audited-headers-name": {
		"Configures the headers sent to the audit logs.",
		`
This path responds to the following HTTP methods.

	GET /<name>
		Returns the setting for the header with the given name.

	POST /<name>
		Enable auditing of the given header.

	DELETE /<path>
		Disable auditing of the given header.
		`,
	},
	"audited-headers": {
		"Lists the headers configured to be audited.",
		`Returns a list of headers that have been configured to be audited.`,
	},
	"plugin-catalog": {
		"Configures the plugins known to vault",
		`
This path responds to the following HTTP methods.
		LIST /
			Returns a list of names of configured plugins.

		GET /<name>
			Retrieve the metadata for the named plugin.

		PUT /<name>
			Add or update plugin.

		DELETE /<name>
			Delete the plugin with the given name.
		`,
	},
	"plugin-catalog_name": {
		"The name of the plugin",
		"",
	},
	"plugin-catalog_sha-256": {
		`The SHA256 sum of the executable used in the
command field. This should be HEX encoded.`,
		"",
	},
	"plugin-catalog_command": {
		`The command used to start the plugin. The
executable defined in this command must exist in vault's
plugin directory.`,
		"",
	},
	"plugin-catalog_args": {
		`The args passed to plugin command.`,
		"",
	},
	"leases": {
		`View or list lease metadata.`,
		`
This path responds to the following HTTP methods.

    PUT /
        Retrieve the metadata for the provided lease id.

    LIST /<prefix>
        Lists the leases for the named prefix.
		`,
	},

	"leases-list-prefix": {
		`The path to list leases under. Example: "aws/creds/deploy"`,
		"",
	},
	"plugin-reload": {
		"Reload mounts that use a particular backend plugin.",
		`Reload mounts that use a particular backend plugin. Either the plugin name
		or the desired plugin backend mounts must be provided, but not both. In the
		case that the plugin name is provided, all mounted paths that use that plugin
		backend will be reloaded.`,
	},
	"plugin-backend-reload-plugin": {
		`The name of the plugin to reload, as registered in the plugin catalog.`,
		"",
	},
	"plugin-backend-reload-mounts": {
		`The mount paths of the plugin backends to reload.`,
		"",
	},
	"hash": {
		"Generate a hash sum for input data",
		"Generates a hash sum of the given algorithm against the given input data.",
	},
	"random": {
		"Generate random bytes",
		"This function can be used to generate high-entropy random bytes.",
	},
}<|MERGE_RESOLUTION|>--- conflicted
+++ resolved
@@ -1264,27 +1264,6 @@
 	}, nil
 }
 
-<<<<<<< HEAD
-=======
-// handleCapabilities returns the ACL capabilities of the token for a given path
-func (b *SystemBackend) handleCapabilities(ctx context.Context, req *logical.Request, d *framework.FieldData) (*logical.Response, error) {
-	token := d.Get("token").(string)
-	if token == "" {
-		token = req.ClientToken
-	}
-	capabilities, err := b.Core.Capabilities(ctx, token, d.Get("path").(string))
-	if err != nil {
-		return nil, err
-	}
-
-	return &logical.Response{
-		Data: map[string]interface{}{
-			"capabilities": capabilities,
-		},
-	}, nil
-}
-
->>>>>>> d343b875
 // handleCapabilitiesAccessor returns the ACL capabilities of the
 // token associted with the given accessor for a given path.
 func (b *SystemBackend) handleCapabilitiesAccessor(ctx context.Context, req *logical.Request, d *framework.FieldData) (*logical.Response, error) {
@@ -1298,13 +1277,12 @@
 		return nil, err
 	}
 
-<<<<<<< HEAD
 	d.Raw["token"] = aEntry.TokenID
-	return b.handleCapabilities(req, d)
+	return b.handleCapabilities(ctx, req, d)
 }
 
 // handleCapabilities returns the ACL capabilities of the token for a given path
-func (b *SystemBackend) handleCapabilities(req *logical.Request, d *framework.FieldData) (*logical.Response, error) {
+func (b *SystemBackend) handleCapabilities(ctx context.Context, req *logical.Request, d *framework.FieldData) (*logical.Response, error) {
 	var token string
 	if strings.HasSuffix(req.Path, "capabilities-self") {
 		token = req.ClientToken
@@ -1316,11 +1294,6 @@
 	}
 	if token == "" {
 		return nil, fmt.Errorf("no token found")
-=======
-	capabilities, err := b.Core.Capabilities(ctx, aEntry.TokenID, d.Get("path").(string))
-	if err != nil {
-		return nil, err
->>>>>>> d343b875
 	}
 
 	ret := &logical.Response{
@@ -1329,7 +1302,7 @@
 
 	paths := d.Get("path").([]string)
 	for _, path := range paths {
-		pathCap, err := b.Core.Capabilities(token, path)
+		pathCap, err := b.Core.Capabilities(ctx, token, path)
 		if err != nil {
 			return nil, err
 		}
