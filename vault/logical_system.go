package vault

import (
	"encoding/base64"
	"encoding/hex"
	"encoding/json"
	"fmt"
	"strings"
	"sync"
	"time"

	"github.com/hashicorp/vault/helper/duration"
	"github.com/hashicorp/vault/logical"
	"github.com/hashicorp/vault/logical/framework"
	"github.com/mitchellh/mapstructure"
)

var (
	// protectedPaths cannot be accessed via the raw APIs.
	// This is both for security and to prevent disrupting Vault.
	protectedPaths = []string{
		"core",
	}
)

func NewSystemBackend(core *Core, config *logical.BackendConfig) (logical.Backend, error) {
	b := &SystemBackend{
		Core: core,
	}

	b.Backend = &framework.Backend{
		Help: strings.TrimSpace(sysHelpRoot),

		PathsSpecial: &logical.Paths{
			Root: []string{
				"auth/*",
				"remount",
				"config/*",
				"revoke-prefix/*",
				"audit",
				"audit/*",
				"raw/*",
				"rotate",
				"config/auditing/*",
			},

			Unauthenticated: []string{
				"wrapping/pubkey",
			},
		},

		Paths: []*framework.Path{
			&framework.Path{
				Pattern: "capabilities-accessor$",

				Fields: map[string]*framework.FieldSchema{
					"accessor": &framework.FieldSchema{
						Type:        framework.TypeString,
						Description: "Accessor of the token for which capabilities are being queried.",
					},
					"path": &framework.FieldSchema{
						Type:        framework.TypeString,
						Description: "Path on which capabilities are being queried.",
					},
				},

				Callbacks: map[logical.Operation]framework.OperationFunc{
					logical.UpdateOperation: b.handleCapabilitiesAccessor,
				},

				HelpSynopsis:    strings.TrimSpace(sysHelp["capabilities_accessor"][0]),
				HelpDescription: strings.TrimSpace(sysHelp["capabilities_accessor"][1]),
			},

			&framework.Path{
				Pattern: "config/cors$",

				Fields: map[string]*framework.FieldSchema{
					"enable": &framework.FieldSchema{
						Type:        framework.TypeBool,
						Description: "Enables or disables CORS headers on requests.",
					},
					"allowed_origins": &framework.FieldSchema{
						Type:        framework.TypeString,
						Description: "A space-separated list of origins that may make cross-origin requests.",
					},
				},

				Callbacks: map[logical.Operation]framework.OperationFunc{
					logical.ReadOperation:   b.handleCORSRead,
					logical.UpdateOperation: b.handleCORSUpdate,
					logical.DeleteOperation: b.handleCORSDelete,
				},

				HelpDescription: strings.TrimSpace(sysHelp["config/cors"][0]),
				HelpSynopsis:    strings.TrimSpace(sysHelp["config/cors"][1]),
			},

			&framework.Path{
				Pattern: "capabilities$",

				Fields: map[string]*framework.FieldSchema{
					"token": &framework.FieldSchema{
						Type:        framework.TypeString,
						Description: "Token for which capabilities are being queried.",
					},
					"path": &framework.FieldSchema{
						Type:        framework.TypeString,
						Description: "Path on which capabilities are being queried.",
					},
				},

				Callbacks: map[logical.Operation]framework.OperationFunc{
					logical.UpdateOperation: b.handleCapabilities,
				},

				HelpSynopsis:    strings.TrimSpace(sysHelp["capabilities"][0]),
				HelpDescription: strings.TrimSpace(sysHelp["capabilities"][1]),
			},

			&framework.Path{
				Pattern: "capabilities-self$",

				Fields: map[string]*framework.FieldSchema{
					"token": &framework.FieldSchema{
						Type:        framework.TypeString,
						Description: "Token for which capabilities are being queried.",
					},
					"path": &framework.FieldSchema{
						Type:        framework.TypeString,
						Description: "Path on which capabilities are being queried.",
					},
				},

				Callbacks: map[logical.Operation]framework.OperationFunc{
					logical.UpdateOperation: b.handleCapabilities,
				},

				HelpSynopsis:    strings.TrimSpace(sysHelp["capabilities_self"][0]),
				HelpDescription: strings.TrimSpace(sysHelp["capabilities_self"][1]),
			},

			&framework.Path{
				Pattern:         "generate-root(/attempt)?$",
				HelpSynopsis:    strings.TrimSpace(sysHelp["generate-root"][0]),
				HelpDescription: strings.TrimSpace(sysHelp["generate-root"][1]),
			},

			&framework.Path{
				Pattern:         "init$",
				HelpSynopsis:    strings.TrimSpace(sysHelp["init"][0]),
				HelpDescription: strings.TrimSpace(sysHelp["init"][1]),
			},

			&framework.Path{
				Pattern: "rekey/backup$",

				Fields: map[string]*framework.FieldSchema{},

				Callbacks: map[logical.Operation]framework.OperationFunc{
					logical.ReadOperation:   b.handleRekeyRetrieveBarrier,
					logical.DeleteOperation: b.handleRekeyDeleteBarrier,
				},

				HelpSynopsis:    strings.TrimSpace(sysHelp["rekey_backup"][0]),
				HelpDescription: strings.TrimSpace(sysHelp["rekey_backup"][0]),
			},

			&framework.Path{
				Pattern: "rekey/recovery-key-backup$",

				Fields: map[string]*framework.FieldSchema{},

				Callbacks: map[logical.Operation]framework.OperationFunc{
					logical.ReadOperation:   b.handleRekeyRetrieveRecovery,
					logical.DeleteOperation: b.handleRekeyDeleteRecovery,
				},

				HelpSynopsis:    strings.TrimSpace(sysHelp["rekey_backup"][0]),
				HelpDescription: strings.TrimSpace(sysHelp["rekey_backup"][0]),
			},

			&framework.Path{
				Pattern: "auth/(?P<path>.+?)/tune$",
				Fields: map[string]*framework.FieldSchema{
					"path": &framework.FieldSchema{
						Type:        framework.TypeString,
						Description: strings.TrimSpace(sysHelp["auth_tune"][0]),
					},
					"default_lease_ttl": &framework.FieldSchema{
						Type:        framework.TypeString,
						Description: strings.TrimSpace(sysHelp["tune_default_lease_ttl"][0]),
					},
					"max_lease_ttl": &framework.FieldSchema{
						Type:        framework.TypeString,
						Description: strings.TrimSpace(sysHelp["tune_max_lease_ttl"][0]),
					},
				},
				Callbacks: map[logical.Operation]framework.OperationFunc{
					logical.ReadOperation:   b.handleAuthTuneRead,
					logical.UpdateOperation: b.handleAuthTuneWrite,
				},
				HelpSynopsis:    strings.TrimSpace(sysHelp["auth_tune"][0]),
				HelpDescription: strings.TrimSpace(sysHelp["auth_tune"][1]),
			},

			&framework.Path{
				Pattern: "mounts/(?P<path>.+?)/tune$",

				Fields: map[string]*framework.FieldSchema{
					"path": &framework.FieldSchema{
						Type:        framework.TypeString,
						Description: strings.TrimSpace(sysHelp["mount_path"][0]),
					},
					"default_lease_ttl": &framework.FieldSchema{
						Type:        framework.TypeString,
						Description: strings.TrimSpace(sysHelp["tune_default_lease_ttl"][0]),
					},
					"max_lease_ttl": &framework.FieldSchema{
						Type:        framework.TypeString,
						Description: strings.TrimSpace(sysHelp["tune_max_lease_ttl"][0]),
					},
				},

				Callbacks: map[logical.Operation]framework.OperationFunc{
					logical.ReadOperation:   b.handleMountTuneRead,
					logical.UpdateOperation: b.handleMountTuneWrite,
				},

				HelpSynopsis:    strings.TrimSpace(sysHelp["mount_tune"][0]),
				HelpDescription: strings.TrimSpace(sysHelp["mount_tune"][1]),
			},

			&framework.Path{
				Pattern: "mounts/(?P<path>.+?)",

				Fields: map[string]*framework.FieldSchema{
					"path": &framework.FieldSchema{
						Type:        framework.TypeString,
						Description: strings.TrimSpace(sysHelp["mount_path"][0]),
					},
					"type": &framework.FieldSchema{
						Type:        framework.TypeString,
						Description: strings.TrimSpace(sysHelp["mount_type"][0]),
					},
					"description": &framework.FieldSchema{
						Type:        framework.TypeString,
						Description: strings.TrimSpace(sysHelp["mount_desc"][0]),
					},
					"config": &framework.FieldSchema{
						Type:        framework.TypeMap,
						Description: strings.TrimSpace(sysHelp["mount_config"][0]),
					},
				},

				Callbacks: map[logical.Operation]framework.OperationFunc{
					logical.UpdateOperation: b.handleMount,
					logical.DeleteOperation: b.handleUnmount,
				},

				HelpSynopsis:    strings.TrimSpace(sysHelp["mount"][0]),
				HelpDescription: strings.TrimSpace(sysHelp["mount"][1]),
			},

			&framework.Path{
				Pattern: "mounts$",

				Callbacks: map[logical.Operation]framework.OperationFunc{
					logical.ReadOperation: b.handleMountTable,
				},

				HelpSynopsis:    strings.TrimSpace(sysHelp["mounts"][0]),
				HelpDescription: strings.TrimSpace(sysHelp["mounts"][1]),
			},

			&framework.Path{
				Pattern: "remount",

				Fields: map[string]*framework.FieldSchema{
					"from": &framework.FieldSchema{
						Type:        framework.TypeString,
						Description: "The previous mount point.",
					},
					"to": &framework.FieldSchema{
						Type:        framework.TypeString,
						Description: "The new mount point.",
					},
				},

				Callbacks: map[logical.Operation]framework.OperationFunc{
					logical.UpdateOperation: b.handleRemount,
				},

				HelpSynopsis:    strings.TrimSpace(sysHelp["remount"][0]),
				HelpDescription: strings.TrimSpace(sysHelp["remount"][1]),
			},

			&framework.Path{
				Pattern: "renew" + framework.OptionalParamRegex("url_lease_id"),

				Fields: map[string]*framework.FieldSchema{
					"url_lease_id": &framework.FieldSchema{
						Type:        framework.TypeString,
						Description: strings.TrimSpace(sysHelp["lease_id"][0]),
					},
					"lease_id": &framework.FieldSchema{
						Type:        framework.TypeString,
						Description: strings.TrimSpace(sysHelp["lease_id"][0]),
					},
					"increment": &framework.FieldSchema{
						Type:        framework.TypeDurationSecond,
						Description: strings.TrimSpace(sysHelp["increment"][0]),
					},
				},

				Callbacks: map[logical.Operation]framework.OperationFunc{
					logical.UpdateOperation: b.handleRenew,
				},

				HelpSynopsis:    strings.TrimSpace(sysHelp["renew"][0]),
				HelpDescription: strings.TrimSpace(sysHelp["renew"][1]),
			},

			&framework.Path{
				Pattern: "revoke/(?P<lease_id>.+)",

				Fields: map[string]*framework.FieldSchema{
					"lease_id": &framework.FieldSchema{
						Type:        framework.TypeString,
						Description: strings.TrimSpace(sysHelp["lease_id"][0]),
					},
				},

				Callbacks: map[logical.Operation]framework.OperationFunc{
					logical.UpdateOperation: b.handleRevoke,
				},

				HelpSynopsis:    strings.TrimSpace(sysHelp["revoke"][0]),
				HelpDescription: strings.TrimSpace(sysHelp["revoke"][1]),
			},

			&framework.Path{
				Pattern: "revoke-force/(?P<prefix>.+)",

				Fields: map[string]*framework.FieldSchema{
					"prefix": &framework.FieldSchema{
						Type:        framework.TypeString,
						Description: strings.TrimSpace(sysHelp["revoke-force-path"][0]),
					},
				},

				Callbacks: map[logical.Operation]framework.OperationFunc{
					logical.UpdateOperation: b.handleRevokeForce,
				},

				HelpSynopsis:    strings.TrimSpace(sysHelp["revoke-force"][0]),
				HelpDescription: strings.TrimSpace(sysHelp["revoke-force"][1]),
			},

			&framework.Path{
				Pattern: "revoke-prefix/(?P<prefix>.+)",

				Fields: map[string]*framework.FieldSchema{
					"prefix": &framework.FieldSchema{
						Type:        framework.TypeString,
						Description: strings.TrimSpace(sysHelp["revoke-prefix-path"][0]),
					},
				},

				Callbacks: map[logical.Operation]framework.OperationFunc{
					logical.UpdateOperation: b.handleRevokePrefix,
				},

				HelpSynopsis:    strings.TrimSpace(sysHelp["revoke-prefix"][0]),
				HelpDescription: strings.TrimSpace(sysHelp["revoke-prefix"][1]),
			},

			&framework.Path{
				Pattern: "auth$",

				Callbacks: map[logical.Operation]framework.OperationFunc{
					logical.ReadOperation: b.handleAuthTable,
				},

				HelpSynopsis:    strings.TrimSpace(sysHelp["auth-table"][0]),
				HelpDescription: strings.TrimSpace(sysHelp["auth-table"][1]),
			},

			&framework.Path{
				Pattern: "auth/(?P<path>.+)",

				Fields: map[string]*framework.FieldSchema{
					"path": &framework.FieldSchema{
						Type:        framework.TypeString,
						Description: strings.TrimSpace(sysHelp["auth_path"][0]),
					},
					"type": &framework.FieldSchema{
						Type:        framework.TypeString,
						Description: strings.TrimSpace(sysHelp["auth_type"][0]),
					},
					"description": &framework.FieldSchema{
						Type:        framework.TypeString,
						Description: strings.TrimSpace(sysHelp["auth_desc"][0]),
					},
				},

				Callbacks: map[logical.Operation]framework.OperationFunc{
					logical.UpdateOperation: b.handleEnableAuth,
					logical.DeleteOperation: b.handleDisableAuth,
				},

				HelpSynopsis:    strings.TrimSpace(sysHelp["auth"][0]),
				HelpDescription: strings.TrimSpace(sysHelp["auth"][1]),
			},

			&framework.Path{
				Pattern: "policy$",

				Callbacks: map[logical.Operation]framework.OperationFunc{
					logical.ReadOperation: b.handlePolicyList,
					logical.ListOperation: b.handlePolicyList,
				},

				HelpSynopsis:    strings.TrimSpace(sysHelp["policy-list"][0]),
				HelpDescription: strings.TrimSpace(sysHelp["policy-list"][1]),
			},

			&framework.Path{
				Pattern: "policy/(?P<name>.+)",

				Fields: map[string]*framework.FieldSchema{
					"name": &framework.FieldSchema{
						Type:        framework.TypeString,
						Description: strings.TrimSpace(sysHelp["policy-name"][0]),
					},
					"rules": &framework.FieldSchema{
						Type:        framework.TypeString,
						Description: strings.TrimSpace(sysHelp["policy-rules"][0]),
					},
				},

				Callbacks: map[logical.Operation]framework.OperationFunc{
					logical.ReadOperation:   b.handlePolicyRead,
					logical.UpdateOperation: b.handlePolicySet,
					logical.DeleteOperation: b.handlePolicyDelete,
				},

				HelpSynopsis:    strings.TrimSpace(sysHelp["policy"][0]),
				HelpDescription: strings.TrimSpace(sysHelp["policy"][1]),
			},

			&framework.Path{
				Pattern:         "seal-status$",
				HelpSynopsis:    strings.TrimSpace(sysHelp["seal-status"][0]),
				HelpDescription: strings.TrimSpace(sysHelp["seal-status"][1]),
			},

			&framework.Path{
				Pattern:         "seal$",
				HelpSynopsis:    strings.TrimSpace(sysHelp["seal"][0]),
				HelpDescription: strings.TrimSpace(sysHelp["seal"][1]),
			},

			&framework.Path{
				Pattern:         "unseal$",
				HelpSynopsis:    strings.TrimSpace(sysHelp["unseal"][0]),
				HelpDescription: strings.TrimSpace(sysHelp["unseal"][1]),
			},

			&framework.Path{
				Pattern: "audit-hash/(?P<path>.+)",

				Fields: map[string]*framework.FieldSchema{
					"path": &framework.FieldSchema{
						Type:        framework.TypeString,
						Description: strings.TrimSpace(sysHelp["audit_path"][0]),
					},

					"input": &framework.FieldSchema{
						Type: framework.TypeString,
					},
				},

				Callbacks: map[logical.Operation]framework.OperationFunc{
					logical.UpdateOperation: b.handleAuditHash,
				},

				HelpSynopsis:    strings.TrimSpace(sysHelp["audit-hash"][0]),
				HelpDescription: strings.TrimSpace(sysHelp["audit-hash"][1]),
			},

			&framework.Path{
				Pattern: "audit$",

				Callbacks: map[logical.Operation]framework.OperationFunc{
					logical.ReadOperation: b.handleAuditTable,
				},

				HelpSynopsis:    strings.TrimSpace(sysHelp["audit-table"][0]),
				HelpDescription: strings.TrimSpace(sysHelp["audit-table"][1]),
			},

			&framework.Path{
				Pattern: "audit/(?P<path>.+)",

				Fields: map[string]*framework.FieldSchema{
					"path": &framework.FieldSchema{
						Type:        framework.TypeString,
						Description: strings.TrimSpace(sysHelp["audit_path"][0]),
					},
					"type": &framework.FieldSchema{
						Type:        framework.TypeString,
						Description: strings.TrimSpace(sysHelp["audit_type"][0]),
					},
					"description": &framework.FieldSchema{
						Type:        framework.TypeString,
						Description: strings.TrimSpace(sysHelp["audit_desc"][0]),
					},
					"options": &framework.FieldSchema{
						Type:        framework.TypeMap,
						Description: strings.TrimSpace(sysHelp["audit_opts"][0]),
					},
				},

				Callbacks: map[logical.Operation]framework.OperationFunc{
					logical.UpdateOperation: b.handleEnableAudit,
					logical.DeleteOperation: b.handleDisableAudit,
				},

				HelpSynopsis:    strings.TrimSpace(sysHelp["audit"][0]),
				HelpDescription: strings.TrimSpace(sysHelp["audit"][1]),
			},

			&framework.Path{
				Pattern: "raw/(?P<path>.+)",

				Fields: map[string]*framework.FieldSchema{
					"path": &framework.FieldSchema{
						Type: framework.TypeString,
					},
					"value": &framework.FieldSchema{
						Type: framework.TypeString,
					},
				},

				Callbacks: map[logical.Operation]framework.OperationFunc{
					logical.ReadOperation:   b.handleRawRead,
					logical.UpdateOperation: b.handleRawWrite,
					logical.DeleteOperation: b.handleRawDelete,
				},
			},

			&framework.Path{
				Pattern: "key-status$",

				Callbacks: map[logical.Operation]framework.OperationFunc{
					logical.ReadOperation: b.handleKeyStatus,
				},

				HelpSynopsis:    strings.TrimSpace(sysHelp["key-status"][0]),
				HelpDescription: strings.TrimSpace(sysHelp["key-status"][1]),
			},

			&framework.Path{
				Pattern: "rotate$",

				Callbacks: map[logical.Operation]framework.OperationFunc{
					logical.UpdateOperation: b.handleRotate,
				},

				HelpSynopsis:    strings.TrimSpace(sysHelp["rotate"][0]),
				HelpDescription: strings.TrimSpace(sysHelp["rotate"][1]),
			},

			/*
				// Disabled for the moment as we don't support this externally
				&framework.Path{
					Pattern: "wrapping/pubkey$",

					Callbacks: map[logical.Operation]framework.OperationFunc{
						logical.ReadOperation: b.handleWrappingPubkey,
					},

					HelpSynopsis:    strings.TrimSpace(sysHelp["wrappubkey"][0]),
					HelpDescription: strings.TrimSpace(sysHelp["wrappubkey"][1]),
				},
			*/

			&framework.Path{
				Pattern: "wrapping/wrap$",

				Callbacks: map[logical.Operation]framework.OperationFunc{
					logical.UpdateOperation: b.handleWrappingWrap,
				},

				HelpSynopsis:    strings.TrimSpace(sysHelp["wrap"][0]),
				HelpDescription: strings.TrimSpace(sysHelp["wrap"][1]),
			},

			&framework.Path{
				Pattern: "wrapping/unwrap$",

				Fields: map[string]*framework.FieldSchema{
					"token": &framework.FieldSchema{
						Type: framework.TypeString,
					},
				},

				Callbacks: map[logical.Operation]framework.OperationFunc{
					logical.UpdateOperation: b.handleWrappingUnwrap,
				},

				HelpSynopsis:    strings.TrimSpace(sysHelp["unwrap"][0]),
				HelpDescription: strings.TrimSpace(sysHelp["unwrap"][1]),
			},

			&framework.Path{
				Pattern: "wrapping/lookup$",

				Fields: map[string]*framework.FieldSchema{
					"token": &framework.FieldSchema{
						Type: framework.TypeString,
					},
				},

				Callbacks: map[logical.Operation]framework.OperationFunc{
					logical.UpdateOperation: b.handleWrappingLookup,
				},

				HelpSynopsis:    strings.TrimSpace(sysHelp["wraplookup"][0]),
				HelpDescription: strings.TrimSpace(sysHelp["wraplookup"][1]),
			},

			&framework.Path{
				Pattern: "wrapping/rewrap$",

				Fields: map[string]*framework.FieldSchema{
					"token": &framework.FieldSchema{
						Type: framework.TypeString,
					},
				},

				Callbacks: map[logical.Operation]framework.OperationFunc{
					logical.UpdateOperation: b.handleWrappingRewrap,
				},

				HelpSynopsis:    strings.TrimSpace(sysHelp["rewrap"][0]),
				HelpDescription: strings.TrimSpace(sysHelp["rewrap"][1]),
			},

			&framework.Path{
				Pattern: "config/auditing/request-headers/(?P<header>.+)",

				Fields: map[string]*framework.FieldSchema{
					"header": &framework.FieldSchema{
						Type: framework.TypeString,
					},
					"hmac": &framework.FieldSchema{
						Type: framework.TypeBool,
					},
				},

				Callbacks: map[logical.Operation]framework.OperationFunc{
					logical.UpdateOperation: b.handleAuditedHeaderUpdate,
					logical.DeleteOperation: b.handleAuditedHeaderDelete,
					logical.ReadOperation:   b.handleAuditedHeaderRead,
				},

				HelpSynopsis:    strings.TrimSpace(sysHelp["audited-headers-name"][0]),
				HelpDescription: strings.TrimSpace(sysHelp["audited-headers-name"][1]),
			},
			&framework.Path{
				Pattern: "config/auditing/request-headers$",

				Callbacks: map[logical.Operation]framework.OperationFunc{
					logical.ReadOperation: b.handleAuditedHeadersRead,
				},

				HelpSynopsis:    strings.TrimSpace(sysHelp["audited-headers"][0]),
				HelpDescription: strings.TrimSpace(sysHelp["audited-headers"][1]),
			},
		},
	}

	return b.Backend.Setup(config)
}

// SystemBackend implements logical.Backend and is used to interact with
// the core of the system. This backend is hardcoded to exist at the "sys"
// prefix. Conceptually it is similar to procfs on Linux.
type SystemBackend struct {
	Core    *Core
	Backend *framework.Backend
}

<<<<<<< HEAD
// corsStatus returns the current CORS configuration as a logical.Response
func (b *SystemBackend) corsStatusResponse() (*logical.Response, error) {
	corsConf := b.Core.corsConfig.Get()
	if corsConf == nil {
		return nil, errCORSNotConfigured
	}

	return &logical.Response{
		Data: map[string]interface{}{
			"enabled":         corsConf.isEnabled,
			"allowed_origins": strings.Join(corsConf.allowedOrigins, ","),
		},
	}, nil
}

// handleCORSUpdate sets the list of origins that are allowed
// to make cross-origin requests and sets the CORS enabled flag to true
func (b *SystemBackend) handleCORSUpdate(req *logical.Request, d *framework.FieldData) (*logical.Response, error) {
	origins := d.Get("allowed_origins").(string)

	err := b.Core.corsConfig.Enable(origins)
=======
// handleAuditedHeaderUpdate creates or overwrites a header entry
func (b *SystemBackend) handleAuditedHeaderUpdate(req *logical.Request, d *framework.FieldData) (*logical.Response, error) {
	header := d.Get("header").(string)
	hmac := d.Get("hmac").(bool)
	if header == "" {
		return logical.ErrorResponse("missing header name"), nil
	}

	headerConfig := b.Core.AuditedHeadersConfig()
	err := headerConfig.add(header, hmac)
>>>>>>> 487a96fa
	if err != nil {
		return nil, err
	}

<<<<<<< HEAD
	config := &Config{
		Name: "cors",
		Settings: map[string]string{
			"allowed_origins": origins,
			"enabled":         "true",
		},
	}

	// Update the config
	if err := b.Core.configStore.SetConfig(config); err != nil {
		return handleError(err)
=======
	return nil, nil
}

// handleAudtedHeaderDelete deletes the header with the given name
func (b *SystemBackend) handleAuditedHeaderDelete(req *logical.Request, d *framework.FieldData) (*logical.Response, error) {
	header := d.Get("header").(string)
	if header == "" {
		return logical.ErrorResponse("missing header name"), nil
	}

	headerConfig := b.Core.AuditedHeadersConfig()
	err := headerConfig.remove(header)
	if err != nil {
		return nil, err
>>>>>>> 487a96fa
	}

	return nil, nil
}

<<<<<<< HEAD
// handleCORSDelete clears the allowed origins and sets the CORS enabled flag to false
func (b *SystemBackend) handleCORSDelete(req *logical.Request, d *framework.FieldData) (*logical.Response, error) {
	b.Core.CORSConfig().Disable()

	if err := b.Core.configStore.DeleteConfig("cors"); err != nil {
		return handleError(err)
	}

	return nil, nil
}

// handleCORSRead returns the current CORS configuration
func (b *SystemBackend) handleCORSRead(req *logical.Request, d *framework.FieldData) (*logical.Response, error) {
	return b.corsStatusResponse()
}

// handleCapabilities returns the ACL capabilities of the token for a given path
=======
// handleAuditedHeaderRead returns the header configuration for the given header name
func (b *SystemBackend) handleAuditedHeaderRead(req *logical.Request, d *framework.FieldData) (*logical.Response, error) {
	header := d.Get("header").(string)
	if header == "" {
		return logical.ErrorResponse("missing header name"), nil
	}

	headerConfig := b.Core.AuditedHeadersConfig()
	settings, ok := headerConfig.Headers[header]
	if !ok {
		return logical.ErrorResponse("Could not find header in config"), nil
	}

	return &logical.Response{
		Data: map[string]interface{}{
			header: settings,
		},
	}, nil
}

// handleAuditedHeadersRead returns the whole audited headers config
func (b *SystemBackend) handleAuditedHeadersRead(req *logical.Request, d *framework.FieldData) (*logical.Response, error) {
	headerConfig := b.Core.AuditedHeadersConfig()

	return &logical.Response{
		Data: map[string]interface{}{
			"headers": headerConfig.Headers,
		},
	}, nil
}

// handleCapabilitiesreturns the ACL capabilities of the token for a given path
>>>>>>> 487a96fa
func (b *SystemBackend) handleCapabilities(req *logical.Request, d *framework.FieldData) (*logical.Response, error) {
	token := d.Get("token").(string)
	if token == "" {
		token = req.ClientToken
	}
	capabilities, err := b.Core.Capabilities(token, d.Get("path").(string))
	if err != nil {
		return nil, err
	}

	return &logical.Response{
		Data: map[string]interface{}{
			"capabilities": capabilities,
		},
	}, nil
}

// handleCapabilitiesAccessor returns the ACL capabilities of the
// token associted with the given accessor for a given path.
func (b *SystemBackend) handleCapabilitiesAccessor(req *logical.Request, d *framework.FieldData) (*logical.Response, error) {
	accessor := d.Get("accessor").(string)
	if accessor == "" {
		return logical.ErrorResponse("missing accessor"), nil
	}

	aEntry, err := b.Core.tokenStore.lookupByAccessor(accessor)
	if err != nil {
		return nil, err
	}

	capabilities, err := b.Core.Capabilities(aEntry.TokenID, d.Get("path").(string))
	if err != nil {
		return nil, err
	}

	return &logical.Response{
		Data: map[string]interface{}{
			"capabilities": capabilities,
		},
	}, nil
}

// handleRekeyRetrieve returns backed-up, PGP-encrypted unseal keys from a
// rekey operation
func (b *SystemBackend) handleRekeyRetrieve(
	req *logical.Request,
	data *framework.FieldData,
	recovery bool) (*logical.Response, error) {
	backup, err := b.Core.RekeyRetrieveBackup(recovery)
	if err != nil {
		return nil, fmt.Errorf("unable to look up backed-up keys: %v", err)
	}
	if backup == nil {
		return logical.ErrorResponse("no backed-up keys found"), nil
	}

	keysB64 := map[string][]string{}
	for k, v := range backup.Keys {
		for _, j := range v {
			currB64Keys := keysB64[k]
			if currB64Keys == nil {
				currB64Keys = []string{}
			}
			key, err := hex.DecodeString(j)
			if err != nil {
				return nil, fmt.Errorf("error decoding hex-encoded backup key: %v", err)
			}
			currB64Keys = append(currB64Keys, base64.StdEncoding.EncodeToString(key))
			keysB64[k] = currB64Keys
		}
	}

	// Format the status
	resp := &logical.Response{
		Data: map[string]interface{}{
			"nonce":       backup.Nonce,
			"keys":        backup.Keys,
			"keys_base64": keysB64,
		},
	}

	return resp, nil
}

func (b *SystemBackend) handleRekeyRetrieveBarrier(
	req *logical.Request, data *framework.FieldData) (*logical.Response, error) {
	return b.handleRekeyRetrieve(req, data, false)
}

func (b *SystemBackend) handleRekeyRetrieveRecovery(
	req *logical.Request, data *framework.FieldData) (*logical.Response, error) {
	return b.handleRekeyRetrieve(req, data, true)
}

// handleRekeyDelete deletes backed-up, PGP-encrypted unseal keys from a rekey
// operation
func (b *SystemBackend) handleRekeyDelete(
	req *logical.Request,
	data *framework.FieldData,
	recovery bool) (*logical.Response, error) {
	err := b.Core.RekeyDeleteBackup(recovery)
	if err != nil {
		return nil, fmt.Errorf("error during deletion of backed-up keys: %v", err)
	}

	return nil, nil
}

func (b *SystemBackend) handleRekeyDeleteBarrier(
	req *logical.Request, data *framework.FieldData) (*logical.Response, error) {
	return b.handleRekeyDelete(req, data, false)
}

func (b *SystemBackend) handleRekeyDeleteRecovery(
	req *logical.Request, data *framework.FieldData) (*logical.Response, error) {
	return b.handleRekeyDelete(req, data, true)
}

// handleMountTable handles the "mounts" endpoint to provide the mount table
func (b *SystemBackend) handleMountTable(
	req *logical.Request, data *framework.FieldData) (*logical.Response, error) {
	b.Core.mountsLock.RLock()
	defer b.Core.mountsLock.RUnlock()

	resp := &logical.Response{
		Data: make(map[string]interface{}),
	}

	for _, entry := range b.Core.mounts.Entries {
		info := map[string]interface{}{
			"type":        entry.Type,
			"description": entry.Description,
			"config": map[string]interface{}{
				"default_lease_ttl": int64(entry.Config.DefaultLeaseTTL.Seconds()),
				"max_lease_ttl":     int64(entry.Config.MaxLeaseTTL.Seconds()),
			},
		}

		resp.Data[entry.Path] = info
	}

	return resp, nil
}

// handleMount is used to mount a new path
func (b *SystemBackend) handleMount(
	req *logical.Request, data *framework.FieldData) (*logical.Response, error) {
	// Get all the options
	path := data.Get("path").(string)
	logicalType := data.Get("type").(string)
	description := data.Get("description").(string)

	path = sanitizeMountPath(path)

	var config MountConfig

	var apiConfig struct {
		DefaultLeaseTTL string `json:"default_lease_ttl" structs:"default_lease_ttl" mapstructure:"default_lease_ttl"`
		MaxLeaseTTL     string `json:"max_lease_ttl" structs:"max_lease_ttl" mapstructure:"max_lease_ttl"`
	}
	configMap := data.Get("config").(map[string]interface{})
	if configMap != nil && len(configMap) != 0 {
		err := mapstructure.Decode(configMap, &apiConfig)
		if err != nil {
			return logical.ErrorResponse(
					"unable to convert given mount config information"),
				logical.ErrInvalidRequest
		}
	}

	switch apiConfig.DefaultLeaseTTL {
	case "":
	case "system":
	default:
		tmpDef, err := duration.ParseDurationSecond(apiConfig.DefaultLeaseTTL)
		if err != nil {
			return logical.ErrorResponse(fmt.Sprintf(
					"unable to parse default TTL of %s: %s", apiConfig.DefaultLeaseTTL, err)),
				logical.ErrInvalidRequest
		}
		config.DefaultLeaseTTL = tmpDef
	}

	switch apiConfig.MaxLeaseTTL {
	case "":
	case "system":
	default:
		tmpMax, err := duration.ParseDurationSecond(apiConfig.MaxLeaseTTL)
		if err != nil {
			return logical.ErrorResponse(fmt.Sprintf(
					"unable to parse max TTL of %s: %s", apiConfig.MaxLeaseTTL, err)),
				logical.ErrInvalidRequest
		}
		config.MaxLeaseTTL = tmpMax
	}

	if config.MaxLeaseTTL != 0 && config.DefaultLeaseTTL > config.MaxLeaseTTL {
		return logical.ErrorResponse(
				"given default lease TTL greater than given max lease TTL"),
			logical.ErrInvalidRequest
	}

	if config.DefaultLeaseTTL > b.Core.maxLeaseTTL {
		return logical.ErrorResponse(fmt.Sprintf(
				"given default lease TTL greater than system max lease TTL of %d", int(b.Core.maxLeaseTTL.Seconds()))),
			logical.ErrInvalidRequest
	}

	if logicalType == "" {
		return logical.ErrorResponse(
				"backend type must be specified as a string"),
			logical.ErrInvalidRequest
	}

	// Create the mount entry
	me := &MountEntry{
		Table:       mountTableType,
		Path:        path,
		Type:        logicalType,
		Description: description,
		Config:      config,
	}

	// Attempt mount
	if err := b.Core.mount(me); err != nil {
		b.Backend.Logger().Error("sys: mount failed", "path", me.Path, "error", err)
		return handleError(err)
	}

	return nil, nil
}

// used to intercept an HTTPCodedError so it goes back to callee
func handleError(
	err error) (*logical.Response, error) {
	switch err.(type) {
	case logical.HTTPCodedError:
		return logical.ErrorResponse(err.Error()), err
	default:
		return logical.ErrorResponse(err.Error()), logical.ErrInvalidRequest
	}
}

// handleUnmount is used to unmount a path
func (b *SystemBackend) handleUnmount(
	req *logical.Request, data *framework.FieldData) (*logical.Response, error) {
	suffix := strings.TrimPrefix(req.Path, "mounts/")
	if len(suffix) == 0 {
		return logical.ErrorResponse("path cannot be blank"), logical.ErrInvalidRequest
	}

	suffix = sanitizeMountPath(suffix)

	// Attempt unmount
	if existed, err := b.Core.unmount(suffix); existed && err != nil {
		b.Backend.Logger().Error("sys: unmount failed", "path", suffix, "error", err)
		return handleError(err)
	}

	return nil, nil
}

// handleRemount is used to remount a path
func (b *SystemBackend) handleRemount(
	req *logical.Request, data *framework.FieldData) (*logical.Response, error) {
	// Get the paths
	fromPath := data.Get("from").(string)
	toPath := data.Get("to").(string)
	if fromPath == "" || toPath == "" {
		return logical.ErrorResponse(
				"both 'from' and 'to' path must be specified as a string"),
			logical.ErrInvalidRequest
	}

	fromPath = sanitizeMountPath(fromPath)
	toPath = sanitizeMountPath(toPath)

	// Attempt remount
	if err := b.Core.remount(fromPath, toPath); err != nil {
		b.Backend.Logger().Error("sys: remount failed", "from_path", fromPath, "to_path", toPath, "error", err)
		return handleError(err)
	}

	return nil, nil
}

// handleAuthTuneRead is used to get config settings on a auth path
func (b *SystemBackend) handleAuthTuneRead(
	req *logical.Request, data *framework.FieldData) (*logical.Response, error) {
	path := data.Get("path").(string)
	if path == "" {
		return logical.ErrorResponse(
				"path must be specified as a string"),
			logical.ErrInvalidRequest
	}
	return b.handleTuneReadCommon("auth/" + path)
}

// handleMountTuneRead is used to get config settings on a backend
func (b *SystemBackend) handleMountTuneRead(
	req *logical.Request, data *framework.FieldData) (*logical.Response, error) {
	path := data.Get("path").(string)
	if path == "" {
		return logical.ErrorResponse(
				"path must be specified as a string"),
			logical.ErrInvalidRequest
	}

	// This call will read both logical backend's configuration as well as auth backends'.
	// Retaining this behavior for backward compatibility. If this behavior is not desired,
	// an error can be returned if path has a prefix of "auth/".
	return b.handleTuneReadCommon(path)
}

// handleTuneReadCommon returns the config settings of a path
func (b *SystemBackend) handleTuneReadCommon(path string) (*logical.Response, error) {
	path = sanitizeMountPath(path)

	sysView := b.Core.router.MatchingSystemView(path)
	if sysView == nil {
		b.Backend.Logger().Error("sys: cannot fetch sysview", "path", path)
		return handleError(fmt.Errorf("sys: cannot fetch sysview for path %s", path))
	}

	resp := &logical.Response{
		Data: map[string]interface{}{
			"default_lease_ttl": int(sysView.DefaultLeaseTTL().Seconds()),
			"max_lease_ttl":     int(sysView.MaxLeaseTTL().Seconds()),
		},
	}

	return resp, nil
}

// handleAuthTuneWrite is used to set config settings on an auth path
func (b *SystemBackend) handleAuthTuneWrite(
	req *logical.Request, data *framework.FieldData) (*logical.Response, error) {
	path := data.Get("path").(string)
	if path == "" {
		return logical.ErrorResponse("path must be specified as a string"),
			logical.ErrInvalidRequest
	}
	return b.handleTuneWriteCommon("auth/"+path, data)
}

// handleMountTuneWrite is used to set config settings on a backend
func (b *SystemBackend) handleMountTuneWrite(
	req *logical.Request, data *framework.FieldData) (*logical.Response, error) {
	path := data.Get("path").(string)
	if path == "" {
		return logical.ErrorResponse("path must be specified as a string"),
			logical.ErrInvalidRequest
	}
	// This call will write both logical backend's configuration as well as auth backends'.
	// Retaining this behavior for backward compatibility. If this behavior is not desired,
	// an error can be returned if path has a prefix of "auth/".
	return b.handleTuneWriteCommon(path, data)
}

// handleTuneWriteCommon is used to set config settings on a path
func (b *SystemBackend) handleTuneWriteCommon(
	path string, data *framework.FieldData) (*logical.Response, error) {
	path = sanitizeMountPath(path)

	// Prevent protected paths from being changed
	for _, p := range untunableMounts {
		if strings.HasPrefix(path, p) {
			b.Backend.Logger().Error("sys: cannot tune this mount", "path", path)
			return handleError(fmt.Errorf("sys: cannot tune '%s'", path))
		}
	}

	mountEntry := b.Core.router.MatchingMountEntry(path)
	if mountEntry == nil {
		b.Backend.Logger().Error("sys: tune failed: no mount entry found", "path", path)
		return handleError(fmt.Errorf("sys: tune of path '%s' failed: no mount entry found", path))
	}

	var lock *sync.RWMutex
	switch {
	case strings.HasPrefix(path, "auth/"):
		lock = &b.Core.authLock
	default:
		lock = &b.Core.mountsLock
	}

	// Timing configuration parameters
	{
		var newDefault, newMax *time.Duration
		defTTL := data.Get("default_lease_ttl").(string)
		switch defTTL {
		case "":
		case "system":
			tmpDef := time.Duration(0)
			newDefault = &tmpDef
		default:
			tmpDef, err := duration.ParseDurationSecond(defTTL)
			if err != nil {
				return handleError(err)
			}
			newDefault = &tmpDef
		}

		maxTTL := data.Get("max_lease_ttl").(string)
		switch maxTTL {
		case "":
		case "system":
			tmpMax := time.Duration(0)
			newMax = &tmpMax
		default:
			tmpMax, err := duration.ParseDurationSecond(maxTTL)
			if err != nil {
				return handleError(err)
			}
			newMax = &tmpMax
		}

		if newDefault != nil || newMax != nil {
			lock.Lock()
			defer lock.Unlock()

			if err := b.tuneMountTTLs(path, &mountEntry.Config, newDefault, newMax); err != nil {
				b.Backend.Logger().Error("sys: tuning failed", "path", path, "error", err)
				return handleError(err)
			}
		}
	}

	return nil, nil
}

// handleRenew is used to renew a lease with a given LeaseID
func (b *SystemBackend) handleRenew(
	req *logical.Request, data *framework.FieldData) (*logical.Response, error) {
	// Get all the options
	leaseID := data.Get("lease_id").(string)
	if leaseID == "" {
		leaseID = data.Get("url_lease_id").(string)
	}
	incrementRaw := data.Get("increment").(int)

	// Convert the increment
	increment := time.Duration(incrementRaw) * time.Second

	// Invoke the expiration manager directly
	resp, err := b.Core.expiration.Renew(leaseID, increment)
	if err != nil {
		b.Backend.Logger().Error("sys: lease renewal failed", "lease_id", leaseID, "error", err)
		return handleError(err)
	}
	return resp, err
}

// handleRevoke is used to revoke a given LeaseID
func (b *SystemBackend) handleRevoke(
	req *logical.Request, data *framework.FieldData) (*logical.Response, error) {
	// Get all the options
	leaseID := data.Get("lease_id").(string)

	// Invoke the expiration manager directly
	if err := b.Core.expiration.Revoke(leaseID); err != nil {
		b.Backend.Logger().Error("sys: lease revocation failed", "lease_id", leaseID, "error", err)
		return handleError(err)
	}
	return nil, nil
}

// handleRevokePrefix is used to revoke a prefix with many LeaseIDs
func (b *SystemBackend) handleRevokePrefix(
	req *logical.Request, data *framework.FieldData) (*logical.Response, error) {
	return b.handleRevokePrefixCommon(req, data, false)
}

// handleRevokeForce is used to revoke a prefix with many LeaseIDs, ignoring errors
func (b *SystemBackend) handleRevokeForce(
	req *logical.Request, data *framework.FieldData) (*logical.Response, error) {
	return b.handleRevokePrefixCommon(req, data, true)
}

// handleRevokePrefixCommon is used to revoke a prefix with many LeaseIDs
func (b *SystemBackend) handleRevokePrefixCommon(
	req *logical.Request, data *framework.FieldData, force bool) (*logical.Response, error) {
	// Get all the options
	prefix := data.Get("prefix").(string)

	// Invoke the expiration manager directly
	var err error
	if force {
		err = b.Core.expiration.RevokeForce(prefix)
	} else {
		err = b.Core.expiration.RevokePrefix(prefix)
	}
	if err != nil {
		b.Backend.Logger().Error("sys: revoke prefix failed", "prefix", prefix, "error", err)
		return handleError(err)
	}
	return nil, nil
}

// handleAuthTable handles the "auth" endpoint to provide the auth table
func (b *SystemBackend) handleAuthTable(
	req *logical.Request, data *framework.FieldData) (*logical.Response, error) {
	b.Core.authLock.RLock()
	defer b.Core.authLock.RUnlock()

	resp := &logical.Response{
		Data: make(map[string]interface{}),
	}
	for _, entry := range b.Core.auth.Entries {
		info := map[string]interface{}{
			"type":        entry.Type,
			"description": entry.Description,
			"config": map[string]interface{}{
				"default_lease_ttl": int64(entry.Config.DefaultLeaseTTL.Seconds()),
				"max_lease_ttl":     int64(entry.Config.MaxLeaseTTL.Seconds()),
			},
		}
		resp.Data[entry.Path] = info
	}
	return resp, nil
}

// handleEnableAuth is used to enable a new credential backend
func (b *SystemBackend) handleEnableAuth(
	req *logical.Request, data *framework.FieldData) (*logical.Response, error) {
	// Get all the options
	path := data.Get("path").(string)
	logicalType := data.Get("type").(string)
	description := data.Get("description").(string)

	if logicalType == "" {
		return logical.ErrorResponse(
				"backend type must be specified as a string"),
			logical.ErrInvalidRequest
	}

	path = sanitizeMountPath(path)

	// Create the mount entry
	me := &MountEntry{
		Table:       credentialTableType,
		Path:        path,
		Type:        logicalType,
		Description: description,
	}

	// Attempt enabling
	if err := b.Core.enableCredential(me); err != nil {
		b.Backend.Logger().Error("sys: enable auth mount failed", "path", me.Path, "error", err)
		return handleError(err)
	}
	return nil, nil
}

// handleDisableAuth is used to disable a credential backend
func (b *SystemBackend) handleDisableAuth(
	req *logical.Request, data *framework.FieldData) (*logical.Response, error) {
	suffix := strings.TrimPrefix(req.Path, "auth/")
	if len(suffix) == 0 {
		return logical.ErrorResponse("path cannot be blank"), logical.ErrInvalidRequest
	}

	suffix = sanitizeMountPath(suffix)

	// Attempt disable
	if existed, err := b.Core.disableCredential(suffix); existed && err != nil {
		b.Backend.Logger().Error("sys: disable auth mount failed", "path", suffix, "error", err)
		return handleError(err)
	}
	return nil, nil
}

// handlePolicyList handles the "policy" endpoint to provide the enabled policies
func (b *SystemBackend) handlePolicyList(
	req *logical.Request, data *framework.FieldData) (*logical.Response, error) {
	// Get all the configured policies
	policies, err := b.Core.policyStore.ListPolicies()

	// Add the special "root" policy
	policies = append(policies, "root")
	resp := logical.ListResponse(policies)

	// Backwords compatibility
	resp.Data["policies"] = resp.Data["keys"]

	return resp, err
}

// handlePolicyRead handles the "policy/<name>" endpoint to read a policy
func (b *SystemBackend) handlePolicyRead(
	req *logical.Request, data *framework.FieldData) (*logical.Response, error) {
	name := data.Get("name").(string)

	policy, err := b.Core.policyStore.GetPolicy(name)
	if err != nil {
		return handleError(err)
	}

	if policy == nil {
		return nil, nil
	}

	return &logical.Response{
		Data: map[string]interface{}{
			"name":  name,
			"rules": policy.Raw,
		},
	}, nil
}

// handlePolicySet handles the "policy/<name>" endpoint to set a policy
func (b *SystemBackend) handlePolicySet(
	req *logical.Request, data *framework.FieldData) (*logical.Response, error) {
	name := data.Get("name").(string)
	rules := data.Get("rules").(string)

	// Validate the rules parse
	parse, err := Parse(rules)
	if err != nil {
		return handleError(err)
	}

	// Override the name
	parse.Name = strings.ToLower(name)

	// Update the policy
	if err := b.Core.policyStore.SetPolicy(parse); err != nil {
		return handleError(err)
	}
	return nil, nil
}

// handlePolicyDelete handles the "policy/<name>" endpoint to delete a policy
func (b *SystemBackend) handlePolicyDelete(
	req *logical.Request, data *framework.FieldData) (*logical.Response, error) {
	name := data.Get("name").(string)

	if err := b.Core.policyStore.DeletePolicy(name); err != nil {
		return handleError(err)
	}
	return nil, nil
}

// handleAuditTable handles the "audit" endpoint to provide the audit table
func (b *SystemBackend) handleAuditTable(
	req *logical.Request, data *framework.FieldData) (*logical.Response, error) {
	b.Core.auditLock.RLock()
	defer b.Core.auditLock.RUnlock()

	resp := &logical.Response{
		Data: make(map[string]interface{}),
	}
	for _, entry := range b.Core.audit.Entries {
		info := map[string]interface{}{
			"path":        entry.Path,
			"type":        entry.Type,
			"description": entry.Description,
			"options":     entry.Options,
		}
		resp.Data[entry.Path] = info
	}
	return resp, nil
}

// handleAuditHash is used to fetch the hash of the given input data with the
// specified audit backend's salt
func (b *SystemBackend) handleAuditHash(
	req *logical.Request, data *framework.FieldData) (*logical.Response, error) {
	path := data.Get("path").(string)
	input := data.Get("input").(string)
	if input == "" {
		return logical.ErrorResponse("the \"input\" parameter is empty"), nil
	}

	path = sanitizeMountPath(path)

	hash, err := b.Core.auditBroker.GetHash(path, input)
	if err != nil {
		return logical.ErrorResponse(err.Error()), nil
	}

	return &logical.Response{
		Data: map[string]interface{}{
			"hash": hash,
		},
	}, nil
}

// handleEnableAudit is used to enable a new audit backend
func (b *SystemBackend) handleEnableAudit(
	req *logical.Request, data *framework.FieldData) (*logical.Response, error) {
	// Get all the options
	path := data.Get("path").(string)
	backendType := data.Get("type").(string)
	description := data.Get("description").(string)
	options := data.Get("options").(map[string]interface{})

	optionMap := make(map[string]string)
	for k, v := range options {
		vStr, ok := v.(string)
		if !ok {
			return logical.ErrorResponse("options must be string valued"),
				logical.ErrInvalidRequest
		}
		optionMap[k] = vStr
	}

	// Create the mount entry
	me := &MountEntry{
		Table:       auditTableType,
		Path:        path,
		Type:        backendType,
		Description: description,
		Options:     optionMap,
	}

	// Attempt enabling
	if err := b.Core.enableAudit(me); err != nil {
		b.Backend.Logger().Error("sys: enable audit mount failed", "path", me.Path, "error", err)
		return handleError(err)
	}
	return nil, nil
}

// handleDisableAudit is used to disable an audit backend
func (b *SystemBackend) handleDisableAudit(
	req *logical.Request, data *framework.FieldData) (*logical.Response, error) {
	path := data.Get("path").(string)

	// Attempt disable
	if existed, err := b.Core.disableAudit(path); existed && err != nil {
		b.Backend.Logger().Error("sys: disable audit mount failed", "path", path, "error", err)
		return handleError(err)
	}
	return nil, nil
}

// handleRawRead is used to read directly from the barrier
func (b *SystemBackend) handleRawRead(
	req *logical.Request, data *framework.FieldData) (*logical.Response, error) {
	path := data.Get("path").(string)

	// Prevent access of protected paths
	for _, p := range protectedPaths {
		if strings.HasPrefix(path, p) {
			err := fmt.Sprintf("cannot read '%s'", path)
			return logical.ErrorResponse(err), logical.ErrInvalidRequest
		}
	}

	entry, err := b.Core.barrier.Get(path)
	if err != nil {
		return handleError(err)
	}
	if entry == nil {
		return nil, nil
	}
	resp := &logical.Response{
		Data: map[string]interface{}{
			"value": string(entry.Value),
		},
	}
	return resp, nil
}

// handleRawWrite is used to write directly to the barrier
func (b *SystemBackend) handleRawWrite(
	req *logical.Request, data *framework.FieldData) (*logical.Response, error) {
	path := data.Get("path").(string)

	// Prevent access of protected paths
	for _, p := range protectedPaths {
		if strings.HasPrefix(path, p) {
			err := fmt.Sprintf("cannot write '%s'", path)
			return logical.ErrorResponse(err), logical.ErrInvalidRequest
		}
	}

	value := data.Get("value").(string)
	entry := &Entry{
		Key:   path,
		Value: []byte(value),
	}
	if err := b.Core.barrier.Put(entry); err != nil {
		return logical.ErrorResponse(err.Error()), logical.ErrInvalidRequest
	}
	return nil, nil
}

// handleRawDelete is used to delete directly from the barrier
func (b *SystemBackend) handleRawDelete(
	req *logical.Request, data *framework.FieldData) (*logical.Response, error) {
	path := data.Get("path").(string)

	// Prevent access of protected paths
	for _, p := range protectedPaths {
		if strings.HasPrefix(path, p) {
			err := fmt.Sprintf("cannot delete '%s'", path)
			return logical.ErrorResponse(err), logical.ErrInvalidRequest
		}
	}

	if err := b.Core.barrier.Delete(path); err != nil {
		return handleError(err)
	}
	return nil, nil
}

// handleKeyStatus returns status information about the backend key
func (b *SystemBackend) handleKeyStatus(
	req *logical.Request, data *framework.FieldData) (*logical.Response, error) {
	// Get the key info
	info, err := b.Core.barrier.ActiveKeyInfo()
	if err != nil {
		return nil, err
	}

	resp := &logical.Response{
		Data: map[string]interface{}{
			"term":         info.Term,
			"install_time": info.InstallTime.Format(time.RFC3339Nano),
		},
	}
	return resp, nil
}

// handleRotate is used to trigger a key rotation
func (b *SystemBackend) handleRotate(
	req *logical.Request, data *framework.FieldData) (*logical.Response, error) {
	// Rotate to the new term
	newTerm, err := b.Core.barrier.Rotate()
	if err != nil {
		b.Backend.Logger().Error("sys: failed to create new encryption key", "error", err)
		return handleError(err)
	}
	b.Backend.Logger().Info("sys: installed new encryption key")

	// In HA mode, we need to an upgrade path for the standby instances
	if b.Core.ha != nil {
		// Create the upgrade path to the new term
		if err := b.Core.barrier.CreateUpgrade(newTerm); err != nil {
			b.Backend.Logger().Error("sys: failed to create new upgrade", "term", newTerm, "error", err)
		}

		// Schedule the destroy of the upgrade path
		time.AfterFunc(keyRotateGracePeriod, func() {
			if err := b.Core.barrier.DestroyUpgrade(newTerm); err != nil {
				b.Backend.Logger().Error("sys: failed to destroy upgrade", "term", newTerm, "error", err)
			}
		})
	}
	return nil, nil
}

func (b *SystemBackend) handleWrappingPubkey(
	req *logical.Request, data *framework.FieldData) (*logical.Response, error) {
	x, _ := b.Core.wrappingJWTKey.X.MarshalText()
	y, _ := b.Core.wrappingJWTKey.Y.MarshalText()
	return &logical.Response{
		Data: map[string]interface{}{
			"jwt_x":     string(x),
			"jwt_y":     string(y),
			"jwt_curve": corePrivateKeyTypeP521,
		},
	}, nil
}

func (b *SystemBackend) handleWrappingWrap(
	req *logical.Request, data *framework.FieldData) (*logical.Response, error) {
	if req.WrapInfo == nil || req.WrapInfo.TTL == 0 {
		return logical.ErrorResponse("endpoint requires response wrapping to be used"), logical.ErrInvalidRequest
	}

	return &logical.Response{
		Data: data.Raw,
	}, nil
}

func (b *SystemBackend) handleWrappingUnwrap(
	req *logical.Request, data *framework.FieldData) (*logical.Response, error) {
	// If a third party is unwrapping (rather than the calling token being the
	// wrapping token) we detect this so that we can revoke the original
	// wrapping token after reading it
	var thirdParty bool

	token := data.Get("token").(string)
	if token != "" {
		thirdParty = true
	} else {
		token = req.ClientToken
	}

	if thirdParty {
		// Use the token to decrement the use count to avoid a second operation on the token.
		_, err := b.Core.tokenStore.UseTokenByID(token)
		if err != nil {
			return nil, fmt.Errorf("error decrementing wrapping token's use-count: %v", err)
		}

		defer b.Core.tokenStore.Revoke(token)
	}

	cubbyReq := &logical.Request{
		Operation:   logical.ReadOperation,
		Path:        "cubbyhole/response",
		ClientToken: token,
	}
	cubbyResp, err := b.Core.router.Route(cubbyReq)
	if err != nil {
		return nil, fmt.Errorf("error looking up wrapping information: %v", err)
	}
	if cubbyResp == nil {
		return logical.ErrorResponse("no information found; wrapping token may be from a previous Vault version"), nil
	}
	if cubbyResp != nil && cubbyResp.IsError() {
		return cubbyResp, nil
	}
	if cubbyResp.Data == nil {
		return logical.ErrorResponse("wrapping information was nil; wrapping token may be from a previous Vault version"), nil
	}

	responseRaw := cubbyResp.Data["response"]
	if responseRaw == nil {
		return nil, fmt.Errorf("no response found inside the cubbyhole")
	}
	response, ok := responseRaw.(string)
	if !ok {
		return nil, fmt.Errorf("could not decode response inside the cubbyhole")
	}

	resp := &logical.Response{
		Data: map[string]interface{}{},
	}
	if len(response) == 0 {
		resp.Data[logical.HTTPStatusCode] = 204
	} else {
		resp.Data[logical.HTTPStatusCode] = 200
		resp.Data[logical.HTTPRawBody] = []byte(response)
		resp.Data[logical.HTTPContentType] = "application/json"
	}

	return resp, nil
}

func (b *SystemBackend) handleWrappingLookup(
	req *logical.Request, data *framework.FieldData) (*logical.Response, error) {
	token := data.Get("token").(string)

	if token == "" {
		return logical.ErrorResponse("missing \"token\" value in input"), logical.ErrInvalidRequest
	}

	cubbyReq := &logical.Request{
		Operation:   logical.ReadOperation,
		Path:        "cubbyhole/wrapinfo",
		ClientToken: token,
	}
	cubbyResp, err := b.Core.router.Route(cubbyReq)
	if err != nil {
		return nil, fmt.Errorf("error looking up wrapping information: %v", err)
	}
	if cubbyResp == nil {
		return logical.ErrorResponse("no information found; wrapping token may be from a previous Vault version"), nil
	}
	if cubbyResp != nil && cubbyResp.IsError() {
		return cubbyResp, nil
	}
	if cubbyResp.Data == nil {
		return logical.ErrorResponse("wrapping information was nil; wrapping token may be from a previous Vault version"), nil
	}

	creationTTLRaw := cubbyResp.Data["creation_ttl"]
	creationTime := cubbyResp.Data["creation_time"]

	resp := &logical.Response{
		Data: map[string]interface{}{},
	}
	if creationTTLRaw != nil {
		creationTTL, err := creationTTLRaw.(json.Number).Int64()
		if err != nil {
			return nil, fmt.Errorf("error reading creation_ttl value from wrapping information: %v", err)
		}
		resp.Data["creation_ttl"] = time.Duration(creationTTL).Seconds()
	}
	if creationTime != nil {
		// This was JSON marshaled so it's already a string in RFC3339 format
		resp.Data["creation_time"] = cubbyResp.Data["creation_time"]
	}

	return resp, nil
}

func (b *SystemBackend) handleWrappingRewrap(
	req *logical.Request, data *framework.FieldData) (*logical.Response, error) {
	// If a third party is rewrapping (rather than the calling token being the
	// wrapping token) we detect this so that we can revoke the original
	// wrapping token after reading it. Right now wrapped tokens can't unwrap
	// themselves, but in case we change it, this will be ready to do the right
	// thing.
	var thirdParty bool

	token := data.Get("token").(string)
	if token != "" {
		thirdParty = true
	} else {
		token = req.ClientToken
	}

	if thirdParty {
		// Use the token to decrement the use count to avoid a second operation on the token.
		_, err := b.Core.tokenStore.UseTokenByID(token)
		if err != nil {
			return nil, fmt.Errorf("error decrementing wrapping token's use-count: %v", err)
		}
		defer b.Core.tokenStore.Revoke(token)
	}

	// Fetch the original TTL
	cubbyReq := &logical.Request{
		Operation:   logical.ReadOperation,
		Path:        "cubbyhole/wrapinfo",
		ClientToken: token,
	}
	cubbyResp, err := b.Core.router.Route(cubbyReq)
	if err != nil {
		return nil, fmt.Errorf("error looking up wrapping information: %v", err)
	}
	if cubbyResp == nil {
		return logical.ErrorResponse("no information found; wrapping token may be from a previous Vault version"), nil
	}
	if cubbyResp != nil && cubbyResp.IsError() {
		return cubbyResp, nil
	}
	if cubbyResp.Data == nil {
		return logical.ErrorResponse("wrapping information was nil; wrapping token may be from a previous Vault version"), nil
	}

	// Set the creation TTL on the request
	creationTTLRaw := cubbyResp.Data["creation_ttl"]
	if creationTTLRaw == nil {
		return nil, fmt.Errorf("creation_ttl value in wrapping information was nil")
	}
	creationTTL, err := cubbyResp.Data["creation_ttl"].(json.Number).Int64()
	if err != nil {
		return nil, fmt.Errorf("error reading creation_ttl value from wrapping information: %v", err)
	}

	// Fetch the original response and return it as the data for the new response
	cubbyReq = &logical.Request{
		Operation:   logical.ReadOperation,
		Path:        "cubbyhole/response",
		ClientToken: token,
	}
	cubbyResp, err = b.Core.router.Route(cubbyReq)
	if err != nil {
		return nil, fmt.Errorf("error looking up response: %v", err)
	}
	if cubbyResp == nil {
		return logical.ErrorResponse("no information found; wrapping token may be from a previous Vault version"), nil
	}
	if cubbyResp != nil && cubbyResp.IsError() {
		return cubbyResp, nil
	}
	if cubbyResp.Data == nil {
		return logical.ErrorResponse("wrapping information was nil; wrapping token may be from a previous Vault version"), nil
	}

	response := cubbyResp.Data["response"]
	if response == nil {
		return nil, fmt.Errorf("no response found inside the cubbyhole")
	}

	// Return response in "response"; wrapping code will detect the rewrap and
	// slot in instead of nesting
	return &logical.Response{
		Data: map[string]interface{}{
			"response": response,
		},
		WrapInfo: &logical.ResponseWrapInfo{
			TTL: time.Duration(creationTTL),
		},
	}, nil
}

func sanitizeMountPath(path string) string {
	if !strings.HasSuffix(path, "/") {
		path += "/"
	}

	if strings.HasPrefix(path, "/") {
		path = path[1:]
	}

	return path
}

const sysHelpRoot = `
The system backend is built-in to Vault and cannot be remounted or
unmounted. It contains the paths that are used to configure Vault itself
as well as perform core operations.
`

// sysHelp is all the help text for the sys backend.
var sysHelp = map[string][2]string{
	"config/cors": {
		"Configures or returns the current configuration of CORS settings.",
		`
This path responds to the following HTTP methods.

    GET /
        Returns the configuration of the CORS setting.

    POST /
        Sets the space-separate list of origins that can make cross-origin requests.

    DELETE /
        Clears the CORS configuration and disables acceptance of CORS requests.
		`,
	},
	"init": {
		"Initializes or returns the initialization status of the Vault.",
		`
This path responds to the following HTTP methods.

    GET /
        Returns the initialization status of the Vault.

    POST /
        Initializes a new vault.
		`,
	},
	"generate-root": {
		"Reads, generates, or deletes a root token regeneration process.",
		`
This path responds to multiple HTTP methods which change the behavior. Those
HTTP methods are listed below.

    GET /attempt
        Reads the configuration and progress of the current root generation
        attempt.

    POST /attempt
        Initializes a new root generation attempt. Only a single root generation
        attempt can take place at a time. One (and only one) of otp or pgp_key
        are required.

    DELETE /attempt
        Cancels any in-progress root generation attempt. This clears any
        progress made. This must be called to change the OTP or PGP key being
        used.
		`,
	},
	"seal-status": {
		"Returns the seal status of the Vault.",
		`
This path responds to the following HTTP methods.

    GET /
        Returns the seal status of the Vault. This is an unauthenticated
        endpoint.
		`,
	},
	"seal": {
		"Seals the Vault.",
		`
This path responds to the following HTTP methods.

    PUT /
        Seals the Vault.
		`,
	},
	"unseal": {
		"Unseals the Vault.",
		`
This path responds to the following HTTP methods.

    PUT /
        Unseals the Vault.
		`,
	},
	"mounts": {
		"List the currently mounted backends.",
		`
This path responds to the following HTTP methods.

    GET /
        Lists all the mounted secret backends.

    GET /<mount point>
        Get information about the mount at the specified path.

    POST /<mount point>
        Mount a new secret backend to the mount point in the URL.

    POST /<mount point>/tune
        Tune configuration parameters for the given mount point.

    DELETE /<mount point>
        Unmount the specified mount point.
		`,
	},

	"mount": {
		`Mount a new backend at a new path.`,
		`
Mount a backend at a new path. A backend can be mounted multiple times at
multiple paths in order to configure multiple separately configured backends.
Example: you might have an AWS backend for the east coast, and one for the
west coast.
		`,
	},

	"mount_path": {
		`The path to mount to. Example: "aws/east"`,
		"",
	},

	"mount_type": {
		`The type of the backend. Example: "passthrough"`,
		"",
	},

	"mount_desc": {
		`User-friendly description for this mount.`,
		"",
	},

	"mount_config": {
		`Configuration for this mount, such as default_lease_ttl
and max_lease_ttl.`,
	},

	"tune_default_lease_ttl": {
		`The default lease TTL for this mount.`,
	},

	"tune_max_lease_ttl": {
		`The max lease TTL for this mount.`,
	},

	"remount": {
		"Move the mount point of an already-mounted backend.",
		`
This path responds to the following HTTP methods.

    POST /sys/remount
        Changes the mount point of an already-mounted backend.
		`,
	},

	"auth_tune": {
		"Tune the configuration parameters for an auth path.",
		`Read and write the 'default-lease-ttl' and 'max-lease-ttl' values of
the auth path.`,
	},

	"mount_tune": {
		"Tune backend configuration parameters for this mount.",
		`Read and write the 'default-lease-ttl' and 'max-lease-ttl' values of
the mount.`,
	},

	"renew": {
		"Renew a lease on a secret",
		`
When a secret is read, it may optionally include a lease interval
and a boolean indicating if renew is possible. For secrets that support
lease renewal, this endpoint is used to extend the validity of the
lease and to prevent an automatic revocation.
		`,
	},

	"lease_id": {
		"The lease identifier to renew. This is included with a lease.",
		"",
	},

	"increment": {
		"The desired increment in seconds to the lease",
		"",
	},

	"revoke": {
		"Revoke a leased secret immediately",
		`
When a secret is generated with a lease, it is automatically revoked
at the end of the lease period if not renewed. However, in some cases
you may want to force an immediate revocation. This endpoint can be
used to revoke the secret with the given Lease ID.
		`,
	},

	"revoke-prefix": {
		"Revoke all secrets generated in a given prefix",
		`
Revokes all the secrets generated under a given mount prefix. As
an example, "prod/aws/" might be the AWS logical backend, and due to
a change in the "ops" policy, we may want to invalidate all the secrets
generated. We can do a revoke prefix at "prod/aws/ops" to revoke all
the ops secrets. This does a prefix match on the Lease IDs and revokes
all matching leases.
		`,
	},

	"revoke-prefix-path": {
		`The path to revoke keys under. Example: "prod/aws/ops"`,
		"",
	},

	"revoke-force": {
		"Revoke all secrets generated in a given prefix, ignoring errors.",
		`
See the path help for 'revoke-prefix'; this behaves the same, except that it
ignores errors encountered during revocation. This can be used in certain
recovery situations; for instance, when you want to unmount a backend, but it
is impossible to fix revocation errors and these errors prevent the unmount
from proceeding. This is a DANGEROUS operation as it removes Vault's oversight
of external secrets. Access to this prefix should be tightly controlled.
		`,
	},

	"revoke-force-path": {
		`The path to revoke keys under. Example: "prod/aws/ops"`,
		"",
	},

	"auth-table": {
		"List the currently enabled credential backends.",
		`
This path responds to the following HTTP methods.

    GET /
        List the currently enabled credential backends: the name, the type of
        the backend, and a user friendly description of the purpose for the
        credential backend.

    POST /<mount point>
        Enable a new auth backend.

    DELETE /<mount point>
        Disable the auth backend at the given mount point.
		`,
	},

	"auth": {
		`Enable a new credential backend with a name.`,
		`
Enable a credential mechanism at a new path. A backend can be mounted multiple times at
multiple paths in order to configure multiple separately configured backends.
Example: you might have an OAuth backend for GitHub, and one for Google Apps.
		`,
	},

	"auth_path": {
		`The path to mount to. Cannot be delimited. Example: "user"`,
		"",
	},

	"auth_type": {
		`The type of the backend. Example: "userpass"`,
		"",
	},

	"auth_desc": {
		`User-friendly description for this crential backend.`,
		"",
	},

	"policy-list": {
		`List the configured access control policies.`,
		`
This path responds to the following HTTP methods.

    GET /
        List the names of the configured access control policies.

    GET /<name>
        Retrieve the rules for the named policy.

    PUT /<name>
        Add or update a policy.

    DELETE /<name>
        Delete the policy with the given name.
		`,
	},

	"policy": {
		`Read, Modify, or Delete an access control policy.`,
		`
Read the rules of an existing policy, create or update the rules of a policy,
or delete a policy.
		`,
	},

	"policy-name": {
		`The name of the policy. Example: "ops"`,
		"",
	},

	"policy-rules": {
		`The rules of the policy. Either given in HCL or JSON format.`,
		"",
	},

	"audit-hash": {
		"The hash of the given string via the given audit backend",
		"",
	},

	"audit-table": {
		"List the currently enabled audit backends.",
		`
This path responds to the following HTTP methods.

    GET /
        List the currently enabled audit backends.

    PUT /<path>
        Enable an audit backend at the given path.

    DELETE /<path>
        Disable the given audit backend.
		`,
	},

	"audit_path": {
		`The name of the backend. Cannot be delimited. Example: "mysql"`,
		"",
	},

	"audit_type": {
		`The type of the backend. Example: "mysql"`,
		"",
	},

	"audit_desc": {
		`User-friendly description for this audit backend.`,
		"",
	},

	"audit_opts": {
		`Configuration options for the audit backend.`,
		"",
	},

	"audit": {
		`Enable or disable audit backends.`,
		`
Enable a new audit backend or disable an existing backend.
		`,
	},

	"key-status": {
		"Provides information about the backend encryption key.",
		`
		Provides the current backend encryption key term and installation time.
		`,
	},

	"rotate": {
		"Rotates the backend encryption key used to persist data.",
		`
		Rotate generates a new encryption key which is used to encrypt all
		data going to the storage backend. The old encryption keys are kept so
		that data encrypted using those keys can still be decrypted.
		`,
	},

	"rekey_backup": {
		"Allows fetching or deleting the backup of the rotated unseal keys.",
		"",
	},

	"capabilities": {
		"Fetches the capabilities of the given token on the given path.",
		`Returns the capabilities of the given token on the path.
		The path will be searched for a path match in all the policies associated with the token.`,
	},

	"capabilities_self": {
		"Fetches the capabilities of the given token on the given path.",
		`Returns the capabilities of the client token on the path.
		The path will be searched for a path match in all the policies associated with the client token.`,
	},

	"capabilities_accessor": {
		"Fetches the capabilities of the token associated with the given token, on the given path.",
		`When there is no access to the token, token accessor can be used to fetch the token's capabilities
		on a given path.`,
	},

	"wrap": {
		"Response-wraps an arbitrary JSON object.",
		`Round trips the given input data into a response-wrapped token.`,
	},

	"wrappubkey": {
		"Returns pubkeys used in some wrapping formats.",
		"Returns pubkeys used in some wrapping formats.",
	},

	"unwrap": {
		"Unwraps a response-wrapped token.",
		`Unwraps a response-wrapped token. Unlike simply reading from cubbyhole/response,
		this provides additional validation on the token, and rather than a JSON-escaped
		string, the returned response is the exact same as the contained wrapped response.`,
	},

	"wraplookup": {
		"Looks up the properties of a response-wrapped token.",
		`Returns the creation TTL and creation time of a response-wrapped token.`,
	},

	"rewrap": {
		"Rotates a response-wrapped token.",
		`Rotates a response-wrapped token; the output is a new token with the same
		response wrapped inside and the same creation TTL. The original token is revoked.`,
	},
	"audited-headers-name": {
		"Configures the headers sent to the audit logs.",
		`
This path responds to the following HTTP methods.

	GET /<name>
		Returns the setting for the header with the given name.

	POST /<name>
		Enable auditing of the given header.

	DELETE /<path>
		Disable auditing of the given header.
		`,
	},
	"audited-headers": {
		"Lists the headers configured to be audited.",
		`Returns a list of headers that have been configured to be audited.`,
	},
}<|MERGE_RESOLUTION|>--- conflicted
+++ resolved
@@ -693,7 +693,6 @@
 	Backend *framework.Backend
 }
 
-<<<<<<< HEAD
 // corsStatus returns the current CORS configuration as a logical.Response
 func (b *SystemBackend) corsStatusResponse() (*logical.Response, error) {
 	corsConf := b.Core.corsConfig.Get()
@@ -715,7 +714,26 @@
 	origins := d.Get("allowed_origins").(string)
 
 	err := b.Core.corsConfig.Enable(origins)
-=======
+	if err != nil {
+		return nil, err
+	}
+
+	config := &Config{
+		Name: "cors",
+		Settings: map[string]string{
+			"allowed_origins": origins,
+			"enabled":         "true",
+		},
+	}
+
+	// Update the config
+	if err := b.Core.configStore.SetConfig(config); err != nil {
+		return handleError(err)
+	}
+
+	return nil, nil
+}
+
 // handleAuditedHeaderUpdate creates or overwrites a header entry
 func (b *SystemBackend) handleAuditedHeaderUpdate(req *logical.Request, d *framework.FieldData) (*logical.Response, error) {
 	header := d.Get("header").(string)
@@ -726,24 +744,10 @@
 
 	headerConfig := b.Core.AuditedHeadersConfig()
 	err := headerConfig.add(header, hmac)
->>>>>>> 487a96fa
 	if err != nil {
 		return nil, err
 	}
 
-<<<<<<< HEAD
-	config := &Config{
-		Name: "cors",
-		Settings: map[string]string{
-			"allowed_origins": origins,
-			"enabled":         "true",
-		},
-	}
-
-	// Update the config
-	if err := b.Core.configStore.SetConfig(config); err != nil {
-		return handleError(err)
-=======
 	return nil, nil
 }
 
@@ -758,13 +762,11 @@
 	err := headerConfig.remove(header)
 	if err != nil {
 		return nil, err
->>>>>>> 487a96fa
 	}
 
 	return nil, nil
 }
 
-<<<<<<< HEAD
 // handleCORSDelete clears the allowed origins and sets the CORS enabled flag to false
 func (b *SystemBackend) handleCORSDelete(req *logical.Request, d *framework.FieldData) (*logical.Response, error) {
 	b.Core.CORSConfig().Disable()
@@ -781,8 +783,6 @@
 	return b.corsStatusResponse()
 }
 
-// handleCapabilities returns the ACL capabilities of the token for a given path
-=======
 // handleAuditedHeaderRead returns the header configuration for the given header name
 func (b *SystemBackend) handleAuditedHeaderRead(req *logical.Request, d *framework.FieldData) (*logical.Response, error) {
 	header := d.Get("header").(string)
@@ -814,8 +814,7 @@
 	}, nil
 }
 
-// handleCapabilitiesreturns the ACL capabilities of the token for a given path
->>>>>>> 487a96fa
+// handleCapabilities returns the ACL capabilities of the token for a given path
 func (b *SystemBackend) handleCapabilities(req *logical.Request, d *framework.FieldData) (*logical.Response, error) {
 	token := d.Get("token").(string)
 	if token == "" {
