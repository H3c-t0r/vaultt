package vault

import (
	"context"
	"crypto/sha256"
	"crypto/sha512"
	"encoding/base64"
	"encoding/hex"
	"encoding/json"
	"errors"
	"fmt"
	"hash"
	"strconv"
	"strings"
	"sync"
	"time"

	"github.com/fatih/structs"
	uuid "github.com/hashicorp/go-uuid"
	"github.com/hashicorp/vault/helper/consts"
	"github.com/hashicorp/vault/helper/parseutil"
	"github.com/hashicorp/vault/helper/wrapping"
	"github.com/hashicorp/vault/logical"
	"github.com/hashicorp/vault/logical/framework"
	log "github.com/mgutz/logxi/v1"
	"github.com/mitchellh/mapstructure"
)

var (
	// protectedPaths cannot be accessed via the raw APIs.
	// This is both for security and to prevent disrupting Vault.
	protectedPaths = []string{
		keyringPath,
		coreLocalClusterInfoPath,
	}

	replicationPaths = func(b *SystemBackend) []*framework.Path {
		return []*framework.Path{
			&framework.Path{
				Pattern: "replication/status",
				Callbacks: map[logical.Operation]framework.OperationFunc{
					logical.ReadOperation: func(ctx context.Context, req *logical.Request, data *framework.FieldData) (*logical.Response, error) {
						var state consts.ReplicationState
						resp := &logical.Response{
							Data: map[string]interface{}{
								"mode": state.String(),
							},
						}
						return resp, nil
					},
				},
			},
		}
	}
)

func NewSystemBackend(core *Core) *SystemBackend {
	b := &SystemBackend{
		Core:   core,
		logger: core.logger,
	}

	b.Backend = &framework.Backend{
		Help: strings.TrimSpace(sysHelpRoot),

		PathsSpecial: &logical.Paths{
			Root: []string{
				"auth/*",
				"remount",
				"audit",
				"audit/*",
				"raw",
				"raw/*",
				"replication/primary/secondary-token",
				"replication/reindex",
				"rotate",
				"config/cors",
				"config/auditing/*",
				"plugins/catalog/*",
				"revoke-prefix/*",
				"revoke-force/*",
				"leases/revoke-prefix/*",
				"leases/revoke-force/*",
				"leases/lookup/*",
			},

			Unauthenticated: []string{
				"wrapping/lookup",
				"wrapping/pubkey",
				"replication/status",
			},
		},

		Paths: []*framework.Path{
			&framework.Path{
				Pattern: "capabilities-accessor$",

				Fields: map[string]*framework.FieldSchema{
					"accessor": &framework.FieldSchema{
						Type:        framework.TypeString,
						Description: "Accessor of the token for which capabilities are being queried.",
					},
					"path": &framework.FieldSchema{
						Type:        framework.TypeString,
						Description: "Path on which capabilities are being queried.",
					},
				},

				Callbacks: map[logical.Operation]framework.OperationFunc{
					logical.UpdateOperation: b.handleCapabilitiesAccessor(),
				},

				HelpSynopsis:    strings.TrimSpace(sysHelp["capabilities_accessor"][0]),
				HelpDescription: strings.TrimSpace(sysHelp["capabilities_accessor"][1]),
			},

			&framework.Path{
				Pattern: "config/cors$",

				Fields: map[string]*framework.FieldSchema{
					"enable": &framework.FieldSchema{
						Type:        framework.TypeBool,
						Description: "Enables or disables CORS headers on requests.",
					},
					"allowed_origins": &framework.FieldSchema{
						Type:        framework.TypeCommaStringSlice,
						Description: "A comma-separated string or array of strings indicating origins that may make cross-origin requests.",
					},
					"allowed_headers": &framework.FieldSchema{
						Type:        framework.TypeCommaStringSlice,
						Description: "A comma-separated string or array of strings indicating headers that are allowed on cross-origin requests.",
					},
				},

				Callbacks: map[logical.Operation]framework.OperationFunc{
					logical.ReadOperation:   b.handleCORSRead(),
					logical.UpdateOperation: b.handleCORSUpdate(),
					logical.DeleteOperation: b.handleCORSDelete(),
				},

				HelpDescription: strings.TrimSpace(sysHelp["config/cors"][0]),
				HelpSynopsis:    strings.TrimSpace(sysHelp["config/cors"][1]),
			},

			&framework.Path{
				Pattern: "capabilities$",

				Fields: map[string]*framework.FieldSchema{
					"token": &framework.FieldSchema{
						Type:        framework.TypeString,
						Description: "Token for which capabilities are being queried.",
					},
					"path": &framework.FieldSchema{
						Type:        framework.TypeString,
						Description: "Path on which capabilities are being queried.",
					},
				},

				Callbacks: map[logical.Operation]framework.OperationFunc{
					logical.UpdateOperation: b.handleCapabilities(),
				},

				HelpSynopsis:    strings.TrimSpace(sysHelp["capabilities"][0]),
				HelpDescription: strings.TrimSpace(sysHelp["capabilities"][1]),
			},

			&framework.Path{
				Pattern: "capabilities-self$",

				Fields: map[string]*framework.FieldSchema{
					"token": &framework.FieldSchema{
						Type:        framework.TypeString,
						Description: "Token for which capabilities are being queried.",
					},
					"path": &framework.FieldSchema{
						Type:        framework.TypeString,
						Description: "Path on which capabilities are being queried.",
					},
				},

				Callbacks: map[logical.Operation]framework.OperationFunc{
					logical.UpdateOperation: b.handleCapabilities(),
				},

				HelpSynopsis:    strings.TrimSpace(sysHelp["capabilities_self"][0]),
				HelpDescription: strings.TrimSpace(sysHelp["capabilities_self"][1]),
			},

			&framework.Path{
				Pattern:         "generate-root(/attempt)?$",
				HelpSynopsis:    strings.TrimSpace(sysHelp["generate-root"][0]),
				HelpDescription: strings.TrimSpace(sysHelp["generate-root"][1]),
			},

			&framework.Path{
				Pattern:         "init$",
				HelpSynopsis:    strings.TrimSpace(sysHelp["init"][0]),
				HelpDescription: strings.TrimSpace(sysHelp["init"][1]),
			},

			&framework.Path{
				Pattern: "rekey/backup$",

				Fields: map[string]*framework.FieldSchema{},

				Callbacks: map[logical.Operation]framework.OperationFunc{
					logical.ReadOperation:   b.handleRekeyRetrieveBarrier(),
					logical.DeleteOperation: b.handleRekeyDeleteBarrier(),
				},

				HelpSynopsis:    strings.TrimSpace(sysHelp["rekey_backup"][0]),
				HelpDescription: strings.TrimSpace(sysHelp["rekey_backup"][0]),
			},

			&framework.Path{
				Pattern: "rekey/recovery-key-backup$",

				Fields: map[string]*framework.FieldSchema{},

				Callbacks: map[logical.Operation]framework.OperationFunc{
					logical.ReadOperation:   b.handleRekeyRetrieveRecovery(),
					logical.DeleteOperation: b.handleRekeyDeleteRecovery(),
				},

				HelpSynopsis:    strings.TrimSpace(sysHelp["rekey_backup"][0]),
				HelpDescription: strings.TrimSpace(sysHelp["rekey_backup"][0]),
			},

			&framework.Path{
				Pattern: "auth/(?P<path>.+?)/tune$",
				Fields: map[string]*framework.FieldSchema{
					"path": &framework.FieldSchema{
						Type:        framework.TypeString,
						Description: strings.TrimSpace(sysHelp["auth_tune"][0]),
					},
					"default_lease_ttl": &framework.FieldSchema{
						Type:        framework.TypeString,
						Description: strings.TrimSpace(sysHelp["tune_default_lease_ttl"][0]),
					},
					"max_lease_ttl": &framework.FieldSchema{
						Type:        framework.TypeString,
						Description: strings.TrimSpace(sysHelp["tune_max_lease_ttl"][0]),
					},
					"description": &framework.FieldSchema{
						Type:        framework.TypeString,
						Description: strings.TrimSpace(sysHelp["auth_desc"][0]),
					},
				},
				Callbacks: map[logical.Operation]framework.OperationFunc{
					logical.ReadOperation:   b.handleAuthTuneRead(),
					logical.UpdateOperation: b.handleAuthTuneWrite(),
				},
				HelpSynopsis:    strings.TrimSpace(sysHelp["auth_tune"][0]),
				HelpDescription: strings.TrimSpace(sysHelp["auth_tune"][1]),
			},

			&framework.Path{
				Pattern: "mounts/(?P<path>.+?)/tune$",

				Fields: map[string]*framework.FieldSchema{
					"path": &framework.FieldSchema{
						Type:        framework.TypeString,
						Description: strings.TrimSpace(sysHelp["mount_path"][0]),
					},
					"default_lease_ttl": &framework.FieldSchema{
						Type:        framework.TypeString,
						Description: strings.TrimSpace(sysHelp["tune_default_lease_ttl"][0]),
					},
					"max_lease_ttl": &framework.FieldSchema{
						Type:        framework.TypeString,
						Description: strings.TrimSpace(sysHelp["tune_max_lease_ttl"][0]),
					},
					"description": &framework.FieldSchema{
						Type:        framework.TypeString,
						Description: strings.TrimSpace(sysHelp["auth_desc"][0]),
					},
				},

				Callbacks: map[logical.Operation]framework.OperationFunc{
					logical.ReadOperation:   b.handleMountTuneRead(),
					logical.UpdateOperation: b.handleMountTuneWrite(),
				},

				HelpSynopsis:    strings.TrimSpace(sysHelp["mount_tune"][0]),
				HelpDescription: strings.TrimSpace(sysHelp["mount_tune"][1]),
			},

			&framework.Path{
				Pattern: "mounts/(?P<path>.+?)",

				Fields: map[string]*framework.FieldSchema{
					"path": &framework.FieldSchema{
						Type:        framework.TypeString,
						Description: strings.TrimSpace(sysHelp["mount_path"][0]),
					},
					"type": &framework.FieldSchema{
						Type:        framework.TypeString,
						Description: strings.TrimSpace(sysHelp["mount_type"][0]),
					},
					"description": &framework.FieldSchema{
						Type:        framework.TypeString,
						Description: strings.TrimSpace(sysHelp["mount_desc"][0]),
					},
					"config": &framework.FieldSchema{
						Type:        framework.TypeMap,
						Description: strings.TrimSpace(sysHelp["mount_config"][0]),
					},
					"local": &framework.FieldSchema{
						Type:        framework.TypeBool,
						Default:     false,
						Description: strings.TrimSpace(sysHelp["mount_local"][0]),
					},
					"seal_wrap": &framework.FieldSchema{
						Type:        framework.TypeBool,
						Default:     false,
						Description: strings.TrimSpace(sysHelp["seal_wrap"][0]),
					},
					"plugin_name": &framework.FieldSchema{
						Type:        framework.TypeString,
						Description: strings.TrimSpace(sysHelp["mount_plugin_name"][0]),
					},
				},

				Callbacks: map[logical.Operation]framework.OperationFunc{
					logical.UpdateOperation: b.handleMount(),
					logical.DeleteOperation: b.handleUnmount(),
				},

				HelpSynopsis:    strings.TrimSpace(sysHelp["mount"][0]),
				HelpDescription: strings.TrimSpace(sysHelp["mount"][1]),
			},

			&framework.Path{
				Pattern: "mounts$",

				Callbacks: map[logical.Operation]framework.OperationFunc{
					logical.ReadOperation: b.handleMountTable(),
				},

				HelpSynopsis:    strings.TrimSpace(sysHelp["mounts"][0]),
				HelpDescription: strings.TrimSpace(sysHelp["mounts"][1]),
			},

			&framework.Path{
				Pattern: "remount",

				Fields: map[string]*framework.FieldSchema{
					"from": &framework.FieldSchema{
						Type:        framework.TypeString,
						Description: "The previous mount point.",
					},
					"to": &framework.FieldSchema{
						Type:        framework.TypeString,
						Description: "The new mount point.",
					},
				},

				Callbacks: map[logical.Operation]framework.OperationFunc{
					logical.UpdateOperation: b.handleRemount(),
				},

				HelpSynopsis:    strings.TrimSpace(sysHelp["remount"][0]),
				HelpDescription: strings.TrimSpace(sysHelp["remount"][1]),
			},

			&framework.Path{
				Pattern: "leases/lookup/(?P<prefix>.+?)?",

				Fields: map[string]*framework.FieldSchema{
					"prefix": &framework.FieldSchema{
						Type:        framework.TypeString,
						Description: strings.TrimSpace(sysHelp["leases-list-prefix"][0]),
					},
				},

				Callbacks: map[logical.Operation]framework.OperationFunc{
					logical.ListOperation: b.handleLeaseLookupList(),
				},

				HelpSynopsis:    strings.TrimSpace(sysHelp["leases"][0]),
				HelpDescription: strings.TrimSpace(sysHelp["leases"][1]),
			},

			&framework.Path{
				Pattern: "leases/lookup",

				Fields: map[string]*framework.FieldSchema{
					"lease_id": &framework.FieldSchema{
						Type:        framework.TypeString,
						Description: strings.TrimSpace(sysHelp["lease_id"][0]),
					},
				},

				Callbacks: map[logical.Operation]framework.OperationFunc{
					logical.UpdateOperation: b.handleLeaseLookup(),
				},

				HelpSynopsis:    strings.TrimSpace(sysHelp["leases"][0]),
				HelpDescription: strings.TrimSpace(sysHelp["leases"][1]),
			},

			&framework.Path{
				Pattern: "(leases/)?renew" + framework.OptionalParamRegex("url_lease_id"),

				Fields: map[string]*framework.FieldSchema{
					"url_lease_id": &framework.FieldSchema{
						Type:        framework.TypeString,
						Description: strings.TrimSpace(sysHelp["lease_id"][0]),
					},
					"lease_id": &framework.FieldSchema{
						Type:        framework.TypeString,
						Description: strings.TrimSpace(sysHelp["lease_id"][0]),
					},
					"increment": &framework.FieldSchema{
						Type:        framework.TypeDurationSecond,
						Description: strings.TrimSpace(sysHelp["increment"][0]),
					},
				},

				Callbacks: map[logical.Operation]framework.OperationFunc{
					logical.UpdateOperation: b.handleRenew(),
				},

				HelpSynopsis:    strings.TrimSpace(sysHelp["renew"][0]),
				HelpDescription: strings.TrimSpace(sysHelp["renew"][1]),
			},

			&framework.Path{
				Pattern: "(leases/)?revoke" + framework.OptionalParamRegex("url_lease_id"),

				Fields: map[string]*framework.FieldSchema{
					"url_lease_id": &framework.FieldSchema{
						Type:        framework.TypeString,
						Description: strings.TrimSpace(sysHelp["lease_id"][0]),
					},
					"lease_id": &framework.FieldSchema{
						Type:        framework.TypeString,
						Description: strings.TrimSpace(sysHelp["lease_id"][0]),
					},
				},

				Callbacks: map[logical.Operation]framework.OperationFunc{
					logical.UpdateOperation: b.handleRevoke(),
				},

				HelpSynopsis:    strings.TrimSpace(sysHelp["revoke"][0]),
				HelpDescription: strings.TrimSpace(sysHelp["revoke"][1]),
			},

			&framework.Path{
				Pattern: "(leases/)?revoke-force/(?P<prefix>.+)",

				Fields: map[string]*framework.FieldSchema{
					"prefix": &framework.FieldSchema{
						Type:        framework.TypeString,
						Description: strings.TrimSpace(sysHelp["revoke-force-path"][0]),
					},
				},

				Callbacks: map[logical.Operation]framework.OperationFunc{
					logical.UpdateOperation: b.handleRevokeForce(),
				},

				HelpSynopsis:    strings.TrimSpace(sysHelp["revoke-force"][0]),
				HelpDescription: strings.TrimSpace(sysHelp["revoke-force"][1]),
			},

			&framework.Path{
				Pattern: "(leases/)?revoke-prefix/(?P<prefix>.+)",

				Fields: map[string]*framework.FieldSchema{
					"prefix": &framework.FieldSchema{
						Type:        framework.TypeString,
						Description: strings.TrimSpace(sysHelp["revoke-prefix-path"][0]),
					},
				},

				Callbacks: map[logical.Operation]framework.OperationFunc{
					logical.UpdateOperation: b.handleRevokePrefix(),
				},

				HelpSynopsis:    strings.TrimSpace(sysHelp["revoke-prefix"][0]),
				HelpDescription: strings.TrimSpace(sysHelp["revoke-prefix"][1]),
			},

			&framework.Path{
				Pattern: "leases/tidy$",

				Callbacks: map[logical.Operation]framework.OperationFunc{
					logical.UpdateOperation: b.handleTidyLeases(),
				},

				HelpSynopsis:    strings.TrimSpace(sysHelp["tidy_leases"][0]),
				HelpDescription: strings.TrimSpace(sysHelp["tidy_leases"][1]),
			},

			&framework.Path{
				Pattern: "auth$",

				Callbacks: map[logical.Operation]framework.OperationFunc{
					logical.ReadOperation: b.handleAuthTable(),
				},

				HelpSynopsis:    strings.TrimSpace(sysHelp["auth-table"][0]),
				HelpDescription: strings.TrimSpace(sysHelp["auth-table"][1]),
			},

			&framework.Path{
				Pattern: "auth/(?P<path>.+)",

				Fields: map[string]*framework.FieldSchema{
					"path": &framework.FieldSchema{
						Type:        framework.TypeString,
						Description: strings.TrimSpace(sysHelp["auth_path"][0]),
					},
					"type": &framework.FieldSchema{
						Type:        framework.TypeString,
						Description: strings.TrimSpace(sysHelp["auth_type"][0]),
					},
					"description": &framework.FieldSchema{
						Type:        framework.TypeString,
						Description: strings.TrimSpace(sysHelp["auth_desc"][0]),
					},
					"config": &framework.FieldSchema{
						Type:        framework.TypeMap,
						Description: strings.TrimSpace(sysHelp["auth_config"][0]),
					},
					"local": &framework.FieldSchema{
						Type:        framework.TypeBool,
						Default:     false,
						Description: strings.TrimSpace(sysHelp["mount_local"][0]),
					},
					"seal_wrap": &framework.FieldSchema{
						Type:        framework.TypeBool,
						Default:     false,
						Description: strings.TrimSpace(sysHelp["seal_wrap"][0]),
					},
					"plugin_name": &framework.FieldSchema{
						Type:        framework.TypeString,
						Description: strings.TrimSpace(sysHelp["auth_plugin"][0]),
					},
				},

				Callbacks: map[logical.Operation]framework.OperationFunc{
					logical.UpdateOperation: b.handleEnableAuth(),
					logical.DeleteOperation: b.handleDisableAuth(),
				},

				HelpSynopsis:    strings.TrimSpace(sysHelp["auth"][0]),
				HelpDescription: strings.TrimSpace(sysHelp["auth"][1]),
			},

			&framework.Path{
				Pattern: "policy/?$",

				Callbacks: map[logical.Operation]framework.OperationFunc{
					logical.ReadOperation: b.handlePolicyList(),
					logical.ListOperation: b.handlePolicyList(),
				},

				HelpSynopsis:    strings.TrimSpace(sysHelp["policy-list"][0]),
				HelpDescription: strings.TrimSpace(sysHelp["policy-list"][1]),
			},

			&framework.Path{
				Pattern: "policy/(?P<name>.+)",

				Fields: map[string]*framework.FieldSchema{
					"name": &framework.FieldSchema{
						Type:        framework.TypeString,
						Description: strings.TrimSpace(sysHelp["policy-name"][0]),
					},
					"rules": &framework.FieldSchema{
						Type:        framework.TypeString,
						Description: strings.TrimSpace(sysHelp["policy-rules"][0]),
					},
					"policy": &framework.FieldSchema{
						Type:        framework.TypeString,
						Description: strings.TrimSpace(sysHelp["policy-rules"][0]),
					},
				},

				Callbacks: map[logical.Operation]framework.OperationFunc{
					logical.ReadOperation:   b.handlePolicyRead(),
					logical.UpdateOperation: b.handlePolicySet(),
					logical.DeleteOperation: b.handlePolicyDelete(),
				},
			},

			&framework.Path{
				Pattern: "policies/acl/?$",

				Callbacks: map[logical.Operation]framework.OperationFunc{
					logical.ListOperation: b.handlePoliciesList(PolicyTypeACL),
				},

				HelpSynopsis:    strings.TrimSpace(sysHelp["policy-list"][0]),
				HelpDescription: strings.TrimSpace(sysHelp["policy-list"][1]),
			},

			&framework.Path{
				Pattern: "policies/acl/(?P<name>.+)",

				Fields: map[string]*framework.FieldSchema{
					"name": &framework.FieldSchema{
						Type:        framework.TypeString,
						Description: strings.TrimSpace(sysHelp["policy-name"][0]),
					},
					"policy": &framework.FieldSchema{
						Type:        framework.TypeString,
						Description: strings.TrimSpace(sysHelp["policy-rules"][0]),
					},
				},

				Callbacks: map[logical.Operation]framework.OperationFunc{
					logical.ReadOperation:   b.handlePoliciesRead(PolicyTypeACL),
					logical.UpdateOperation: b.handlePoliciesSet(PolicyTypeACL),
					logical.DeleteOperation: b.handlePoliciesDelete(PolicyTypeACL),
				},

				HelpSynopsis:    strings.TrimSpace(sysHelp["policy"][0]),
				HelpDescription: strings.TrimSpace(sysHelp["policy"][1]),
			},

			&framework.Path{
				Pattern:         "seal-status$",
				HelpSynopsis:    strings.TrimSpace(sysHelp["seal-status"][0]),
				HelpDescription: strings.TrimSpace(sysHelp["seal-status"][1]),
			},

			&framework.Path{
				Pattern:         "seal$",
				HelpSynopsis:    strings.TrimSpace(sysHelp["seal"][0]),
				HelpDescription: strings.TrimSpace(sysHelp["seal"][1]),
			},

			&framework.Path{
				Pattern:         "unseal$",
				HelpSynopsis:    strings.TrimSpace(sysHelp["unseal"][0]),
				HelpDescription: strings.TrimSpace(sysHelp["unseal"][1]),
			},

			&framework.Path{
				Pattern: "audit-hash/(?P<path>.+)",

				Fields: map[string]*framework.FieldSchema{
					"path": &framework.FieldSchema{
						Type:        framework.TypeString,
						Description: strings.TrimSpace(sysHelp["audit_path"][0]),
					},

					"input": &framework.FieldSchema{
						Type: framework.TypeString,
					},
				},

				Callbacks: map[logical.Operation]framework.OperationFunc{
					logical.UpdateOperation: b.handleAuditHash(),
				},

				HelpSynopsis:    strings.TrimSpace(sysHelp["audit-hash"][0]),
				HelpDescription: strings.TrimSpace(sysHelp["audit-hash"][1]),
			},

			&framework.Path{
				Pattern: "audit$",

				Callbacks: map[logical.Operation]framework.OperationFunc{
					logical.ReadOperation: b.handleAuditTable(),
				},

				HelpSynopsis:    strings.TrimSpace(sysHelp["audit-table"][0]),
				HelpDescription: strings.TrimSpace(sysHelp["audit-table"][1]),
			},

			&framework.Path{
				Pattern: "audit/(?P<path>.+)",

				Fields: map[string]*framework.FieldSchema{
					"path": &framework.FieldSchema{
						Type:        framework.TypeString,
						Description: strings.TrimSpace(sysHelp["audit_path"][0]),
					},
					"type": &framework.FieldSchema{
						Type:        framework.TypeString,
						Description: strings.TrimSpace(sysHelp["audit_type"][0]),
					},
					"description": &framework.FieldSchema{
						Type:        framework.TypeString,
						Description: strings.TrimSpace(sysHelp["audit_desc"][0]),
					},
					"options": &framework.FieldSchema{
						Type:        framework.TypeMap,
						Description: strings.TrimSpace(sysHelp["audit_opts"][0]),
					},
					"local": &framework.FieldSchema{
						Type:        framework.TypeBool,
						Default:     false,
						Description: strings.TrimSpace(sysHelp["mount_local"][0]),
					},
				},

				Callbacks: map[logical.Operation]framework.OperationFunc{
					logical.UpdateOperation: b.handleEnableAudit(),
					logical.DeleteOperation: b.handleDisableAudit(),
				},

				HelpSynopsis:    strings.TrimSpace(sysHelp["audit"][0]),
				HelpDescription: strings.TrimSpace(sysHelp["audit"][1]),
			},

			&framework.Path{
				Pattern: "key-status$",

				Callbacks: map[logical.Operation]framework.OperationFunc{
					logical.ReadOperation: b.handleKeyStatus(),
				},

				HelpSynopsis:    strings.TrimSpace(sysHelp["key-status"][0]),
				HelpDescription: strings.TrimSpace(sysHelp["key-status"][1]),
			},

			&framework.Path{
				Pattern: "rotate$",

				Callbacks: map[logical.Operation]framework.OperationFunc{
					logical.UpdateOperation: b.handleRotate(),
				},

				HelpSynopsis:    strings.TrimSpace(sysHelp["rotate"][0]),
				HelpDescription: strings.TrimSpace(sysHelp["rotate"][1]),
			},

			&framework.Path{
				Pattern: "wrapping/wrap$",

				Callbacks: map[logical.Operation]framework.OperationFunc{
					logical.UpdateOperation: b.handleWrappingWrap(),
				},

				HelpSynopsis:    strings.TrimSpace(sysHelp["wrap"][0]),
				HelpDescription: strings.TrimSpace(sysHelp["wrap"][1]),
			},

			&framework.Path{
				Pattern: "wrapping/unwrap$",

				Fields: map[string]*framework.FieldSchema{
					"token": &framework.FieldSchema{
						Type: framework.TypeString,
					},
				},

				Callbacks: map[logical.Operation]framework.OperationFunc{
					logical.UpdateOperation: b.handleWrappingUnwrap(),
				},

				HelpSynopsis:    strings.TrimSpace(sysHelp["unwrap"][0]),
				HelpDescription: strings.TrimSpace(sysHelp["unwrap"][1]),
			},

			&framework.Path{
				Pattern: "wrapping/lookup$",

				Fields: map[string]*framework.FieldSchema{
					"token": &framework.FieldSchema{
						Type: framework.TypeString,
					},
				},

				Callbacks: map[logical.Operation]framework.OperationFunc{
					logical.UpdateOperation: b.handleWrappingLookup(),
					logical.ReadOperation:   b.handleWrappingLookup(),
				},

				HelpSynopsis:    strings.TrimSpace(sysHelp["wraplookup"][0]),
				HelpDescription: strings.TrimSpace(sysHelp["wraplookup"][1]),
			},

			&framework.Path{
				Pattern: "wrapping/rewrap$",

				Fields: map[string]*framework.FieldSchema{
					"token": &framework.FieldSchema{
						Type: framework.TypeString,
					},
				},

				Callbacks: map[logical.Operation]framework.OperationFunc{
					logical.UpdateOperation: b.handleWrappingRewrap(),
				},

				HelpSynopsis:    strings.TrimSpace(sysHelp["rewrap"][0]),
				HelpDescription: strings.TrimSpace(sysHelp["rewrap"][1]),
			},

			&framework.Path{
				Pattern: "config/auditing/request-headers/(?P<header>.+)",

				Fields: map[string]*framework.FieldSchema{
					"header": &framework.FieldSchema{
						Type: framework.TypeString,
					},
					"hmac": &framework.FieldSchema{
						Type: framework.TypeBool,
					},
				},

				Callbacks: map[logical.Operation]framework.OperationFunc{
					logical.UpdateOperation: b.handleAuditedHeaderUpdate(),
					logical.DeleteOperation: b.handleAuditedHeaderDelete(),
					logical.ReadOperation:   b.handleAuditedHeaderRead(),
				},

				HelpSynopsis:    strings.TrimSpace(sysHelp["audited-headers-name"][0]),
				HelpDescription: strings.TrimSpace(sysHelp["audited-headers-name"][1]),
			},

			&framework.Path{
				Pattern: "config/auditing/request-headers$",

				Callbacks: map[logical.Operation]framework.OperationFunc{
					logical.ReadOperation: b.handleAuditedHeadersRead(),
				},

				HelpSynopsis:    strings.TrimSpace(sysHelp["audited-headers"][0]),
				HelpDescription: strings.TrimSpace(sysHelp["audited-headers"][1]),
			},

			&framework.Path{
				Pattern: "plugins/catalog/?$",

				Fields: map[string]*framework.FieldSchema{},

				Callbacks: map[logical.Operation]framework.OperationFunc{
					logical.ListOperation: b.handlePluginCatalogList(),
				},

				HelpSynopsis:    strings.TrimSpace(sysHelp["plugin-catalog"][0]),
				HelpDescription: strings.TrimSpace(sysHelp["plugin-catalog"][1]),
			},

			&framework.Path{
				Pattern: "plugins/catalog/(?P<name>.+)",

				Fields: map[string]*framework.FieldSchema{
					"name": &framework.FieldSchema{
						Type:        framework.TypeString,
						Description: strings.TrimSpace(sysHelp["plugin-catalog_name"][0]),
					},
					"sha256": &framework.FieldSchema{
						Type:        framework.TypeString,
						Description: strings.TrimSpace(sysHelp["plugin-catalog_sha-256"][0]),
					},
					"sha_256": &framework.FieldSchema{
						Type:        framework.TypeString,
						Description: strings.TrimSpace(sysHelp["plugin-catalog_sha-256"][0]),
					},
					"command": &framework.FieldSchema{
						Type:        framework.TypeString,
						Description: strings.TrimSpace(sysHelp["plugin-catalog_command"][0]),
					},
				},

				Callbacks: map[logical.Operation]framework.OperationFunc{
					logical.UpdateOperation: b.handlePluginCatalogUpdate(),
					logical.DeleteOperation: b.handlePluginCatalogDelete(),
					logical.ReadOperation:   b.handlePluginCatalogRead(),
				},

				HelpSynopsis:    strings.TrimSpace(sysHelp["plugin-catalog"][0]),
				HelpDescription: strings.TrimSpace(sysHelp["plugin-catalog"][1]),
			},
			&framework.Path{
				Pattern: "plugins/reload/backend$",

				Fields: map[string]*framework.FieldSchema{
					"plugin": &framework.FieldSchema{
						Type:        framework.TypeString,
						Description: strings.TrimSpace(sysHelp["plugin-backend-reload-plugin"][0]),
					},
					"mounts": &framework.FieldSchema{
						Type:        framework.TypeCommaStringSlice,
						Description: strings.TrimSpace(sysHelp["plugin-backend-reload-mounts"][0]),
					},
				},

				Callbacks: map[logical.Operation]framework.OperationFunc{
					logical.UpdateOperation: b.handlePluginReloadUpdate(),
				},

				HelpSynopsis:    strings.TrimSpace(sysHelp["plugin-reload"][0]),
				HelpDescription: strings.TrimSpace(sysHelp["plugin-reload"][1]),
			},
			&framework.Path{
				Pattern: "tools/hash" + framework.OptionalParamRegex("urlalgorithm"),
				Fields: map[string]*framework.FieldSchema{
					"input": &framework.FieldSchema{
						Type:        framework.TypeString,
						Description: "The base64-encoded input data",
					},

					"algorithm": &framework.FieldSchema{
						Type:    framework.TypeString,
						Default: "sha2-256",
						Description: `Algorithm to use (POST body parameter). Valid values are:

			* sha2-224
			* sha2-256
			* sha2-384
			* sha2-512

			Defaults to "sha2-256".`,
					},

					"urlalgorithm": &framework.FieldSchema{
						Type:        framework.TypeString,
						Description: `Algorithm to use (POST URL parameter)`,
					},

					"format": &framework.FieldSchema{
						Type:        framework.TypeString,
						Default:     "hex",
						Description: `Encoding format to use. Can be "hex" or "base64". Defaults to "hex".`,
					},
				},

				Callbacks: map[logical.Operation]framework.OperationFunc{
					logical.UpdateOperation: b.pathHashWrite(),
				},

				HelpSynopsis:    strings.TrimSpace(sysHelp["hash"][0]),
				HelpDescription: strings.TrimSpace(sysHelp["hash"][1]),
			},

			&framework.Path{
				Pattern: "tools/random" + framework.OptionalParamRegex("urlbytes"),
				Fields: map[string]*framework.FieldSchema{
					"urlbytes": &framework.FieldSchema{
						Type:        framework.TypeString,
						Description: "The number of bytes to generate (POST URL parameter)",
					},

					"bytes": &framework.FieldSchema{
						Type:        framework.TypeInt,
						Default:     32,
						Description: "The number of bytes to generate (POST body parameter). Defaults to 32 (256 bits).",
					},

					"format": &framework.FieldSchema{
						Type:        framework.TypeString,
						Default:     "base64",
						Description: `Encoding format to use. Can be "hex" or "base64". Defaults to "base64".`,
					},
				},

				Callbacks: map[logical.Operation]framework.OperationFunc{
					logical.UpdateOperation: b.pathRandomWrite(),
				},

				HelpSynopsis:    strings.TrimSpace(sysHelp["random"][0]),
				HelpDescription: strings.TrimSpace(sysHelp["random"][1]),
			},
		},
	}

	b.Backend.Paths = append(b.Backend.Paths, replicationPaths(b)...)

	if core.rawEnabled {
		b.Backend.Paths = append(b.Backend.Paths, &framework.Path{
			Pattern: "(raw/?$|raw/(?P<path>.+))",

			Fields: map[string]*framework.FieldSchema{
				"path": &framework.FieldSchema{
					Type: framework.TypeString,
				},
				"value": &framework.FieldSchema{
					Type: framework.TypeString,
				},
			},

			Callbacks: map[logical.Operation]framework.OperationFunc{
				logical.ReadOperation:   b.handleRawRead(),
				logical.UpdateOperation: b.handleRawWrite(),
				logical.DeleteOperation: b.handleRawDelete(),
				logical.ListOperation:   b.handleRawList(),
			},
		})
	}

	b.Backend.Invalidate = b.invalidate

	return b
}

// SystemBackend implements logical.Backend and is used to interact with
// the core of the system. This backend is hardcoded to exist at the "sys"
// prefix. Conceptually it is similar to procfs on Linux.
type SystemBackend struct {
	*framework.Backend
	Core   *Core
	logger log.Logger
}

// handleCORSRead returns the current CORS configuration
func (b *SystemBackend) handleCORSRead() framework.OperationFunc {
	return func(ctx context.Context, req *logical.Request, d *framework.FieldData) (*logical.Response, error) {
		corsConf := b.Core.corsConfig

		enabled := corsConf.IsEnabled()

		resp := &logical.Response{
			Data: map[string]interface{}{
				"enabled": enabled,
			},
		}

		if enabled {
			corsConf.RLock()
			resp.Data["allowed_origins"] = corsConf.AllowedOrigins
			resp.Data["allowed_headers"] = corsConf.AllowedHeaders
			corsConf.RUnlock()
		}

		return resp, nil
	}
}

// handleCORSUpdate sets the list of origins that are allowed to make
// cross-origin requests and sets the CORS enabled flag to true
func (b *SystemBackend) handleCORSUpdate() framework.OperationFunc {
	return func(ctx context.Context, req *logical.Request, d *framework.FieldData) (*logical.Response, error) {
		origins := d.Get("allowed_origins").([]string)
		headers := d.Get("allowed_headers").([]string)

		return nil, b.Core.corsConfig.Enable(origins, headers)
	}
}

// handleCORSDelete sets the CORS enabled flag to false and clears the list of
// allowed origins & headers.
func (b *SystemBackend) handleCORSDelete() framework.OperationFunc {
	return func(ctx context.Context, req *logical.Request, d *framework.FieldData) (*logical.Response, error) {
		return nil, b.Core.corsConfig.Disable()
	}
}

func (b *SystemBackend) handleTidyLeases() framework.OperationFunc {
	return func(ctx context.Context, req *logical.Request, d *framework.FieldData) (*logical.Response, error) {
		err := b.Core.expiration.Tidy()
		if err != nil {
			b.Backend.Logger().Error("sys: failed to tidy leases", "error", err)
			return handleError(err)
		}
		return nil, err
	}
}

func (b *SystemBackend) invalidate(key string) {
	/*
		if b.Core.logger.IsTrace() {
			b.Core.logger.Trace("sys: invalidating key", "key", key)
		}
	*/
	switch {
	case strings.HasPrefix(key, policyACLSubPath):
		b.Core.stateLock.RLock()
		defer b.Core.stateLock.RUnlock()
		if b.Core.policyStore != nil {
			b.Core.policyStore.invalidate(strings.TrimPrefix(key, policyACLSubPath), PolicyTypeACL)
		}
	case strings.HasPrefix(key, tokenSubPath):
		b.Core.stateLock.RLock()
		defer b.Core.stateLock.RUnlock()
		if b.Core.tokenStore != nil {
			b.Core.tokenStore.Invalidate(key)
		}
	}
}

func (b *SystemBackend) handlePluginCatalogList() framework.OperationFunc {
	return func(ctx context.Context, req *logical.Request, d *framework.FieldData) (*logical.Response, error) {
		plugins, err := b.Core.pluginCatalog.List()
		if err != nil {
			return nil, err
		}

		return logical.ListResponse(plugins), nil
	}
}

func (b *SystemBackend) handlePluginCatalogUpdate() framework.OperationFunc {
	return func(ctx context.Context, req *logical.Request, d *framework.FieldData) (*logical.Response, error) {
		pluginName := d.Get("name").(string)
		if pluginName == "" {
			return logical.ErrorResponse("missing plugin name"), nil
		}

		sha256 := d.Get("sha256").(string)
		if sha256 == "" {
			sha256 = d.Get("sha_256").(string)
			if sha256 == "" {
				return logical.ErrorResponse("missing SHA-256 value"), nil
			}
		}

		command := d.Get("command").(string)
		if command == "" {
			return logical.ErrorResponse("missing command value"), nil
		}

		sha256Bytes, err := hex.DecodeString(sha256)
		if err != nil {
			return logical.ErrorResponse("Could not decode SHA-256 value from Hex"), err
		}

		err = b.Core.pluginCatalog.Set(pluginName, command, sha256Bytes)
		if err != nil {
			return nil, err
		}

		return nil, nil
	}
}

func (b *SystemBackend) handlePluginCatalogRead() framework.OperationFunc {
	return func(ctx context.Context, req *logical.Request, d *framework.FieldData) (*logical.Response, error) {
		pluginName := d.Get("name").(string)
		if pluginName == "" {
			return logical.ErrorResponse("missing plugin name"), nil
		}
		plugin, err := b.Core.pluginCatalog.Get(pluginName)
		if err != nil {
			return nil, err
		}
		if plugin == nil {
			return nil, nil
		}

		// Create a map of data to be returned and remove sensitive information from it
		data := structs.New(plugin).Map()

		return &logical.Response{
			Data: data,
		}, nil
	}
}

func (b *SystemBackend) handlePluginCatalogDelete() framework.OperationFunc {
	return func(ctx context.Context, req *logical.Request, d *framework.FieldData) (*logical.Response, error) {
		pluginName := d.Get("name").(string)
		if pluginName == "" {
			return logical.ErrorResponse("missing plugin name"), nil
		}
		err := b.Core.pluginCatalog.Delete(pluginName)
		if err != nil {
			return nil, err
		}

		return nil, nil
	}
}

func (b *SystemBackend) handlePluginReloadUpdate() framework.OperationFunc {
	return func(ctx context.Context, req *logical.Request, d *framework.FieldData) (*logical.Response, error) {
		pluginName := d.Get("plugin").(string)
		pluginMounts := d.Get("mounts").([]string)

		if pluginName != "" && len(pluginMounts) > 0 {
			return logical.ErrorResponse("plugin and mounts cannot be set at the same time"), nil
		}
		if pluginName == "" && len(pluginMounts) == 0 {
			return logical.ErrorResponse("plugin or mounts must be provided"), nil
		}

		if pluginName != "" {
			err := b.Core.reloadMatchingPlugin(pluginName)
			if err != nil {
				return nil, err
			}
		} else if len(pluginMounts) > 0 {
			err := b.Core.reloadMatchingPluginMounts(pluginMounts)
			if err != nil {
				return nil, err
			}
		}

		return nil, nil
	}
}

// handleAuditedHeaderUpdate creates or overwrites a header entry
func (b *SystemBackend) handleAuditedHeaderUpdate() framework.OperationFunc {
	return func(ctx context.Context, req *logical.Request, d *framework.FieldData) (*logical.Response, error) {
		header := d.Get("header").(string)
		hmac := d.Get("hmac").(bool)
		if header == "" {
			return logical.ErrorResponse("missing header name"), nil
		}

		headerConfig := b.Core.AuditedHeadersConfig()
		err := headerConfig.add(header, hmac)
		if err != nil {
			return nil, err
		}

		return nil, nil
	}
}

// handleAudtedHeaderDelete deletes the header with the given name
func (b *SystemBackend) handleAuditedHeaderDelete() framework.OperationFunc {
	return func(ctx context.Context, req *logical.Request, d *framework.FieldData) (*logical.Response, error) {
		header := d.Get("header").(string)
		if header == "" {
			return logical.ErrorResponse("missing header name"), nil
		}

		headerConfig := b.Core.AuditedHeadersConfig()
		err := headerConfig.remove(header)
		if err != nil {
			return nil, err
		}

		return nil, nil
	}
}

// handleAuditedHeaderRead returns the header configuration for the given header name
func (b *SystemBackend) handleAuditedHeaderRead() framework.OperationFunc {
	return func(ctx context.Context, req *logical.Request, d *framework.FieldData) (*logical.Response, error) {
		header := d.Get("header").(string)
		if header == "" {
			return logical.ErrorResponse("missing header name"), nil
		}

<<<<<<< HEAD
		headerConfig := b.Core.AuditedHeadersConfig()
		settings, ok := headerConfig.Headers[header]
		if !ok {
			return logical.ErrorResponse("Could not find header in config"), nil
		}
=======
	headerConfig := b.Core.AuditedHeadersConfig()
	settings, ok := headerConfig.Headers[strings.ToLower(header)]
	if !ok {
		return logical.ErrorResponse("Could not find header in config"), nil
	}
>>>>>>> 9cac2a0a

		return &logical.Response{
			Data: map[string]interface{}{
				header: settings,
			},
		}, nil
	}
}

// handleAuditedHeadersRead returns the whole audited headers config
func (b *SystemBackend) handleAuditedHeadersRead() framework.OperationFunc {
	return func(ctx context.Context, req *logical.Request, d *framework.FieldData) (*logical.Response, error) {
		headerConfig := b.Core.AuditedHeadersConfig()

		return &logical.Response{
			Data: map[string]interface{}{
				"headers": headerConfig.Headers,
			},
		}, nil
	}
}

// handleCapabilities returns the ACL capabilities of the token for a given path
func (b *SystemBackend) handleCapabilities() framework.OperationFunc {
	return func(ctx context.Context, req *logical.Request, d *framework.FieldData) (*logical.Response, error) {
		token := d.Get("token").(string)
		if token == "" {
			token = req.ClientToken
		}
		capabilities, err := b.Core.Capabilities(token, d.Get("path").(string))
		if err != nil {
			return nil, err
		}

		return &logical.Response{
			Data: map[string]interface{}{
				"capabilities": capabilities,
			},
		}, nil
	}
}

// handleCapabilitiesAccessor returns the ACL capabilities of the
// token associted with the given accessor for a given path.
func (b *SystemBackend) handleCapabilitiesAccessor() framework.OperationFunc {
	return func(ctx context.Context, req *logical.Request, d *framework.FieldData) (*logical.Response, error) {
		accessor := d.Get("accessor").(string)
		if accessor == "" {
			return logical.ErrorResponse("missing accessor"), nil
		}

		aEntry, err := b.Core.tokenStore.lookupByAccessor(accessor, false)
		if err != nil {
			return nil, err
		}

		capabilities, err := b.Core.Capabilities(aEntry.TokenID, d.Get("path").(string))
		if err != nil {
			return nil, err
		}

		return &logical.Response{
			Data: map[string]interface{}{
				"capabilities": capabilities,
			},
		}, nil
	}
}

// handleRekeyRetrieve returns backed-up, PGP-encrypted unseal keys from a
// rekey operation
func (b *SystemBackend) handleRekeyRetrieve(
	req *logical.Request,
	data *framework.FieldData,
	recovery bool) (*logical.Response, error) {
	backup, err := b.Core.RekeyRetrieveBackup(recovery)
	if err != nil {
		return nil, fmt.Errorf("unable to look up backed-up keys: %v", err)
	}
	if backup == nil {
		return logical.ErrorResponse("no backed-up keys found"), nil
	}

	keysB64 := map[string][]string{}
	for k, v := range backup.Keys {
		for _, j := range v {
			currB64Keys := keysB64[k]
			if currB64Keys == nil {
				currB64Keys = []string{}
			}
			key, err := hex.DecodeString(j)
			if err != nil {
				return nil, fmt.Errorf("error decoding hex-encoded backup key: %v", err)
			}
			currB64Keys = append(currB64Keys, base64.StdEncoding.EncodeToString(key))
			keysB64[k] = currB64Keys
		}
	}

	// Format the status
	resp := &logical.Response{
		Data: map[string]interface{}{
			"nonce":       backup.Nonce,
			"keys":        backup.Keys,
			"keys_base64": keysB64,
		},
	}

	return resp, nil
}

func (b *SystemBackend) handleRekeyRetrieveBarrier() framework.OperationFunc {
	return func(ctx context.Context, req *logical.Request, data *framework.FieldData) (*logical.Response, error) {
		return b.handleRekeyRetrieve(req, data, false)
	}
}

func (b *SystemBackend) handleRekeyRetrieveRecovery() framework.OperationFunc {
	return func(ctx context.Context, req *logical.Request, data *framework.FieldData) (*logical.Response, error) {
		return b.handleRekeyRetrieve(req, data, true)
	}
}

// handleRekeyDelete deletes backed-up, PGP-encrypted unseal keys from a rekey
// operation
func (b *SystemBackend) handleRekeyDelete(
	req *logical.Request,
	data *framework.FieldData,
	recovery bool) (*logical.Response, error) {
	err := b.Core.RekeyDeleteBackup(recovery)
	if err != nil {
		return nil, fmt.Errorf("error during deletion of backed-up keys: %v", err)
	}

	return nil, nil
}

func (b *SystemBackend) handleRekeyDeleteBarrier() framework.OperationFunc {
	return func(ctx context.Context,
		req *logical.Request, data *framework.FieldData) (*logical.Response, error) {
		return b.handleRekeyDelete(req, data, false)
	}
}

func (b *SystemBackend) handleRekeyDeleteRecovery() framework.OperationFunc {
	return func(ctx context.Context, req *logical.Request, data *framework.FieldData) (*logical.Response, error) {
		return b.handleRekeyDelete(req, data, true)
	}
}

// handleMountTable handles the "mounts" endpoint to provide the mount table
func (b *SystemBackend) handleMountTable() framework.OperationFunc {
	return func(ctx context.Context, req *logical.Request, data *framework.FieldData) (*logical.Response, error) {
		b.Core.mountsLock.RLock()
		defer b.Core.mountsLock.RUnlock()

		resp := &logical.Response{
			Data: make(map[string]interface{}),
		}

		for _, entry := range b.Core.mounts.Entries {
			// Populate mount info
			info := map[string]interface{}{
				"type":        entry.Type,
				"description": entry.Description,
				"accessor":    entry.Accessor,
				"config": map[string]interface{}{
					"default_lease_ttl": int64(entry.Config.DefaultLeaseTTL.Seconds()),
					"max_lease_ttl":     int64(entry.Config.MaxLeaseTTL.Seconds()),
					"force_no_cache":    entry.Config.ForceNoCache,
					"plugin_name":       entry.Config.PluginName,
				},
				"local":     entry.Local,
				"seal_wrap": entry.SealWrap,
			}
			resp.Data[entry.Path] = info
		}

		return resp, nil
	}
}

// handleMount is used to mount a new path
func (b *SystemBackend) handleMount() framework.OperationFunc {
	return func(ctx context.Context, req *logical.Request, data *framework.FieldData) (*logical.Response, error) {
		repState := b.Core.replicationState

		local := data.Get("local").(bool)
		if !local && repState.HasState(consts.ReplicationPerformanceSecondary) {
			return logical.ErrorResponse("cannot add a non-local mount to a replication secondary"), nil
		}

		// Get all the options
		path := data.Get("path").(string)
		logicalType := data.Get("type").(string)
		description := data.Get("description").(string)
		pluginName := data.Get("plugin_name").(string)
		sealWrap := data.Get("seal_wrap").(bool)

		path = sanitizeMountPath(path)

		var config MountConfig
		var apiConfig APIMountConfig

		configMap := data.Get("config").(map[string]interface{})
		if configMap != nil && len(configMap) != 0 {
			err := mapstructure.Decode(configMap, &apiConfig)
			if err != nil {
				return logical.ErrorResponse(
						"unable to convert given mount config information"),
					logical.ErrInvalidRequest
			}
		}

		switch apiConfig.DefaultLeaseTTL {
		case "":
		case "system":
		default:
			tmpDef, err := parseutil.ParseDurationSecond(apiConfig.DefaultLeaseTTL)
			if err != nil {
				return logical.ErrorResponse(fmt.Sprintf(
						"unable to parse default TTL of %s: %s", apiConfig.DefaultLeaseTTL, err)),
					logical.ErrInvalidRequest
			}
			config.DefaultLeaseTTL = tmpDef
		}

		switch apiConfig.MaxLeaseTTL {
		case "":
		case "system":
		default:
			tmpMax, err := parseutil.ParseDurationSecond(apiConfig.MaxLeaseTTL)
			if err != nil {
				return logical.ErrorResponse(fmt.Sprintf(
						"unable to parse max TTL of %s: %s", apiConfig.MaxLeaseTTL, err)),
					logical.ErrInvalidRequest
			}
			config.MaxLeaseTTL = tmpMax
		}

		if config.MaxLeaseTTL != 0 && config.DefaultLeaseTTL > config.MaxLeaseTTL {
			return logical.ErrorResponse(
					"given default lease TTL greater than given max lease TTL"),
				logical.ErrInvalidRequest
		}

		if config.DefaultLeaseTTL > b.Core.maxLeaseTTL && config.MaxLeaseTTL == 0 {
			return logical.ErrorResponse(fmt.Sprintf(
					"given default lease TTL greater than system max lease TTL of %d", int(b.Core.maxLeaseTTL.Seconds()))),
				logical.ErrInvalidRequest
		}

		switch logicalType {
		case "":
			return logical.ErrorResponse(
					"backend type must be specified as a string"),
				logical.ErrInvalidRequest

		case "plugin":
			// Only set plugin-name if mount is of type plugin, with apiConfig.PluginName
			// option taking precedence.
			switch {
			case apiConfig.PluginName != "":
				config.PluginName = apiConfig.PluginName
			case pluginName != "":
				config.PluginName = pluginName
			default:
				return logical.ErrorResponse(
						"plugin_name must be provided for plugin backend"),
					logical.ErrInvalidRequest
			}
		}

		// Copy over the force no cache if set
		if apiConfig.ForceNoCache {
			config.ForceNoCache = true
		}

		// Create the mount entry
		me := &MountEntry{
			Table:       mountTableType,
			Path:        path,
			Type:        logicalType,
			Description: description,
			Config:      config,
			Local:       local,
			SealWrap:    sealWrap,
		}

		// Attempt mount
		if err := b.Core.mount(me); err != nil {
			b.Backend.Logger().Error("sys: mount failed", "path", me.Path, "error", err)
			return handleError(err)
		}

		return nil, nil
	}
}

// used to intercept an HTTPCodedError so it goes back to callee
func handleError(
	err error) (*logical.Response, error) {
	switch err.(type) {
	case logical.HTTPCodedError:
		return logical.ErrorResponse(err.Error()), err
	default:
		return logical.ErrorResponse(err.Error()), logical.ErrInvalidRequest
	}
}

// handleUnmount is used to unmount a path
func (b *SystemBackend) handleUnmount() framework.OperationFunc {
	return func(ctx context.Context, req *logical.Request, data *framework.FieldData) (*logical.Response, error) {
		path := data.Get("path").(string)
		path = sanitizeMountPath(path)

		repState := b.Core.replicationState
		entry := b.Core.router.MatchingMountEntry(path)
		if entry != nil && !entry.Local && repState.HasState(consts.ReplicationPerformanceSecondary) {
			return logical.ErrorResponse("cannot unmount a non-local mount on a replication secondary"), nil
		}

		// We return success when the mount does not exists to not expose if the
		// mount existed or not
		match := b.Core.router.MatchingMount(path)
		if match == "" || path != match {
			return nil, nil
		}

		// Attempt unmount
		if err := b.Core.unmount(path); err != nil {
			b.Backend.Logger().Error("sys: unmount failed", "path", path, "error", err)
			return handleError(err)
		}

		return nil, nil
	}
}

// handleRemount is used to remount a path
func (b *SystemBackend) handleRemount() framework.OperationFunc {
	return func(ctx context.Context, req *logical.Request, data *framework.FieldData) (*logical.Response, error) {
		repState := b.Core.replicationState

		// Get the paths
		fromPath := data.Get("from").(string)
		toPath := data.Get("to").(string)
		if fromPath == "" || toPath == "" {
			return logical.ErrorResponse(
					"both 'from' and 'to' path must be specified as a string"),
				logical.ErrInvalidRequest
		}

		fromPath = sanitizeMountPath(fromPath)
		toPath = sanitizeMountPath(toPath)

		entry := b.Core.router.MatchingMountEntry(fromPath)
		if entry != nil && !entry.Local && repState.HasState(consts.ReplicationPerformanceSecondary) {
			return logical.ErrorResponse("cannot remount a non-local mount on a replication secondary"), nil
		}

		// Attempt remount
		if err := b.Core.remount(fromPath, toPath); err != nil {
			b.Backend.Logger().Error("sys: remount failed", "from_path", fromPath, "to_path", toPath, "error", err)
			return handleError(err)
		}

		return nil, nil
	}
}

// handleAuthTuneRead is used to get config settings on a auth path
func (b *SystemBackend) handleAuthTuneRead() framework.OperationFunc {
	return func(ctx context.Context,
		req *logical.Request, data *framework.FieldData) (*logical.Response, error) {
		path := data.Get("path").(string)
		if path == "" {
			return logical.ErrorResponse(
					"path must be specified as a string"),
				logical.ErrInvalidRequest
		}
		return b.handleTuneReadCommon("auth/" + path)
	}
}

// handleMountTuneRead is used to get config settings on a backend
func (b *SystemBackend) handleMountTuneRead() framework.OperationFunc {
	return func(ctx context.Context, req *logical.Request, data *framework.FieldData) (*logical.Response, error) {
		path := data.Get("path").(string)
		if path == "" {
			return logical.ErrorResponse(
					"path must be specified as a string"),
				logical.ErrInvalidRequest
		}

		// This call will read both logical backend's configuration as well as auth backends'.
		// Retaining this behavior for backward compatibility. If this behavior is not desired,
		// an error can be returned if path has a prefix of "auth/".
		return b.handleTuneReadCommon(path)
	}
}

// handleTuneReadCommon returns the config settings of a path
func (b *SystemBackend) handleTuneReadCommon(path string) (*logical.Response, error) {
	path = sanitizeMountPath(path)

	sysView := b.Core.router.MatchingSystemView(path)
	if sysView == nil {
		b.Backend.Logger().Error("sys: cannot fetch sysview", "path", path)
		return handleError(fmt.Errorf("sys: cannot fetch sysview for path %s", path))
	}

	mountEntry := b.Core.router.MatchingMountEntry(path)
	if mountEntry == nil {
		b.Backend.Logger().Error("sys: cannot fetch mount entry", "path", path)
		return handleError(fmt.Errorf("sys: cannot fetch mount entry for path %s", path))
	}

	resp := &logical.Response{
		Data: map[string]interface{}{
			"default_lease_ttl": int(sysView.DefaultLeaseTTL().Seconds()),
			"max_lease_ttl":     int(sysView.MaxLeaseTTL().Seconds()),
			"force_no_cache":    mountEntry.Config.ForceNoCache,
		},
	}

	return resp, nil
}

// handleAuthTuneWrite is used to set config settings on an auth path
func (b *SystemBackend) handleAuthTuneWrite() framework.OperationFunc {
	return func(ctx context.Context, req *logical.Request, data *framework.FieldData) (*logical.Response, error) {
		path := data.Get("path").(string)
		if path == "" {
			return logical.ErrorResponse("path must be specified as a string"),
				logical.ErrInvalidRequest
		}
		return b.handleTuneWriteCommon("auth/"+path, data)
	}
}

// handleMountTuneWrite is used to set config settings on a backend
func (b *SystemBackend) handleMountTuneWrite() framework.OperationFunc {
	return func(ctx context.Context, req *logical.Request, data *framework.FieldData) (*logical.Response, error) {
		path := data.Get("path").(string)
		if path == "" {
			return logical.ErrorResponse("path must be specified as a string"),
				logical.ErrInvalidRequest
		}
		// This call will write both logical backend's configuration as well as auth backends'.
		// Retaining this behavior for backward compatibility. If this behavior is not desired,
		// an error can be returned if path has a prefix of "auth/".
		return b.handleTuneWriteCommon(path, data)
	}
}

// handleTuneWriteCommon is used to set config settings on a path
func (b *SystemBackend) handleTuneWriteCommon(path string, data *framework.FieldData) (*logical.Response, error) {
	repState := b.Core.replicationState

	path = sanitizeMountPath(path)

	// Prevent protected paths from being changed
	for _, p := range untunableMounts {
		if strings.HasPrefix(path, p) {
			b.Backend.Logger().Error("sys: cannot tune this mount", "path", path)
			return handleError(fmt.Errorf("sys: cannot tune '%s'", path))
		}
	}

	mountEntry := b.Core.router.MatchingMountEntry(path)
	if mountEntry == nil {
		b.Backend.Logger().Error("sys: tune failed: no mount entry found", "path", path)
		return handleError(fmt.Errorf("sys: tune of path '%s' failed: no mount entry found", path))
	}
	if mountEntry != nil && !mountEntry.Local && repState.HasState(consts.ReplicationPerformanceSecondary) {
		return logical.ErrorResponse("cannot tune a non-local mount on a replication secondary"), nil
	}

	var lock *sync.RWMutex
	switch {
	case strings.HasPrefix(path, credentialRoutePrefix):
		lock = &b.Core.authLock
	default:
		lock = &b.Core.mountsLock
	}

	lock.Lock()
	defer lock.Unlock()

	// Check again after grabbing the lock
	mountEntry = b.Core.router.MatchingMountEntry(path)
	if mountEntry == nil {
		b.Backend.Logger().Error("sys: tune failed: no mount entry found", "path", path)
		return handleError(fmt.Errorf("sys: tune of path '%s' failed: no mount entry found", path))
	}
	if mountEntry != nil && !mountEntry.Local && repState.HasState(consts.ReplicationPerformanceSecondary) {
		return logical.ErrorResponse("cannot tune a non-local mount on a replication secondary"), nil
	}

	// Timing configuration parameters
	{
		var newDefault, newMax time.Duration
		defTTL := data.Get("default_lease_ttl").(string)
		switch defTTL {
		case "":
			newDefault = mountEntry.Config.DefaultLeaseTTL
		case "system":
			newDefault = time.Duration(0)
		default:
			tmpDef, err := parseutil.ParseDurationSecond(defTTL)
			if err != nil {
				return handleError(err)
			}
			newDefault = tmpDef
		}

		maxTTL := data.Get("max_lease_ttl").(string)
		switch maxTTL {
		case "":
			newMax = mountEntry.Config.MaxLeaseTTL
		case "system":
			newMax = time.Duration(0)
		default:
			tmpMax, err := parseutil.ParseDurationSecond(maxTTL)
			if err != nil {
				return handleError(err)
			}
			newMax = tmpMax
		}

		if newDefault != mountEntry.Config.DefaultLeaseTTL ||
			newMax != mountEntry.Config.MaxLeaseTTL {

			if err := b.tuneMountTTLs(path, mountEntry, newDefault, newMax); err != nil {
				b.Backend.Logger().Error("sys: tuning failed", "path", path, "error", err)
				return handleError(err)
			}
		}
	}

	description := data.Get("description").(string)
	if description != "" {
		oldDesc := mountEntry.Description
		mountEntry.Description = description

		// Update the mount table
		var err error
		switch {
		case strings.HasPrefix(path, "auth/"):
			err = b.Core.persistAuth(b.Core.auth, mountEntry.Local)
		default:
			err = b.Core.persistMounts(b.Core.mounts, mountEntry.Local)
		}
		if err != nil {
			mountEntry.Description = oldDesc
			return handleError(err)
		}
		if b.Core.logger.IsInfo() {
			b.Core.logger.Info("core: mount tuning of description successful", "path", path)
		}
	}

	return nil, nil
}

// handleLease is use to view the metadata for a given LeaseID
func (b *SystemBackend) handleLeaseLookup() framework.OperationFunc {
	return func(ctx context.Context, req *logical.Request, data *framework.FieldData) (*logical.Response, error) {
		leaseID := data.Get("lease_id").(string)
		if leaseID == "" {
			return logical.ErrorResponse("lease_id must be specified"),
				logical.ErrInvalidRequest
		}

		leaseTimes, err := b.Core.expiration.FetchLeaseTimes(leaseID)
		if err != nil {
			b.Backend.Logger().Error("sys: error retrieving lease", "lease_id", leaseID, "error", err)
			return handleError(err)
		}
		if leaseTimes == nil {
			return logical.ErrorResponse("invalid lease"), logical.ErrInvalidRequest
		}

		resp := &logical.Response{
			Data: map[string]interface{}{
				"id":           leaseID,
				"issue_time":   leaseTimes.IssueTime,
				"expire_time":  nil,
				"last_renewal": nil,
				"ttl":          int64(0),
			},
		}
		renewable, _ := leaseTimes.renewable()
		resp.Data["renewable"] = renewable

		if !leaseTimes.LastRenewalTime.IsZero() {
			resp.Data["last_renewal"] = leaseTimes.LastRenewalTime
		}
		if !leaseTimes.ExpireTime.IsZero() {
			resp.Data["expire_time"] = leaseTimes.ExpireTime
			resp.Data["ttl"] = leaseTimes.ttl()
		}
		return resp, nil
	}
}

func (b *SystemBackend) handleLeaseLookupList() framework.OperationFunc {
	return func(ctx context.Context, req *logical.Request, data *framework.FieldData) (*logical.Response, error) {
		prefix := data.Get("prefix").(string)
		if prefix != "" && !strings.HasSuffix(prefix, "/") {
			prefix = prefix + "/"
		}

		keys, err := b.Core.expiration.idView.List(prefix)
		if err != nil {
			b.Backend.Logger().Error("sys: error listing leases", "prefix", prefix, "error", err)
			return handleError(err)
		}
		return logical.ListResponse(keys), nil
	}
}

// handleRenew is used to renew a lease with a given LeaseID
func (b *SystemBackend) handleRenew() framework.OperationFunc {
	return func(ctx context.Context, req *logical.Request, data *framework.FieldData) (*logical.Response, error) {
		// Get all the options
		leaseID := data.Get("lease_id").(string)
		if leaseID == "" {
			leaseID = data.Get("url_lease_id").(string)
		}
		if leaseID == "" {
			return logical.ErrorResponse("lease_id must be specified"),
				logical.ErrInvalidRequest
		}
		incrementRaw := data.Get("increment").(int)

		// Convert the increment
		increment := time.Duration(incrementRaw) * time.Second

		// Invoke the expiration manager directly
		resp, err := b.Core.expiration.Renew(leaseID, increment)
		if err != nil {
			b.Backend.Logger().Error("sys: lease renewal failed", "lease_id", leaseID, "error", err)
			return handleError(err)
		}
		return resp, err
	}
}

// handleRevoke is used to revoke a given LeaseID
func (b *SystemBackend) handleRevoke() framework.OperationFunc {
	return func(ctx context.Context, req *logical.Request, data *framework.FieldData) (*logical.Response, error) {
		// Get all the options
		leaseID := data.Get("lease_id").(string)
		if leaseID == "" {
			leaseID = data.Get("url_lease_id").(string)
		}
		if leaseID == "" {
			return logical.ErrorResponse("lease_id must be specified"),
				logical.ErrInvalidRequest
		}

		// Invoke the expiration manager directly
		if err := b.Core.expiration.Revoke(leaseID); err != nil {
			b.Backend.Logger().Error("sys: lease revocation failed", "lease_id", leaseID, "error", err)
			return handleError(err)
		}
		return nil, nil
	}
}

// handleRevokePrefix is used to revoke a prefix with many LeaseIDs
func (b *SystemBackend) handleRevokePrefix() framework.OperationFunc {
	return func(ctx context.Context, req *logical.Request, data *framework.FieldData) (*logical.Response, error) {
		return b.handleRevokePrefixCommon(req, data, false)
	}
}

// handleRevokeForce is used to revoke a prefix with many LeaseIDs, ignoring errors
func (b *SystemBackend) handleRevokeForce() framework.OperationFunc {
	return func(ctx context.Context, req *logical.Request, data *framework.FieldData) (*logical.Response, error) {
		return b.handleRevokePrefixCommon(req, data, true)
	}
}

// handleRevokePrefixCommon is used to revoke a prefix with many LeaseIDs
func (b *SystemBackend) handleRevokePrefixCommon(
	req *logical.Request, data *framework.FieldData, force bool) (*logical.Response, error) {
	// Get all the options
	prefix := data.Get("prefix").(string)

	// Invoke the expiration manager directly
	var err error
	if force {
		err = b.Core.expiration.RevokeForce(prefix)
	} else {
		err = b.Core.expiration.RevokePrefix(prefix)
	}
	if err != nil {
		b.Backend.Logger().Error("sys: revoke prefix failed", "prefix", prefix, "error", err)
		return handleError(err)
	}
	return nil, nil
}

// handleAuthTable handles the "auth" endpoint to provide the auth table
func (b *SystemBackend) handleAuthTable() framework.OperationFunc {
	return func(ctx context.Context, req *logical.Request, data *framework.FieldData) (*logical.Response, error) {
		b.Core.authLock.RLock()
		defer b.Core.authLock.RUnlock()

		resp := &logical.Response{
			Data: make(map[string]interface{}),
		}
		for _, entry := range b.Core.auth.Entries {
			info := map[string]interface{}{
				"type":        entry.Type,
				"description": entry.Description,
				"accessor":    entry.Accessor,
				"config": map[string]interface{}{
					"default_lease_ttl": int64(entry.Config.DefaultLeaseTTL.Seconds()),
					"max_lease_ttl":     int64(entry.Config.MaxLeaseTTL.Seconds()),
				},
				"local":     entry.Local,
				"seal_wrap": entry.SealWrap,
			}
			resp.Data[entry.Path] = info
		}
		return resp, nil
	}
}

// handleEnableAuth is used to enable a new credential backend
func (b *SystemBackend) handleEnableAuth() framework.OperationFunc {
	return func(ctx context.Context, req *logical.Request, data *framework.FieldData) (*logical.Response, error) {
		repState := b.Core.replicationState
		local := data.Get("local").(bool)
		if !local && repState.HasState(consts.ReplicationPerformanceSecondary) {
			return logical.ErrorResponse("cannot add a non-local mount to a replication secondary"), nil
		}

		// Get all the options
		path := data.Get("path").(string)
		logicalType := data.Get("type").(string)
		description := data.Get("description").(string)
		pluginName := data.Get("plugin_name").(string)
		sealWrap := data.Get("seal_wrap").(bool)

		var config MountConfig
		var apiConfig APIMountConfig

		configMap := data.Get("config").(map[string]interface{})
		if configMap != nil && len(configMap) != 0 {
			err := mapstructure.Decode(configMap, &apiConfig)
			if err != nil {
				return logical.ErrorResponse(
						"unable to convert given auth config information"),
					logical.ErrInvalidRequest
			}
		}

		// Only set plugin name if mount is of type plugin, with apiConfig.PluginName
		// option taking precedence.
		if logicalType == "plugin" {
			switch {
			case apiConfig.PluginName != "":
				config.PluginName = apiConfig.PluginName
			case pluginName != "":
				config.PluginName = pluginName
			default:
				return logical.ErrorResponse(
						"plugin_name must be provided for plugin backend"),
					logical.ErrInvalidRequest
			}
		}

		if logicalType == "" {
			return logical.ErrorResponse(
					"backend type must be specified as a string"),
				logical.ErrInvalidRequest
		}

		path = sanitizeMountPath(path)

		// Create the mount entry
		me := &MountEntry{
			Table:       credentialTableType,
			Path:        path,
			Type:        logicalType,
			Description: description,
			Config:      config,
			Local:       local,
			SealWrap:    sealWrap,
		}

		// Attempt enabling
		if err := b.Core.enableCredential(me); err != nil {
			b.Backend.Logger().Error("sys: enable auth mount failed", "path", me.Path, "error", err)
			return handleError(err)
		}
		return nil, nil
	}
}

// handleDisableAuth is used to disable a credential backend
func (b *SystemBackend) handleDisableAuth() framework.OperationFunc {
	return func(ctx context.Context, req *logical.Request, data *framework.FieldData) (*logical.Response, error) {
		path := data.Get("path").(string)
		path = sanitizeMountPath(path)

		fullPath := credentialRoutePrefix + path

		repState := b.Core.replicationState
		entry := b.Core.router.MatchingMountEntry(fullPath)
		if entry != nil && !entry.Local && repState.HasState(consts.ReplicationPerformanceSecondary) {
			return logical.ErrorResponse("cannot unmount a non-local mount on a replication secondary"), nil
		}

		// We return success when the mount does not exists to not expose if the
		// mount existed or not
		match := b.Core.router.MatchingMount(fullPath)
		if match == "" || fullPath != match {
			return nil, nil
		}

		// Attempt disable
		if err := b.Core.disableCredential(path); err != nil {
			b.Backend.Logger().Error("sys: disable auth mount failed", "path", path, "error", err)
			return handleError(err)
		}
		return nil, nil
	}
}

// handlePolicyList handles the "policy" endpoint to provide the enabled policies
func (b *SystemBackend) handlePolicyList() framework.OperationFunc {
	return func(ctx context.Context, req *logical.Request, data *framework.FieldData) (*logical.Response, error) {
		// Get all the configured policies
		policies, err := b.Core.policyStore.ListPolicies(PolicyTypeACL)

		// Add the special "root" policy
		policies = append(policies, "root")
		resp := logical.ListResponse(policies)

		// Backwords compatibility
		resp.Data["policies"] = resp.Data["keys"]

		return resp, err
	}
}

func (b *SystemBackend) handlePoliciesList(policyType PolicyType) framework.OperationFunc {
	return func(ctx context.Context, req *logical.Request, data *framework.FieldData) (*logical.Response, error) {
		policies, err := b.Core.policyStore.ListPolicies(policyType)
		if err != nil {
			return nil, err
		}

		switch policyType {
		case PolicyTypeACL:
			// Add the special "root" policy if not egp
			policies = append(policies, "root")
			return logical.ListResponse(policies), nil

		}

		return logical.ErrorResponse("unknown policy type"), nil
	}
}

func (b *SystemBackend) handlePoliciesRead(policyType PolicyType) framework.OperationFunc {
	return func(ctx context.Context, req *logical.Request, data *framework.FieldData) (*logical.Response, error) {
		name := data.Get("name").(string)

		policy, err := b.Core.policyStore.GetPolicy(name, policyType)
		if err != nil {
			return handleError(err)
		}

		if policy == nil {
			return nil, nil
		}

		resp := &logical.Response{
			Data: map[string]interface{}{
				"name":   policy.Name,
				"policy": policy.Raw,
			},
		}

		return resp, nil
	}
}

// handlePolicyRead handles the "policy/<name>" endpoint to read a policy
func (b *SystemBackend) handlePolicyRead() framework.OperationFunc {
	return func(ctx context.Context, req *logical.Request, data *framework.FieldData) (*logical.Response, error) {
		name := data.Get("name").(string)

		policy, err := b.Core.policyStore.GetPolicy(name, PolicyTypeACL)
		if err != nil {
			return handleError(err)
		}

		if policy == nil {
			return nil, nil
		}

		resp := &logical.Response{
			Data: map[string]interface{}{
				"name":  policy.Name,
				"rules": policy.Raw,
			},
		}

		return resp, nil
	}
}

func (b *SystemBackend) handlePoliciesSet(policyType PolicyType) framework.OperationFunc {
	return func(ctx context.Context, req *logical.Request, data *framework.FieldData) (*logical.Response, error) {
		policy := &Policy{
			Name: strings.ToLower(data.Get("name").(string)),
			Type: policyType,
		}
		if policy.Name == "" {
			return logical.ErrorResponse("policy name must be provided in the URL"), nil
		}

		policy.Raw = data.Get("policy").(string)
		if policy.Raw == "" {
			return logical.ErrorResponse("'policy' parameter not supplied or empty"), nil
		}

		if polBytes, err := base64.StdEncoding.DecodeString(policy.Raw); err == nil {
			policy.Raw = string(polBytes)
		}

		switch policyType {
		case PolicyTypeACL:
			p, err := ParseACLPolicy(policy.Raw)
			if err != nil {
				return handleError(err)
			}
			policy.Paths = p.Paths

		default:
			return logical.ErrorResponse("unknown policy type"), nil
		}

		// Update the policy
		if err := b.Core.policyStore.SetPolicy(policy); err != nil {
			return handleError(err)
		}
		return nil, nil
	}
}

// handlePolicySet handles the "policy/<name>" endpoint to set a policy
func (b *SystemBackend) handlePolicySet() framework.OperationFunc {
	return func(ctx context.Context, req *logical.Request, data *framework.FieldData) (*logical.Response, error) {

		policy := &Policy{
			Type: PolicyTypeACL,
			Name: strings.ToLower(data.Get("name").(string)),
		}
		if policy.Name == "" {
			return logical.ErrorResponse("policy name must be provided in the URL"), nil
		}

		var resp *logical.Response

		policy.Raw = data.Get("policy").(string)
		if policy.Raw == "" {
			policy.Raw = data.Get("rules").(string)
			if resp == nil {
				resp = &logical.Response{}
			}
			resp.AddWarning("'rules' is deprecated, please use 'policy' instead")
		}
		if policy.Raw == "" {
			return logical.ErrorResponse("'policy' parameter not supplied or empty"), nil
		}

		p, err := ParseACLPolicy(policy.Raw)
		if err != nil {
			return handleError(err)
		}
		policy.Paths = p.Paths

		// Update the policy
		if err := b.Core.policyStore.SetPolicy(policy); err != nil {
			return handleError(err)
		}
		return resp, nil
	}
}

func (b *SystemBackend) handlePoliciesDelete(policyType PolicyType) framework.OperationFunc {
	return func(ctx context.Context, req *logical.Request, data *framework.FieldData) (*logical.Response, error) {
		name := data.Get("name").(string)

		if err := b.Core.policyStore.DeletePolicy(name, policyType); err != nil {
			return handleError(err)
		}
		return nil, nil
	}
}

// handlePolicyDelete handles the "policy/<name>" endpoint to delete a policy
func (b *SystemBackend) handlePolicyDelete() framework.OperationFunc {
	return func(ctx context.Context, req *logical.Request, data *framework.FieldData) (*logical.Response, error) {
		name := data.Get("name").(string)

		if err := b.Core.policyStore.DeletePolicy(name, PolicyTypeACL); err != nil {
			return handleError(err)
		}
		return nil, nil
	}
}

// handleAuditTable handles the "audit" endpoint to provide the audit table
func (b *SystemBackend) handleAuditTable() framework.OperationFunc {
	return func(ctx context.Context, req *logical.Request, data *framework.FieldData) (*logical.Response, error) {
		b.Core.auditLock.RLock()
		defer b.Core.auditLock.RUnlock()

		resp := &logical.Response{
			Data: make(map[string]interface{}),
		}
		for _, entry := range b.Core.audit.Entries {
			info := map[string]interface{}{
				"path":        entry.Path,
				"type":        entry.Type,
				"description": entry.Description,
				"options":     entry.Options,
				"local":       entry.Local,
			}
			resp.Data[entry.Path] = info
		}
		return resp, nil
	}
}

// handleAuditHash is used to fetch the hash of the given input data with the
// specified audit backend's salt
func (b *SystemBackend) handleAuditHash() framework.OperationFunc {
	return func(ctx context.Context, req *logical.Request, data *framework.FieldData) (*logical.Response, error) {
		path := data.Get("path").(string)
		input := data.Get("input").(string)
		if input == "" {
			return logical.ErrorResponse("the \"input\" parameter is empty"), nil
		}

		path = sanitizeMountPath(path)

		hash, err := b.Core.auditBroker.GetHash(path, input)
		if err != nil {
			return logical.ErrorResponse(err.Error()), nil
		}

		return &logical.Response{
			Data: map[string]interface{}{
				"hash": hash,
			},
		}, nil
	}
}

// handleEnableAudit is used to enable a new audit backend
func (b *SystemBackend) handleEnableAudit() framework.OperationFunc {
	return func(ctx context.Context, req *logical.Request, data *framework.FieldData) (*logical.Response, error) {
		repState := b.Core.replicationState

		local := data.Get("local").(bool)
		if !local && repState.HasState(consts.ReplicationPerformanceSecondary) {
			return logical.ErrorResponse("cannot add a non-local mount to a replication secondary"), nil
		}

		// Get all the options
		path := data.Get("path").(string)
		backendType := data.Get("type").(string)
		description := data.Get("description").(string)
		options := data.Get("options").(map[string]interface{})

		optionMap := make(map[string]string)
		for k, v := range options {
			vStr, ok := v.(string)
			if !ok {
				return logical.ErrorResponse("options must be string valued"),
					logical.ErrInvalidRequest
			}
			optionMap[k] = vStr
		}

		// Create the mount entry
		me := &MountEntry{
			Table:       auditTableType,
			Path:        path,
			Type:        backendType,
			Description: description,
			Options:     optionMap,
			Local:       local,
		}

		// Attempt enabling
		if err := b.Core.enableAudit(me); err != nil {
			b.Backend.Logger().Error("sys: enable audit mount failed", "path", me.Path, "error", err)
			return handleError(err)
		}
		return nil, nil
	}
}

// handleDisableAudit is used to disable an audit backend
func (b *SystemBackend) handleDisableAudit() framework.OperationFunc {
	return func(ctx context.Context, req *logical.Request, data *framework.FieldData) (*logical.Response, error) {
		path := data.Get("path").(string)

		// Attempt disable
		if existed, err := b.Core.disableAudit(path); existed && err != nil {
			b.Backend.Logger().Error("sys: disable audit mount failed", "path", path, "error", err)
			return handleError(err)
		}
		return nil, nil
	}
}

// handleRawRead is used to read directly from the barrier
func (b *SystemBackend) handleRawRead() framework.OperationFunc {
	return func(ctx context.Context, req *logical.Request, data *framework.FieldData) (*logical.Response, error) {
		path := data.Get("path").(string)

		// Prevent access of protected paths
		for _, p := range protectedPaths {
			if strings.HasPrefix(path, p) {
				err := fmt.Sprintf("cannot read '%s'", path)
				return logical.ErrorResponse(err), logical.ErrInvalidRequest
			}
		}

		entry, err := b.Core.barrier.Get(path)
		if err != nil {
			return handleError(err)
		}
		if entry == nil {
			return nil, nil
		}
		resp := &logical.Response{
			Data: map[string]interface{}{
				"value": string(entry.Value),
			},
		}
		return resp, nil
	}
}

// handleRawWrite is used to write directly to the barrier
func (b *SystemBackend) handleRawWrite() framework.OperationFunc {
	return func(ctx context.Context, req *logical.Request, data *framework.FieldData) (*logical.Response, error) {
		path := data.Get("path").(string)

		// Prevent access of protected paths
		for _, p := range protectedPaths {
			if strings.HasPrefix(path, p) {
				err := fmt.Sprintf("cannot write '%s'", path)
				return logical.ErrorResponse(err), logical.ErrInvalidRequest
			}
		}

		value := data.Get("value").(string)
		entry := &Entry{
			Key:   path,
			Value: []byte(value),
		}
		if err := b.Core.barrier.Put(entry); err != nil {
			return logical.ErrorResponse(err.Error()), logical.ErrInvalidRequest
		}
		return nil, nil
	}
}

// handleRawDelete is used to delete directly from the barrier
func (b *SystemBackend) handleRawDelete() framework.OperationFunc {
	return func(ctx context.Context, req *logical.Request, data *framework.FieldData) (*logical.Response, error) {
		path := data.Get("path").(string)

		// Prevent access of protected paths
		for _, p := range protectedPaths {
			if strings.HasPrefix(path, p) {
				err := fmt.Sprintf("cannot delete '%s'", path)
				return logical.ErrorResponse(err), logical.ErrInvalidRequest
			}
		}

		if err := b.Core.barrier.Delete(path); err != nil {
			return handleError(err)
		}
		return nil, nil
	}
}

// handleRawList is used to list directly from the barrier
func (b *SystemBackend) handleRawList() framework.OperationFunc {
	return func(ctx context.Context, req *logical.Request, data *framework.FieldData) (*logical.Response, error) {
		path := data.Get("path").(string)
		if path != "" && !strings.HasSuffix(path, "/") {
			path = path + "/"
		}

		// Prevent access of protected paths
		for _, p := range protectedPaths {
			if strings.HasPrefix(path, p) {
				err := fmt.Sprintf("cannot list '%s'", path)
				return logical.ErrorResponse(err), logical.ErrInvalidRequest
			}
		}

		keys, err := b.Core.barrier.List(path)
		if err != nil {
			return handleError(err)
		}
		return logical.ListResponse(keys), nil
	}
}

// handleKeyStatus returns status information about the backend key
func (b *SystemBackend) handleKeyStatus() framework.OperationFunc {
	return func(ctx context.Context, req *logical.Request, data *framework.FieldData) (*logical.Response, error) {
		// Get the key info
		info, err := b.Core.barrier.ActiveKeyInfo()
		if err != nil {
			return nil, err
		}

		resp := &logical.Response{
			Data: map[string]interface{}{
				"term":         info.Term,
				"install_time": info.InstallTime.Format(time.RFC3339Nano),
			},
		}
		return resp, nil
	}
}

// handleRotate is used to trigger a key rotation
func (b *SystemBackend) handleRotate() framework.OperationFunc {
	return func(ctx context.Context, req *logical.Request, data *framework.FieldData) (*logical.Response, error) {
		repState := b.Core.replicationState
		if repState.HasState(consts.ReplicationPerformanceSecondary) {
			return logical.ErrorResponse("cannot rotate on a replication secondary"), nil
		}

		// Rotate to the new term
		newTerm, err := b.Core.barrier.Rotate()
		if err != nil {
			b.Backend.Logger().Error("sys: failed to create new encryption key", "error", err)
			return handleError(err)
		}
		b.Backend.Logger().Info("sys: installed new encryption key")

		// In HA mode, we need to an upgrade path for the standby instances
		if b.Core.ha != nil {
			// Create the upgrade path to the new term
			if err := b.Core.barrier.CreateUpgrade(newTerm); err != nil {
				b.Backend.Logger().Error("sys: failed to create new upgrade", "term", newTerm, "error", err)
			}

			// Schedule the destroy of the upgrade path
			time.AfterFunc(keyRotateGracePeriod, func() {
				if err := b.Core.barrier.DestroyUpgrade(newTerm); err != nil {
					b.Backend.Logger().Error("sys: failed to destroy upgrade", "term", newTerm, "error", err)
				}
			})
		}

		// Write to the canary path, which will force a synchronous truing during
		// replication
		if err := b.Core.barrier.Put(&Entry{
			Key:   coreKeyringCanaryPath,
			Value: []byte(fmt.Sprintf("new-rotation-term-%d", newTerm)),
		}); err != nil {
			b.Core.logger.Error("core: error saving keyring canary", "error", err)
			return nil, fmt.Errorf("failed to save keyring canary: %v", err)
		}

		return nil, nil
	}
}

func (b *SystemBackend) handleWrappingPubkey() framework.OperationFunc {
	return func(ctx context.Context, req *logical.Request, data *framework.FieldData) (*logical.Response, error) {
		x, _ := b.Core.wrappingJWTKey.X.MarshalText()
		y, _ := b.Core.wrappingJWTKey.Y.MarshalText()
		return &logical.Response{
			Data: map[string]interface{}{
				"jwt_x":     string(x),
				"jwt_y":     string(y),
				"jwt_curve": corePrivateKeyTypeP521,
			},
		}, nil
	}
}

func (b *SystemBackend) handleWrappingWrap() framework.OperationFunc {
	return func(ctx context.Context, req *logical.Request, data *framework.FieldData) (*logical.Response, error) {
		if req.WrapInfo == nil || req.WrapInfo.TTL == 0 {
			return logical.ErrorResponse("endpoint requires response wrapping to be used"), logical.ErrInvalidRequest
		}

		// N.B.: Do *NOT* allow JWT wrapping tokens to be created through this
		// endpoint. JWTs are signed so if we don't allow users to create wrapping
		// tokens using them we can ensure that an operator can't spoof a legit JWT
		// wrapped token, which makes certain init/rekey/generate-root cases have
		// better properties.
		req.WrapInfo.Format = "uuid"

		return &logical.Response{
			Data: data.Raw,
		}, nil
	}
}

func (b *SystemBackend) handleWrappingUnwrap() framework.OperationFunc {
	return func(ctx context.Context, req *logical.Request, data *framework.FieldData) (*logical.Response, error) {
		// If a third party is unwrapping (rather than the calling token being the
		// wrapping token) we detect this so that we can revoke the original
		// wrapping token after reading it
		var thirdParty bool

		token := data.Get("token").(string)
		if token != "" {
			thirdParty = true
		} else {
			token = req.ClientToken
		}

		// Get the policies so we can determine if this is a normal response
		// wrapping request or a control group token.
		//
		// We use lookupTainted here because the token might have already been used
		// by handleRequest(), this happens when it's a normal response wrapping
		// request and the token was provided "first party". We want to inspect the
		// token policies but will not use this token entry for anything else.
		te, err := b.Core.tokenStore.lookupTainted(token)
		if err != nil {
			return nil, err
		}
		if te == nil {
			return nil, errors.New("could not find token")
		}
		if len(te.Policies) != 1 {
			return nil, errors.New("token is not a valid unwrap token")
		}

		var response string
		switch te.Policies[0] {
		case responseWrappingPolicyName:
			response, err = b.responseWrappingUnwrap(ctx, token, thirdParty)
		}
		if err != nil {
			var respErr *logical.Response
			if len(response) > 0 {
				respErr = logical.ErrorResponse(response)
			}

			return respErr, err
		}

		resp := &logical.Response{
			Data: map[string]interface{}{},
		}
		if len(response) == 0 {
			resp.Data[logical.HTTPStatusCode] = 204
		} else {
			resp.Data[logical.HTTPStatusCode] = 200
			resp.Data[logical.HTTPRawBody] = []byte(response)
			resp.Data[logical.HTTPContentType] = "application/json"
		}

		return resp, nil
	}
}

// responseWrappingUnwrap will read the stored response in the cubbyhole and
// return the raw HTTP response.
func (b *SystemBackend) responseWrappingUnwrap(ctx context.Context, token string, thirdParty bool) (string, error) {
	if thirdParty {
		// Use the token to decrement the use count to avoid a second operation on the token.
		_, err := b.Core.tokenStore.UseTokenByID(token)
		if err != nil {
			return "", fmt.Errorf("error decrementing wrapping token's use-count: %v", err)
		}

		defer b.Core.tokenStore.Revoke(token)
	}

	cubbyReq := &logical.Request{
		Operation:   logical.ReadOperation,
		Path:        "cubbyhole/response",
		ClientToken: token,
	}
	cubbyResp, err := b.Core.router.Route(ctx, cubbyReq)
	if err != nil {
		return "", fmt.Errorf("error looking up wrapping information: %v", err)
	}
	if cubbyResp == nil {
		return "no information found; wrapping token may be from a previous Vault version", ErrInternalError
	}
	if cubbyResp != nil && cubbyResp.IsError() {
		return cubbyResp.Error().Error(), nil
	}
	if cubbyResp.Data == nil {
		return "wrapping information was nil; wrapping token may be from a previous Vault version", ErrInternalError
	}

	responseRaw := cubbyResp.Data["response"]
	if responseRaw == nil {
		return "", fmt.Errorf("no response found inside the cubbyhole")
	}
	response, ok := responseRaw.(string)
	if !ok {
		return "", fmt.Errorf("could not decode response inside the cubbyhole")
	}

	return response, nil
}

func (b *SystemBackend) handleWrappingLookup() framework.OperationFunc {
	return func(ctx context.Context, req *logical.Request, data *framework.FieldData) (*logical.Response, error) {
		// This ordering of lookups has been validated already in the wrapping
		// validation func, we're just doing this for a safety check
		token := data.Get("token").(string)
		if token == "" {
			token = req.ClientToken
			if token == "" {
				return logical.ErrorResponse("missing \"token\" value in input"), logical.ErrInvalidRequest
			}
		}

		cubbyReq := &logical.Request{
			Operation:   logical.ReadOperation,
			Path:        "cubbyhole/wrapinfo",
			ClientToken: token,
		}
		cubbyResp, err := b.Core.router.Route(ctx, cubbyReq)
		if err != nil {
			return nil, fmt.Errorf("error looking up wrapping information: %v", err)
		}
		if cubbyResp == nil {
			return logical.ErrorResponse("no information found; wrapping token may be from a previous Vault version"), nil
		}
		if cubbyResp != nil && cubbyResp.IsError() {
			return cubbyResp, nil
		}
		if cubbyResp.Data == nil {
			return logical.ErrorResponse("wrapping information was nil; wrapping token may be from a previous Vault version"), nil
		}

		creationTTLRaw := cubbyResp.Data["creation_ttl"]
		creationTime := cubbyResp.Data["creation_time"]
		creationPath := cubbyResp.Data["creation_path"]

		resp := &logical.Response{
			Data: map[string]interface{}{},
		}
		if creationTTLRaw != nil {
			creationTTL, err := creationTTLRaw.(json.Number).Int64()
			if err != nil {
				return nil, fmt.Errorf("error reading creation_ttl value from wrapping information: %v", err)
			}
			resp.Data["creation_ttl"] = time.Duration(creationTTL).Seconds()
		}
		if creationTime != nil {
			// This was JSON marshaled so it's already a string in RFC3339 format
			resp.Data["creation_time"] = cubbyResp.Data["creation_time"]
		}
		if creationPath != nil {
			resp.Data["creation_path"] = cubbyResp.Data["creation_path"]
		}

		return resp, nil
	}
}

func (b *SystemBackend) handleWrappingRewrap() framework.OperationFunc {
	return func(ctx context.Context, req *logical.Request, data *framework.FieldData) (*logical.Response, error) {
		// If a third party is rewrapping (rather than the calling token being the
		// wrapping token) we detect this so that we can revoke the original
		// wrapping token after reading it. Right now wrapped tokens can't unwrap
		// themselves, but in case we change it, this will be ready to do the right
		// thing.
		var thirdParty bool

		token := data.Get("token").(string)
		if token != "" {
			thirdParty = true
		} else {
			token = req.ClientToken
		}

		if thirdParty {
			// Use the token to decrement the use count to avoid a second operation on the token.
			_, err := b.Core.tokenStore.UseTokenByID(token)
			if err != nil {
				return nil, fmt.Errorf("error decrementing wrapping token's use-count: %v", err)
			}
			defer b.Core.tokenStore.Revoke(token)
		}

		// Fetch the original TTL
		cubbyReq := &logical.Request{
			Operation:   logical.ReadOperation,
			Path:        "cubbyhole/wrapinfo",
			ClientToken: token,
		}
		cubbyResp, err := b.Core.router.Route(ctx, cubbyReq)
		if err != nil {
			return nil, fmt.Errorf("error looking up wrapping information: %v", err)
		}
		if cubbyResp == nil {
			return logical.ErrorResponse("no information found; wrapping token may be from a previous Vault version"), nil
		}
		if cubbyResp != nil && cubbyResp.IsError() {
			return cubbyResp, nil
		}
		if cubbyResp.Data == nil {
			return logical.ErrorResponse("wrapping information was nil; wrapping token may be from a previous Vault version"), nil
		}

		// Set the creation TTL on the request
		creationTTLRaw := cubbyResp.Data["creation_ttl"]
		if creationTTLRaw == nil {
			return nil, fmt.Errorf("creation_ttl value in wrapping information was nil")
		}
		creationTTL, err := cubbyResp.Data["creation_ttl"].(json.Number).Int64()
		if err != nil {
			return nil, fmt.Errorf("error reading creation_ttl value from wrapping information: %v", err)
		}

		// Get creation_path to return as the response later
		creationPathRaw := cubbyResp.Data["creation_path"]
		if creationPathRaw == nil {
			return nil, fmt.Errorf("creation_path value in wrapping information was nil")
		}
		creationPath := creationPathRaw.(string)

		// Fetch the original response and return it as the data for the new response
		cubbyReq = &logical.Request{
			Operation:   logical.ReadOperation,
			Path:        "cubbyhole/response",
			ClientToken: token,
		}
		cubbyResp, err = b.Core.router.Route(ctx, cubbyReq)
		if err != nil {
			return nil, fmt.Errorf("error looking up response: %v", err)
		}
		if cubbyResp == nil {
			return logical.ErrorResponse("no information found; wrapping token may be from a previous Vault version"), nil
		}
		if cubbyResp != nil && cubbyResp.IsError() {
			return cubbyResp, nil
		}
		if cubbyResp.Data == nil {
			return logical.ErrorResponse("wrapping information was nil; wrapping token may be from a previous Vault version"), nil
		}

		response := cubbyResp.Data["response"]
		if response == nil {
			return nil, fmt.Errorf("no response found inside the cubbyhole")
		}

		// Return response in "response"; wrapping code will detect the rewrap and
		// slot in instead of nesting
		return &logical.Response{
			Data: map[string]interface{}{
				"response": response,
			},
			WrapInfo: &wrapping.ResponseWrapInfo{
				TTL:          time.Duration(creationTTL),
				CreationPath: creationPath,
			},
		}, nil
	}
}

func (b *SystemBackend) pathHashWrite() framework.OperationFunc {
	return func(ctx context.Context, req *logical.Request, d *framework.FieldData) (*logical.Response, error) {
		inputB64 := d.Get("input").(string)
		format := d.Get("format").(string)
		algorithm := d.Get("urlalgorithm").(string)
		if algorithm == "" {
			algorithm = d.Get("algorithm").(string)
		}

		input, err := base64.StdEncoding.DecodeString(inputB64)
		if err != nil {
			return logical.ErrorResponse(fmt.Sprintf("unable to decode input as base64: %s", err)), logical.ErrInvalidRequest
		}

		switch format {
		case "hex":
		case "base64":
		default:
			return logical.ErrorResponse(fmt.Sprintf("unsupported encoding format %s; must be \"hex\" or \"base64\"", format)), nil
		}

		var hf hash.Hash
		switch algorithm {
		case "sha2-224":
			hf = sha256.New224()
		case "sha2-256":
			hf = sha256.New()
		case "sha2-384":
			hf = sha512.New384()
		case "sha2-512":
			hf = sha512.New()
		default:
			return logical.ErrorResponse(fmt.Sprintf("unsupported algorithm %s", algorithm)), nil
		}
		hf.Write(input)
		retBytes := hf.Sum(nil)

		var retStr string
		switch format {
		case "hex":
			retStr = hex.EncodeToString(retBytes)
		case "base64":
			retStr = base64.StdEncoding.EncodeToString(retBytes)
		}

		// Generate the response
		resp := &logical.Response{
			Data: map[string]interface{}{
				"sum": retStr,
			},
		}
		return resp, nil
	}
}

func (b *SystemBackend) pathRandomWrite() framework.OperationFunc {
	return func(ctx context.Context, req *logical.Request, d *framework.FieldData) (*logical.Response, error) {
		bytes := 0
		var err error
		strBytes := d.Get("urlbytes").(string)
		if strBytes != "" {
			bytes, err = strconv.Atoi(strBytes)
			if err != nil {
				return logical.ErrorResponse(fmt.Sprintf("error parsing url-set byte count: %s", err)), nil
			}
		} else {
			bytes = d.Get("bytes").(int)
		}
		format := d.Get("format").(string)

		if bytes < 1 {
			return logical.ErrorResponse(`"bytes" cannot be less than 1`), nil
		}

		switch format {
		case "hex":
		case "base64":
		default:
			return logical.ErrorResponse(fmt.Sprintf("unsupported encoding format %s; must be \"hex\" or \"base64\"", format)), nil
		}

		randBytes, err := uuid.GenerateRandomBytes(bytes)
		if err != nil {
			return nil, err
		}

		var retStr string
		switch format {
		case "hex":
			retStr = hex.EncodeToString(randBytes)
		case "base64":
			retStr = base64.StdEncoding.EncodeToString(randBytes)
		}

		// Generate the response
		resp := &logical.Response{
			Data: map[string]interface{}{
				"random_bytes": retStr,
			},
		}
		return resp, nil
	}
}

func sanitizeMountPath(path string) string {
	if !strings.HasSuffix(path, "/") {
		path += "/"
	}

	if strings.HasPrefix(path, "/") {
		path = path[1:]
	}

	return path
}

const sysHelpRoot = `
The system backend is built-in to Vault and cannot be remounted or
unmounted. It contains the paths that are used to configure Vault itself
as well as perform core operations.
`

// sysHelp is all the help text for the sys backend.
var sysHelp = map[string][2]string{
	"config/cors": {
		"Configures or returns the current configuration of CORS settings.",
		`
This path responds to the following HTTP methods.

    GET /
        Returns the configuration of the CORS setting.

    POST /
        Sets the comma-separated list of origins that can make cross-origin requests.

    DELETE /
        Clears the CORS configuration and disables acceptance of CORS requests.
		`,
	},
	"init": {
		"Initializes or returns the initialization status of the Vault.",
		`
This path responds to the following HTTP methods.

    GET /
        Returns the initialization status of the Vault.

    POST /
        Initializes a new vault.
		`,
	},
	"generate-root": {
		"Reads, generates, or deletes a root token regeneration process.",
		`
This path responds to multiple HTTP methods which change the behavior. Those
HTTP methods are listed below.

    GET /attempt
        Reads the configuration and progress of the current root generation
        attempt.

    POST /attempt
        Initializes a new root generation attempt. Only a single root generation
        attempt can take place at a time. One (and only one) of otp or pgp_key
        are required.

    DELETE /attempt
        Cancels any in-progress root generation attempt. This clears any
        progress made. This must be called to change the OTP or PGP key being
        used.
		`,
	},
	"seal-status": {
		"Returns the seal status of the Vault.",
		`
This path responds to the following HTTP methods.

    GET /
        Returns the seal status of the Vault. This is an unauthenticated
        endpoint.
		`,
	},
	"seal": {
		"Seals the Vault.",
		`
This path responds to the following HTTP methods.

    PUT /
        Seals the Vault.
		`,
	},
	"unseal": {
		"Unseals the Vault.",
		`
This path responds to the following HTTP methods.

    PUT /
        Unseals the Vault.
		`,
	},
	"mounts": {
		"List the currently mounted backends.",
		`
This path responds to the following HTTP methods.

    GET /
        Lists all the mounted secret backends.

    GET /<mount point>
        Get information about the mount at the specified path.

    POST /<mount point>
        Mount a new secret backend to the mount point in the URL.

    POST /<mount point>/tune
        Tune configuration parameters for the given mount point.

    DELETE /<mount point>
        Unmount the specified mount point.
		`,
	},

	"mount": {
		`Mount a new backend at a new path.`,
		`
Mount a backend at a new path. A backend can be mounted multiple times at
multiple paths in order to configure multiple separately configured backends.
Example: you might have an AWS backend for the east coast, and one for the
west coast.
		`,
	},

	"mount_path": {
		`The path to mount to. Example: "aws/east"`,
		"",
	},

	"mount_type": {
		`The type of the backend. Example: "passthrough"`,
		"",
	},

	"mount_desc": {
		`User-friendly description for this mount.`,
		"",
	},

	"mount_config": {
		`Configuration for this mount, such as default_lease_ttl
and max_lease_ttl.`,
	},

	"mount_local": {
		`Mark the mount as a local mount, which is not replicated
and is unaffected by replication.`,
	},

	"mount_plugin_name": {
		`Name of the plugin to mount based from the name registered
in the plugin catalog.`,
	},

	"seal_wrap": {
		`Whether to turn on seal wrapping for the mount.`,
	},

	"tune_default_lease_ttl": {
		`The default lease TTL for this mount.`,
	},

	"tune_max_lease_ttl": {
		`The max lease TTL for this mount.`,
	},

	"remount": {
		"Move the mount point of an already-mounted backend.",
		`
This path responds to the following HTTP methods.

    POST /sys/remount
        Changes the mount point of an already-mounted backend.
		`,
	},

	"auth_tune": {
		"Tune the configuration parameters for an auth path.",
		`Read and write the 'default-lease-ttl' and 'max-lease-ttl' values of
the auth path.`,
	},

	"mount_tune": {
		"Tune backend configuration parameters for this mount.",
		`Read and write the 'default-lease-ttl' and 'max-lease-ttl' values of
the mount.`,
	},

	"renew": {
		"Renew a lease on a secret",
		`
When a secret is read, it may optionally include a lease interval
and a boolean indicating if renew is possible. For secrets that support
lease renewal, this endpoint is used to extend the validity of the
lease and to prevent an automatic revocation.
		`,
	},

	"lease_id": {
		"The lease identifier to renew. This is included with a lease.",
		"",
	},

	"increment": {
		"The desired increment in seconds to the lease",
		"",
	},

	"revoke": {
		"Revoke a leased secret immediately",
		`
When a secret is generated with a lease, it is automatically revoked
at the end of the lease period if not renewed. However, in some cases
you may want to force an immediate revocation. This endpoint can be
used to revoke the secret with the given Lease ID.
		`,
	},

	"revoke-prefix": {
		"Revoke all secrets generated in a given prefix",
		`
Revokes all the secrets generated under a given mount prefix. As
an example, "prod/aws/" might be the AWS logical backend, and due to
a change in the "ops" policy, we may want to invalidate all the secrets
generated. We can do a revoke prefix at "prod/aws/ops" to revoke all
the ops secrets. This does a prefix match on the Lease IDs and revokes
all matching leases.
		`,
	},

	"revoke-prefix-path": {
		`The path to revoke keys under. Example: "prod/aws/ops"`,
		"",
	},

	"revoke-force": {
		"Revoke all secrets generated in a given prefix, ignoring errors.",
		`
See the path help for 'revoke-prefix'; this behaves the same, except that it
ignores errors encountered during revocation. This can be used in certain
recovery situations; for instance, when you want to unmount a backend, but it
is impossible to fix revocation errors and these errors prevent the unmount
from proceeding. This is a DANGEROUS operation as it removes Vault's oversight
of external secrets. Access to this prefix should be tightly controlled.
		`,
	},

	"revoke-force-path": {
		`The path to revoke keys under. Example: "prod/aws/ops"`,
		"",
	},

	"auth-table": {
		"List the currently enabled credential backends.",
		`
This path responds to the following HTTP methods.

    GET /
        List the currently enabled credential backends: the name, the type of
        the backend, and a user friendly description of the purpose for the
        credential backend.

    POST /<mount point>
        Enable a new auth backend.

    DELETE /<mount point>
        Disable the auth backend at the given mount point.
		`,
	},

	"auth": {
		`Enable a new credential backend with a name.`,
		`
Enable a credential mechanism at a new path. A backend can be mounted multiple times at
multiple paths in order to configure multiple separately configured backends.
Example: you might have an OAuth backend for GitHub, and one for Google Apps.
		`,
	},

	"auth_path": {
		`The path to mount to. Cannot be delimited. Example: "user"`,
		"",
	},

	"auth_type": {
		`The type of the backend. Example: "userpass"`,
		"",
	},

	"auth_desc": {
		`User-friendly description for this crential backend.`,
		"",
	},

	"auth_config": {
		`Configuration for this mount, such as plugin_name.`,
	},

	"auth_plugin": {
		`Name of the auth plugin to use based from the name in the plugin catalog.`,
		"",
	},

	"policy-list": {
		`List the configured access control policies.`,
		`
This path responds to the following HTTP methods.

    GET /
        List the names of the configured access control policies.

    GET /<name>
        Retrieve the rules for the named policy.

    PUT /<name>
        Add or update a policy.

    DELETE /<name>
        Delete the policy with the given name.
		`,
	},

	"policy": {
		`Read, Modify, or Delete an access control policy.`,
		`
Read the rules of an existing policy, create or update the rules of a policy,
or delete a policy.
		`,
	},

	"policy-name": {
		`The name of the policy. Example: "ops"`,
		"",
	},

	"policy-rules": {
		`The rules of the policy. Either given in HCL or JSON format.`,
		"",
	},

	"audit-hash": {
		"The hash of the given string via the given audit backend",
		"",
	},

	"audit-table": {
		"List the currently enabled audit backends.",
		`
This path responds to the following HTTP methods.

    GET /
        List the currently enabled audit backends.

    PUT /<path>
        Enable an audit backend at the given path.

    DELETE /<path>
        Disable the given audit backend.
		`,
	},

	"audit_path": {
		`The name of the backend. Cannot be delimited. Example: "mysql"`,
		"",
	},

	"audit_type": {
		`The type of the backend. Example: "mysql"`,
		"",
	},

	"audit_desc": {
		`User-friendly description for this audit backend.`,
		"",
	},

	"audit_opts": {
		`Configuration options for the audit backend.`,
		"",
	},

	"audit": {
		`Enable or disable audit backends.`,
		`
Enable a new audit backend or disable an existing backend.
		`,
	},

	"key-status": {
		"Provides information about the backend encryption key.",
		`
		Provides the current backend encryption key term and installation time.
		`,
	},

	"rotate": {
		"Rotates the backend encryption key used to persist data.",
		`
		Rotate generates a new encryption key which is used to encrypt all
		data going to the storage backend. The old encryption keys are kept so
		that data encrypted using those keys can still be decrypted.
		`,
	},

	"rekey_backup": {
		"Allows fetching or deleting the backup of the rotated unseal keys.",
		"",
	},

	"capabilities": {
		"Fetches the capabilities of the given token on the given path.",
		`Returns the capabilities of the given token on the path.
		The path will be searched for a path match in all the policies associated with the token.`,
	},

	"capabilities_self": {
		"Fetches the capabilities of the given token on the given path.",
		`Returns the capabilities of the client token on the path.
		The path will be searched for a path match in all the policies associated with the client token.`,
	},

	"capabilities_accessor": {
		"Fetches the capabilities of the token associated with the given token, on the given path.",
		`When there is no access to the token, token accessor can be used to fetch the token's capabilities
		on a given path.`,
	},

	"tidy_leases": {
		`This endpoint performs cleanup tasks that can be run if certain error
conditions have occurred.`,
		`This endpoint performs cleanup tasks that can be run to clean up the
lease entries after certain error conditions. Usually running this is not
necessary, and is only required if upgrade notes or support personnel suggest
it.`,
	},

	"wrap": {
		"Response-wraps an arbitrary JSON object.",
		`Round trips the given input data into a response-wrapped token.`,
	},

	"wrappubkey": {
		"Returns pubkeys used in some wrapping formats.",
		"Returns pubkeys used in some wrapping formats.",
	},

	"unwrap": {
		"Unwraps a response-wrapped token.",
		`Unwraps a response-wrapped token. Unlike simply reading from cubbyhole/response,
		this provides additional validation on the token, and rather than a JSON-escaped
		string, the returned response is the exact same as the contained wrapped response.`,
	},

	"wraplookup": {
		"Looks up the properties of a response-wrapped token.",
		`Returns the creation TTL and creation time of a response-wrapped token.`,
	},

	"rewrap": {
		"Rotates a response-wrapped token.",
		`Rotates a response-wrapped token; the output is a new token with the same
		response wrapped inside and the same creation TTL. The original token is revoked.`,
	},
	"audited-headers-name": {
		"Configures the headers sent to the audit logs.",
		`
This path responds to the following HTTP methods.

	GET /<name>
		Returns the setting for the header with the given name.

	POST /<name>
		Enable auditing of the given header.

	DELETE /<path>
		Disable auditing of the given header.
		`,
	},
	"audited-headers": {
		"Lists the headers configured to be audited.",
		`Returns a list of headers that have been configured to be audited.`,
	},
	"plugin-catalog": {
		"Configures the plugins known to vault",
		`
This path responds to the following HTTP methods.
		LIST /
			Returns a list of names of configured plugins.

		GET /<name>
			Retrieve the metadata for the named plugin.

		PUT /<name>
			Add or update plugin.

		DELETE /<name>
			Delete the plugin with the given name.
		`,
	},
	"plugin-catalog_name": {
		"The name of the plugin",
		"",
	},
	"plugin-catalog_sha-256": {
		`The SHA256 sum of the executable used in the
command field. This should be HEX encoded.`,
		"",
	},
	"plugin-catalog_command": {
		`The command used to start the plugin. The
executable defined in this command must exist in vault's
plugin directory.`,
		"",
	},
	"leases": {
		`View or list lease metadata.`,
		`
This path responds to the following HTTP methods.

    PUT /
        Retrieve the metadata for the provided lease id.

    LIST /<prefix>
        Lists the leases for the named prefix.
		`,
	},

	"leases-list-prefix": {
		`The path to list leases under. Example: "aws/creds/deploy"`,
		"",
	},
	"plugin-reload": {
		"Reload mounts that use a particular backend plugin.",
		`Reload mounts that use a particular backend plugin. Either the plugin name
		or the desired plugin backend mounts must be provided, but not both. In the
		case that the plugin name is provided, all mounted paths that use that plugin
		backend will be reloaded.`,
	},
	"plugin-backend-reload-plugin": {
		`The name of the plugin to reload, as registered in the plugin catalog.`,
		"",
	},
	"plugin-backend-reload-mounts": {
		`The mount paths of the plugin backends to reload.`,
		"",
	},
	"hash": {
		"Generate a hash sum for input data",
		"Generates a hash sum of the given algorithm against the given input data.",
	},
	"random": {
		"Generate random bytes",
		"This function can be used to generate high-entropy random bytes.",
	},
}<|MERGE_RESOLUTION|>--- conflicted
+++ resolved
@@ -1234,19 +1234,11 @@
 			return logical.ErrorResponse("missing header name"), nil
 		}
 
-<<<<<<< HEAD
 		headerConfig := b.Core.AuditedHeadersConfig()
-		settings, ok := headerConfig.Headers[header]
+		settings, ok := headerConfig.Headers[strings.ToLower(header)]
 		if !ok {
 			return logical.ErrorResponse("Could not find header in config"), nil
 		}
-=======
-	headerConfig := b.Core.AuditedHeadersConfig()
-	settings, ok := headerConfig.Headers[strings.ToLower(header)]
-	if !ok {
-		return logical.ErrorResponse("Could not find header in config"), nil
-	}
->>>>>>> 9cac2a0a
 
 		return &logical.Response{
 			Data: map[string]interface{}{
