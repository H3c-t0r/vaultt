--- conflicted
+++ resolved
@@ -109,8 +109,8 @@
 						Description: "Enables or disables CORS headers on requests.",
 					},
 					"allowed_origins": &framework.FieldSchema{
-						Type:        framework.TypeString,
-						Description: "A space-separated list of origins that may make cross-origin requests.",
+						Type:        framework.TypeCommaStringSlice,
+						Description: "A comma-separated list of origins that may make cross-origin requests.",
 					},
 				},
 
@@ -834,7 +834,6 @@
 	Backend *framework.Backend
 }
 
-<<<<<<< HEAD
 // handleCORSRead returns the current CORS configuration
 func (b *SystemBackend) handleCORSRead(req *logical.Request, d *framework.FieldData) (*logical.Response, error) {
 	corsConf := b.Core.corsConfig
@@ -853,7 +852,7 @@
 // handleCORSUpdate sets the list of origins that are allowed
 // to make cross-origin requests and sets the CORS enabled flag to true
 func (b *SystemBackend) handleCORSUpdate(req *logical.Request, d *framework.FieldData) (*logical.Response, error) {
-	origins := d.Get("allowed_origins").(string)
+	origins := d.Get("allowed_origins").([]string)
 
 	err := b.Core.corsConfig.Enable(origins)
 	if err != nil {
@@ -868,7 +867,8 @@
 	b.Core.CORSConfig().Disable()
 
 	return nil, nil
-=======
+}
+
 func (b *SystemBackend) handleTidyLeases(req *logical.Request, d *framework.FieldData) (*logical.Response, error) {
 	err := b.Core.expiration.Tidy()
 	if err != nil {
@@ -876,7 +876,6 @@
 		return handleError(err)
 	}
 	return nil, err
->>>>>>> 92dd48be
 }
 
 func (b *SystemBackend) invalidate(key string) {
