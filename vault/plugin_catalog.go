package vault

import (
	"context"
	"encoding/json"
	"errors"
	"fmt"
	"path/filepath"
	"sort"
	"strings"
	"sync"

	"github.com/hashicorp/vault/helper/builtinplugins"
	"github.com/hashicorp/vault/helper/consts"
	"github.com/hashicorp/vault/helper/jsonutil"
	"github.com/hashicorp/vault/helper/pluginutil"
	"github.com/hashicorp/vault/logical"
)

var (
	pluginCatalogPath         = "core/plugin-catalog/"
	ErrDirectoryNotConfigured = errors.New("could not set plugin, plugin directory is not configured")
	ErrPluginNotFound         = errors.New("plugin not found in the catalog")
)

// PluginCatalog keeps a record of plugins known to vault. External plugins need
// to be registered to the catalog before they can be used in backends. Builtin
// plugins are automatically detected and included in the catalog.
type PluginCatalog struct {
	catalogView *BarrierView
	directory   string

	lock sync.RWMutex
}

func (c *Core) setupPluginCatalog() error {
	c.pluginCatalog = &PluginCatalog{
		catalogView: NewBarrierView(c.barrier, pluginCatalogPath),
		directory:   c.pluginDirectory,
	}

	if c.logger.IsInfo() {
		c.logger.Info("core: successfully setup plugin catalog", "plugin-directory", c.pluginDirectory)
	}

	return nil
}

// Get retrieves a plugin with the specified name from the catalog. It first
// looks for external plugins with this name and then looks for builtin plugins.
// It returns a PluginRunner or an error if no plugin was found.
func (c *PluginCatalog) Get(ctx context.Context, name string) (*pluginutil.PluginRunner, error) {
	c.lock.RLock()
	defer c.lock.RUnlock()

	// If the directory isn't set only look for builtin plugins.
	if c.directory != "" {
		// Look for external plugins in the barrier
		out, err := c.catalogView.Get(ctx, name)
		if err != nil {
			return nil, fmt.Errorf("failed to retrieve plugin \"%s\": %v", name, err)
		}
		if out != nil {
			entry := new(pluginutil.PluginRunner)
			if err := jsonutil.DecodeJSON(out.Value, entry); err != nil {
				return nil, fmt.Errorf("failed to decode plugin entry: %v", err)
			}

			// prepend the plugin directory to the command
			entry.Command = filepath.Join(c.directory, entry.Command)

			return entry, nil
		}
	}
	// Look for builtin plugins
	if factory, ok := builtinplugins.Get(name); ok {
		return &pluginutil.PluginRunner{
			Name:           name,
			Builtin:        true,
			BuiltinFactory: factory,
		}, nil
	}

	return nil, nil
}

// Set registers a new external plugin with the catalog, or updates an existing
// external plugin. It takes the name, command and SHA256 of the plugin.
<<<<<<< HEAD
func (c *PluginCatalog) Set(ctx context.Context, name, command string, sha256 []byte) error {
=======
func (c *PluginCatalog) Set(name, command string, args []string, sha256 []byte) error {
>>>>>>> 5ad06b18
	if c.directory == "" {
		return ErrDirectoryNotConfigured
	}

	switch {
	case strings.Contains(name, ".."):
		fallthrough
	case strings.Contains(command, ".."):
		return consts.ErrPathContainsParentReferences
	}

	c.lock.Lock()
	defer c.lock.Unlock()

	// Best effort check to make sure the command isn't breaking out of the
	// configured plugin directory.
	commandFull := filepath.Join(c.directory, command)
	sym, err := filepath.EvalSymlinks(commandFull)
	if err != nil {
		return fmt.Errorf("error while validating the command path: %v", err)
	}
	symAbs, err := filepath.Abs(filepath.Dir(sym))
	if err != nil {
		return fmt.Errorf("error while validating the command path: %v", err)
	}

	if symAbs != c.directory {
		return errors.New("can not execute files outside of configured plugin directory")
	}

	entry := &pluginutil.PluginRunner{
		Name:    name,
		Command: command,
		Args:    args,
		Sha256:  sha256,
		Builtin: false,
	}

	buf, err := json.Marshal(entry)
	if err != nil {
		return fmt.Errorf("failed to encode plugin entry: %v", err)
	}

	logicalEntry := logical.StorageEntry{
		Key:   name,
		Value: buf,
	}
	if err := c.catalogView.Put(ctx, &logicalEntry); err != nil {
		return fmt.Errorf("failed to persist plugin entry: %v", err)
	}
	return nil
}

// Delete is used to remove an external plugin from the catalog. Builtin plugins
// can not be deleted.
func (c *PluginCatalog) Delete(ctx context.Context, name string) error {
	c.lock.Lock()
	defer c.lock.Unlock()

	return c.catalogView.Delete(ctx, name)
}

// List returns a list of all the known plugin names. If an external and builtin
// plugin share the same name, only one instance of the name will be returned.
func (c *PluginCatalog) List(ctx context.Context) ([]string, error) {
	c.lock.RLock()
	defer c.lock.RUnlock()

	// Collect keys for external plugins in the barrier.
	keys, err := logical.CollectKeys(ctx, c.catalogView)
	if err != nil {
		return nil, err
	}

	// Get the keys for builtin plugins
	builtinKeys := builtinplugins.Keys()

	// Use a map to unique the two lists
	mapKeys := make(map[string]bool)

	for _, plugin := range keys {
		mapKeys[plugin] = true
	}

	for _, plugin := range builtinKeys {
		mapKeys[plugin] = true
	}

	retList := make([]string, len(mapKeys))
	i := 0
	for k := range mapKeys {
		retList[i] = k
		i++
	}
	// sort for consistent ordering of builtin pluings
	sort.Strings(retList)

	return retList, nil
}<|MERGE_RESOLUTION|>--- conflicted
+++ resolved
@@ -86,11 +86,7 @@
 
 // Set registers a new external plugin with the catalog, or updates an existing
 // external plugin. It takes the name, command and SHA256 of the plugin.
-<<<<<<< HEAD
-func (c *PluginCatalog) Set(ctx context.Context, name, command string, sha256 []byte) error {
-=======
-func (c *PluginCatalog) Set(name, command string, args []string, sha256 []byte) error {
->>>>>>> 5ad06b18
+func (c *PluginCatalog) Set(ctx context.Context, name, command string, args []string, sha256 []byte) error {
 	if c.directory == "" {
 		return ErrDirectoryNotConfigured
 	}
