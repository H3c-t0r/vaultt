--- conflicted
+++ resolved
@@ -38,14 +38,9 @@
 	}
 
 	if c.logger.IsInfo() {
-<<<<<<< HEAD
-		c.logger.Info("core: successfully plugin catalog", "plugin-directory", c.pluginDirectory)
-	}
-=======
 		c.logger.Info("core: successfully setup plugin catalog", "plugin-directory", c.pluginDirectory)
 	}
 
->>>>>>> fc9601ff
 	return nil
 }
 
