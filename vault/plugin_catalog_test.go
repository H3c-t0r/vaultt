--- conflicted
+++ resolved
@@ -2,6 +2,7 @@
 
 import (
 	"context"
+	"fmt"
 	"io/ioutil"
 	"os"
 	"path/filepath"
@@ -60,13 +61,8 @@
 	}
 	defer file.Close()
 
-<<<<<<< HEAD
 	command := filepath.Base(file.Name())
-	err = core.pluginCatalog.Set(context.Background(), "mysql-database-plugin", consts.PluginTypeDatabase, command, []string{"--test"}, []string{"FOO=BAR"}, []byte{'1'})
-=======
-	command := fmt.Sprintf("%s", filepath.Base(file.Name()))
 	err = core.pluginCatalog.Set(context.Background(), pluginName, consts.PluginTypeDatabase, "", command, []string{"--test"}, []string{"FOO=BAR"}, []byte{'1'})
->>>>>>> d9e20520
 	if err != nil {
 		t.Fatal(err)
 	}
