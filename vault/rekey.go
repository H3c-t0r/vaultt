package vault

import (
	"bytes"
	"context"
	"crypto/subtle"
	"encoding/hex"
	"encoding/json"
	"fmt"
	"net/http"

	"github.com/hashicorp/errwrap"
	"github.com/hashicorp/go-uuid"
	"github.com/hashicorp/vault/helper/consts"
	"github.com/hashicorp/vault/helper/jsonutil"
	"github.com/hashicorp/vault/helper/pgpkeys"
	"github.com/hashicorp/vault/logical"
	"github.com/hashicorp/vault/physical"
	"github.com/hashicorp/vault/shamir"
)

const (
	// coreUnsealKeysBackupPath is the path used to backup encrypted unseal
	// keys if specified during a rekey operation. This is outside of the
	// barrier.
	coreBarrierUnsealKeysBackupPath = "core/unseal-keys-backup"

	// coreRecoveryUnsealKeysBackupPath is the path used to backup encrypted
	// recovery keys if specified during a rekey operation. This is outside of
	// the barrier.
	coreRecoveryUnsealKeysBackupPath = "core/recovery-keys-backup"
)

// RekeyResult is used to provide the key parts back after
// they are generated as part of the rekey.
type RekeyResult struct {
	SecretShares         [][]byte
	PGPFingerprints      []string
	Backup               bool
	RecoveryKey          bool
	VerificationRequired bool
	VerificationNonce    string
}

type RekeyVerifyResult struct {
	Nonce string
}

// RekeyBackup stores the backup copy of PGP-encrypted keys
type RekeyBackup struct {
	Nonce string
	Keys  map[string][]string
}

// RekeyThreshold returns the secret threshold for the current seal
// config. This threshold can either be the barrier key threshold or
// the recovery key threshold, depending on whether rekey is being
// performed on the recovery key, or whether the seal supports
// recovery keys.
func (c *Core) RekeyThreshold(ctx context.Context, recovery bool) (int, logical.HTTPCodedError) {
	c.stateLock.RLock()
	defer c.stateLock.RUnlock()
	if c.sealed {
		return 0, logical.CodedError(http.StatusServiceUnavailable, consts.ErrSealed.Error())
	}
	if c.standby {
		return 0, logical.CodedError(http.StatusBadRequest, consts.ErrStandby.Error())
	}

	c.rekeyLock.RLock()
	defer c.rekeyLock.RUnlock()

	var config *SealConfig
	var err error
	// If we are rekeying the recovery key, or if the seal supports
	// recovery keys and we are rekeying the barrier key, we use the
	// recovery config as the threshold instead.
	if recovery || c.seal.RecoveryKeySupported() {
		config, err = c.seal.RecoveryConfig(ctx)
	} else {
		config, err = c.seal.BarrierConfig(ctx)
	}
	if err != nil {
		return 0, logical.CodedError(http.StatusInternalServerError, errwrap.Wrapf("unable to look up config: {{err}}", err).Error())
	}
	if config == nil {
		return 0, logical.CodedError(http.StatusBadRequest, ErrNotInit.Error())
	}

	return config.SecretThreshold, nil
}

// RekeyProgress is used to return the rekey progress (num shares).
func (c *Core) RekeyProgress(recovery, verification bool) (int, logical.HTTPCodedError) {
	c.stateLock.RLock()
	defer c.stateLock.RUnlock()
	if c.sealed {
		return 0, logical.CodedError(http.StatusServiceUnavailable, consts.ErrSealed.Error())
	}
	if c.standby {
		return 0, logical.CodedError(http.StatusBadRequest, consts.ErrStandby.Error())
	}

	c.rekeyLock.RLock()
	defer c.rekeyLock.RUnlock()

	var conf *SealConfig
	if recovery {
		conf = c.recoveryRekeyConfig
	} else {
		conf = c.barrierRekeyConfig
	}

<<<<<<< HEAD
// RekeyVerifyProgress is used to return the rekey progress (num shares) during
// verification.
func (c *Core) RekeyVerifyProgress(recovery bool) (bool, int, logical.HTTPCodedError) {
	c.stateLock.RLock()
	defer c.stateLock.RUnlock()
	if c.sealed {
		return false, 0, logical.CodedError(http.StatusServiceUnavailable, consts.ErrSealed.Error())
	}
	if c.standby {
		return false, 0, logical.CodedError(http.StatusBadRequest, consts.ErrStandby.Error())
	}

	c.rekeyLock.RLock()
	defer c.rekeyLock.RUnlock()

	var conf *SealConfig
	if recovery {
		conf = c.recoveryRekeyConfig
	} else {
		conf = c.barrierRekeyConfig
	}

	if conf == nil {
		return false, 0, logical.CodedError(http.StatusBadRequest, "rekey operation not in progress")
	}

	if recovery {
		return len(conf.VerificationKey) > 0, len(c.recoveryRekeyVerifyProgress), nil
	}
	return len(conf.VerificationKey) > 0, len(c.barrierRekeyVerifyProgress), nil
=======
	if verification {
		return len(conf.VerificationProgress), nil
	}
	return len(conf.RekeyProgress), nil
>>>>>>> 7c6a75d6
}

// RekeyConfig is used to read the rekey configuration
func (c *Core) RekeyConfig(recovery bool) (*SealConfig, logical.HTTPCodedError) {
	c.stateLock.RLock()
	defer c.stateLock.RUnlock()
	if c.sealed {
		return nil, logical.CodedError(http.StatusServiceUnavailable, consts.ErrSealed.Error())
	}
	if c.standby {
		return nil, logical.CodedError(http.StatusBadRequest, consts.ErrStandby.Error())
	}

	c.rekeyLock.Lock()
	defer c.rekeyLock.Unlock()

	// Copy the seal config if any
	var conf *SealConfig
	if recovery {
		if c.recoveryRekeyConfig != nil {
			conf = c.recoveryRekeyConfig.Clone()
		}
	} else {
		if c.barrierRekeyConfig != nil {
			conf = c.barrierRekeyConfig.Clone()
		}
	}

	return conf, nil
}

// RekeyInit will either initialize the rekey of barrier or recovery key.
// recovery determines whether this is a rekey on the barrier or recovery key.
func (c *Core) RekeyInit(config *SealConfig, recovery bool) logical.HTTPCodedError {
	if recovery {
		return c.RecoveryRekeyInit(config)
	}
	return c.BarrierRekeyInit(config)
}

// BarrierRekeyInit is used to initialize the rekey settings for the barrier key
func (c *Core) BarrierRekeyInit(config *SealConfig) logical.HTTPCodedError {
	if config.StoredShares > 0 {
		if !c.seal.StoredKeysSupported() {
			return logical.CodedError(http.StatusBadRequest, "storing keys not supported by barrier seal")
		}
		if len(config.PGPKeys) > 0 {
			return logical.CodedError(http.StatusBadRequest, "PGP key encryption not supported when using stored keys")
		}
		if config.Backup {
			return logical.CodedError(http.StatusBadRequest, "key backup not supported when using stored keys")
		}

		if c.seal.RecoveryKeySupported() {
			if config.VerificationRequired {
				return logical.CodedError(http.StatusBadRequest, "requiring verification not supported when rekeying the barrier key with recovery keys")
			}
			c.logger.Debug("using recovery seal configuration to rekey barrier key")
		}
	}

	// Check if the seal configuration is valid
	if err := config.Validate(); err != nil {
		c.logger.Error("invalid rekey seal configuration", "error", err)
		return logical.CodedError(http.StatusInternalServerError, errwrap.Wrapf("invalid rekey seal configuration: {{err}}", err).Error())
	}

	c.stateLock.RLock()
	defer c.stateLock.RUnlock()
	if c.sealed {
		return logical.CodedError(http.StatusServiceUnavailable, consts.ErrSealed.Error())
	}
	if c.standby {
		return logical.CodedError(http.StatusBadRequest, consts.ErrStandby.Error())
	}

	c.rekeyLock.Lock()
	defer c.rekeyLock.Unlock()

	// Prevent multiple concurrent re-keys
	if c.barrierRekeyConfig != nil {
		return logical.CodedError(http.StatusBadRequest, "rekey already in progress")
	}

	// Copy the configuration
	c.barrierRekeyConfig = config.Clone()

	// Initialize the nonce
	nonce, err := uuid.GenerateUUID()
	if err != nil {
		c.barrierRekeyConfig = nil
		return logical.CodedError(http.StatusInternalServerError, errwrap.Wrapf("error generating nonce for procedure: {{err}}", err).Error())
	}
	c.barrierRekeyConfig.Nonce = nonce

	if c.logger.IsInfo() {
		c.logger.Info("rekey initialized", "nonce", c.barrierRekeyConfig.Nonce, "shares", c.barrierRekeyConfig.SecretShares, "threshold", c.barrierRekeyConfig.SecretThreshold, "validation_required", c.barrierRekeyConfig.VerificationRequired)
	}
	return nil
}

// RecoveryRekeyInit is used to initialize the rekey settings for the recovery key
func (c *Core) RecoveryRekeyInit(config *SealConfig) logical.HTTPCodedError {
	if config.StoredShares > 0 {
		return logical.CodedError(http.StatusBadRequest, "stored shares not supported by recovery key")
	}

	// Check if the seal configuration is valid
	if err := config.Validate(); err != nil {
		c.logger.Error("invalid recovery configuration", "error", err)
		return logical.CodedError(http.StatusInternalServerError, errwrap.Wrapf("invalid recovery configuration: {{err}}", err).Error())
	}

	if !c.seal.RecoveryKeySupported() {
		return logical.CodedError(http.StatusBadRequest, "recovery keys not supported")
	}

	c.stateLock.RLock()
	defer c.stateLock.RUnlock()
	if c.sealed {
		return logical.CodedError(http.StatusServiceUnavailable, consts.ErrSealed.Error())
	}
	if c.standby {
		return logical.CodedError(http.StatusBadRequest, consts.ErrStandby.Error())
	}

	c.rekeyLock.Lock()
	defer c.rekeyLock.Unlock()

	// Prevent multiple concurrent re-keys
	if c.recoveryRekeyConfig != nil {
		return logical.CodedError(http.StatusBadRequest, "rekey already in progress")
	}

	// Copy the configuration
	c.recoveryRekeyConfig = config.Clone()

	// Initialize the nonce
	nonce, err := uuid.GenerateUUID()
	if err != nil {
		c.recoveryRekeyConfig = nil
		return logical.CodedError(http.StatusInternalServerError, errwrap.Wrapf("error generating nonce for procedure: {{err}}", err).Error())
	}
	c.recoveryRekeyConfig.Nonce = nonce

	if c.logger.IsInfo() {
		c.logger.Info("rekey initialized", "nonce", c.recoveryRekeyConfig.Nonce, "shares", c.recoveryRekeyConfig.SecretShares, "threshold", c.recoveryRekeyConfig.SecretThreshold, "validation_required", c.recoveryRekeyConfig.VerificationRequired)
	}
	return nil
}

// RekeyUpdate is used to provide a new key part for the barrier or recovery key.
func (c *Core) RekeyUpdate(ctx context.Context, key []byte, nonce string, recovery bool) (*RekeyResult, logical.HTTPCodedError) {
	if recovery {
		return c.RecoveryRekeyUpdate(ctx, key, nonce)
	}
	return c.BarrierRekeyUpdate(ctx, key, nonce)
}

// BarrierRekeyUpdate is used to provide a new key part. Barrier rekey can be done
// with unseal keys, or recovery keys if that's supported and we are storing the barrier
// key.
//
// N.B.: If recovery keys are used to rekey, the new barrier key shares are not returned.
func (c *Core) BarrierRekeyUpdate(ctx context.Context, key []byte, nonce string) (*RekeyResult, logical.HTTPCodedError) {
	// Ensure we are already unsealed
	c.stateLock.RLock()
	defer c.stateLock.RUnlock()
	if c.sealed {
		return nil, logical.CodedError(http.StatusServiceUnavailable, consts.ErrSealed.Error())
	}
	if c.standby {
		return nil, logical.CodedError(http.StatusBadRequest, consts.ErrStandby.Error())
	}

	// Verify the key length
	min, max := c.barrier.KeyLength()
	max += shamir.ShareOverhead
	if len(key) < min {
		return nil, logical.CodedError(http.StatusBadRequest, fmt.Sprintf("key is shorter than minimum %d bytes", min))
	}
	if len(key) > max {
		return nil, logical.CodedError(http.StatusBadRequest, fmt.Sprintf("key is longer than maximum %d bytes", max))
	}

	c.rekeyLock.Lock()
	defer c.rekeyLock.Unlock()

	// Get the seal configuration
	var existingConfig *SealConfig
	var err error
	var useRecovery bool // Determines whether recovery key is being used to rekey the master key
	if c.seal.StoredKeysSupported() && c.seal.RecoveryKeySupported() {
		existingConfig, err = c.seal.RecoveryConfig(ctx)
		useRecovery = true
	} else {
		existingConfig, err = c.seal.BarrierConfig(ctx)
	}
	if err != nil {
		return nil, logical.CodedError(http.StatusInternalServerError, errwrap.Wrapf("failed to fetch existing config: {{err}}", err).Error())
	}
	// Ensure the barrier is initialized
	if existingConfig == nil {
		return nil, logical.CodedError(http.StatusBadRequest, ErrNotInit.Error())
	}

	// Ensure a rekey is in progress
	if c.barrierRekeyConfig == nil {
		return nil, logical.CodedError(http.StatusBadRequest, "no barrier rekey in progress")
	}

	if nonce != c.barrierRekeyConfig.Nonce {
		return nil, logical.CodedError(http.StatusBadRequest, fmt.Sprintf("incorrect nonce supplied; nonce for this rekey operation is %q", c.barrierRekeyConfig.Nonce))
	}

	// Check if we already have this piece
	for _, existing := range c.barrierRekeyConfig.RekeyProgress {
		if subtle.ConstantTimeCompare(existing, key) == 1 {
			return nil, logical.CodedError(http.StatusBadRequest, "given key has already been provided during this generation operation")
		}
	}

	// Store this key
	c.barrierRekeyConfig.RekeyProgress = append(c.barrierRekeyConfig.RekeyProgress, key)

	// Check if we don't have enough keys to unlock
	if len(c.barrierRekeyConfig.RekeyProgress) < existingConfig.SecretThreshold {
		if c.logger.IsDebug() {
			c.logger.Debug("cannot rekey yet, not enough keys", "keys", len(c.barrierRekeyConfig.RekeyProgress), "threshold", existingConfig.SecretThreshold)
		}
		return nil, nil
	}

	// Schedule the rekey progress for forgetting
	defer func() {
		c.barrierRekeyConfig.RekeyProgress = nil
	}()

	// Recover the master key or recovery key
	var recoveredKey []byte
	if existingConfig.SecretThreshold == 1 {
		recoveredKey = c.barrierRekeyConfig.RekeyProgress[0]
	} else {
		recoveredKey, err = shamir.Combine(c.barrierRekeyConfig.RekeyProgress)
		if err != nil {
			return nil, logical.CodedError(http.StatusInternalServerError, errwrap.Wrapf("failed to compute master key: {{err}}", err).Error())
		}
	}

	if useRecovery {
		if err := c.seal.VerifyRecoveryKey(ctx, recoveredKey); err != nil {
			c.logger.Error("rekey recovery key verification failed", "error", err)
			return nil, logical.CodedError(http.StatusInternalServerError, errwrap.Wrapf("recovery key verification failed: {{err}}", err).Error())
		}
	} else {
		if err := c.barrier.VerifyMaster(recoveredKey); err != nil {
			c.logger.Error("master key verification failed", "error", err)
			return nil, logical.CodedError(http.StatusInternalServerError, errwrap.Wrapf("master key verification failed: {{err}}", err).Error())
		}
	}

	// Generate a new master key
	newMasterKey, err := c.barrier.GenerateKey()
	if err != nil {
		c.logger.Error("failed to generate master key", "error", err)
		return nil, logical.CodedError(http.StatusInternalServerError, errwrap.Wrapf("master key generation failed: {{err}}", err).Error())
	}

	results := &RekeyResult{
		Backup: c.barrierRekeyConfig.Backup,
	}
	// Set result.SecretShares to the master key if only a single key
	// part is used -- no Shamir split required.
	if c.barrierRekeyConfig.SecretShares == 1 {
		results.SecretShares = append(results.SecretShares, newMasterKey)
	} else {
		// Split the master key using the Shamir algorithm
		shares, err := shamir.Split(newMasterKey, c.barrierRekeyConfig.SecretShares, c.barrierRekeyConfig.SecretThreshold)
		if err != nil {
			c.logger.Error("failed to generate shares", "error", err)
			return nil, logical.CodedError(http.StatusInternalServerError, errwrap.Wrapf("failed to generate shares: {{err}}", err).Error())
		}
		results.SecretShares = shares
	}

	// If we are storing any shares, add them to the shares to store and remove
	// from the returned keys
	var keysToStore [][]byte
	if c.seal.StoredKeysSupported() && c.barrierRekeyConfig.StoredShares > 0 {
		for i := 0; i < c.barrierRekeyConfig.StoredShares; i++ {
			keysToStore = append(keysToStore, results.SecretShares[0])
			results.SecretShares = results.SecretShares[1:]
		}
	}

	// If PGP keys are passed in, encrypt shares with corresponding PGP keys.
	if len(c.barrierRekeyConfig.PGPKeys) > 0 {
		hexEncodedShares := make([][]byte, len(results.SecretShares))
		for i, _ := range results.SecretShares {
			hexEncodedShares[i] = []byte(hex.EncodeToString(results.SecretShares[i]))
		}
		results.PGPFingerprints, results.SecretShares, err = pgpkeys.EncryptShares(hexEncodedShares, c.barrierRekeyConfig.PGPKeys)
		if err != nil {
			return nil, logical.CodedError(http.StatusInternalServerError, errwrap.Wrapf("failed to encrypt shares: {{err}}", err).Error())
		}

		// If backup is enabled, store backup info in vault.coreBarrierUnsealKeysBackupPath
		if c.barrierRekeyConfig.Backup {
			backupInfo := map[string][]string{}
			for i := 0; i < len(results.PGPFingerprints); i++ {
				encShare := bytes.NewBuffer(results.SecretShares[i])
				if backupInfo[results.PGPFingerprints[i]] == nil {
					backupInfo[results.PGPFingerprints[i]] = []string{hex.EncodeToString(encShare.Bytes())}
				} else {
					backupInfo[results.PGPFingerprints[i]] = append(backupInfo[results.PGPFingerprints[i]], hex.EncodeToString(encShare.Bytes()))
				}
			}

			backupVals := &RekeyBackup{
				Nonce: c.barrierRekeyConfig.Nonce,
				Keys:  backupInfo,
			}
			buf, err := json.Marshal(backupVals)
			if err != nil {
				c.logger.Error("failed to marshal unseal key backup", "error", err)
				return nil, logical.CodedError(http.StatusInternalServerError, errwrap.Wrapf("failed to marshal unseal key backup: {{err}}", err).Error())
			}
			pe := &physical.Entry{
				Key:   coreBarrierUnsealKeysBackupPath,
				Value: buf,
			}
			if err = c.physical.Put(ctx, pe); err != nil {
				c.logger.Error("failed to save unseal key backup", "error", err)
				return nil, logical.CodedError(http.StatusInternalServerError, errwrap.Wrapf("failed to save unseal key backup: {{err}}", err).Error())
			}
		}
	}

	if keysToStore != nil {
		if err := c.seal.SetStoredKeys(ctx, keysToStore); err != nil {
			c.logger.Error("failed to store keys", "error", err)
			return nil, logical.CodedError(http.StatusInternalServerError, errwrap.Wrapf("failed to store keys: {{err}}", err).Error())
		}
	}

	// If we are requiring validation, return now; otherwise rekey the barrier
	if c.barrierRekeyConfig.VerificationRequired {
		nonce, err := uuid.GenerateUUID()
		if err != nil {
			c.barrierRekeyConfig = nil
			return nil, logical.CodedError(http.StatusInternalServerError, errwrap.Wrapf("failed to generate verification nonce: {{err}}", err).Error())
		}
		c.barrierRekeyConfig.VerificationNonce = nonce
		c.barrierRekeyConfig.VerificationKey = newMasterKey

		results.VerificationRequired = true
		results.VerificationNonce = nonce
		return results, nil
	}

	if err := c.performBarrierRekey(ctx, newMasterKey); err != nil {
		return nil, logical.CodedError(http.StatusInternalServerError, errwrap.Wrapf("failed to perform barrier rekey: {{err}}", err).Error())
	}

	c.barrierRekeyConfig = nil
	return results, nil
}

func (c *Core) performBarrierRekey(ctx context.Context, newMasterKey []byte) logical.HTTPCodedError {
	// Rekey the barrier
	if err := c.barrier.Rekey(ctx, newMasterKey); err != nil {
		c.logger.Error("failed to rekey barrier", "error", err)
		return logical.CodedError(http.StatusInternalServerError, errwrap.Wrapf("failed to rekey barrier: {{err}}", err).Error())
	}
	if c.logger.IsInfo() {
		c.logger.Info("security barrier rekeyed", "shares", c.barrierRekeyConfig.SecretShares, "threshold", c.barrierRekeyConfig.SecretThreshold)
	}

	c.barrierRekeyConfig.VerificationKey = nil

	if err := c.seal.SetBarrierConfig(ctx, c.barrierRekeyConfig); err != nil {
		c.logger.Error("error saving rekey seal configuration", "error", err)
		return logical.CodedError(http.StatusInternalServerError, errwrap.Wrapf("failed to save rekey seal configuration: {{err}}", err).Error())
	}

	// Write to the canary path, which will force a synchronous truing during
	// replication
	if err := c.barrier.Put(ctx, &Entry{
		Key:   coreKeyringCanaryPath,
		Value: []byte(c.barrierRekeyConfig.Nonce),
	}); err != nil {
		c.logger.Error("error saving keyring canary", "error", err)
		return logical.CodedError(http.StatusInternalServerError, errwrap.Wrapf("failed to save keyring canary: {{err}}", err).Error())
	}

	return nil
}

// RecoveryRekeyUpdate is used to provide a new key part
func (c *Core) RecoveryRekeyUpdate(ctx context.Context, key []byte, nonce string) (*RekeyResult, logical.HTTPCodedError) {
	// Ensure we are already unsealed
	c.stateLock.RLock()
	defer c.stateLock.RUnlock()
	if c.sealed {
		return nil, logical.CodedError(http.StatusServiceUnavailable, consts.ErrSealed.Error())
	}
	if c.standby {
		return nil, logical.CodedError(http.StatusBadRequest, consts.ErrStandby.Error())
	}

	// Verify the key length
	min, max := c.barrier.KeyLength()
	max += shamir.ShareOverhead
	if len(key) < min {
		return nil, logical.CodedError(http.StatusBadRequest, fmt.Sprintf("key is shorter than minimum %d bytes", min))
	}
	if len(key) > max {
		return nil, logical.CodedError(http.StatusBadRequest, fmt.Sprintf("key is longer than maximum %d bytes", max))
	}

	c.rekeyLock.Lock()
	defer c.rekeyLock.Unlock()

	// Get the seal configuration
	existingConfig, err := c.seal.RecoveryConfig(ctx)
	if err != nil {
		return nil, logical.CodedError(http.StatusInternalServerError, errwrap.Wrapf("failed to fetch existing recovery config: {{err}}", err).Error())
	}
	// Ensure the seal is initialized
	if existingConfig == nil {
		return nil, logical.CodedError(http.StatusBadRequest, ErrNotInit.Error())
	}

	// Ensure a rekey is in progress
	if c.recoveryRekeyConfig == nil {
		return nil, logical.CodedError(http.StatusBadRequest, "no recovery rekey in progress")
	}

	if nonce != c.recoveryRekeyConfig.Nonce {
		return nil, logical.CodedError(http.StatusBadRequest, fmt.Sprintf("incorrect nonce supplied; nonce for this rekey operation is %q", c.recoveryRekeyConfig.Nonce))
	}

	// Check if we already have this piece
	for _, existing := range c.recoveryRekeyConfig.RekeyProgress {
		if subtle.ConstantTimeCompare(existing, key) == 1 {
			return nil, logical.CodedError(http.StatusBadRequest, "given key has already been provided during this rekey operation")
		}
	}

	// Store this key
	c.recoveryRekeyConfig.RekeyProgress = append(c.recoveryRekeyConfig.RekeyProgress, key)

	// Check if we don't have enough keys to unlock
	if len(c.recoveryRekeyConfig.RekeyProgress) < existingConfig.SecretThreshold {
		if c.logger.IsDebug() {
			c.logger.Debug("cannot rekey yet, not enough keys", "keys", len(c.recoveryRekeyConfig.RekeyProgress), "threshold", existingConfig.SecretThreshold)
		}
		return nil, nil
	}

	// Schedule the rekey progress for forgetting
	defer func() {
		c.recoveryRekeyConfig.RekeyProgress = nil
	}()

	// Recover the master key
	var recoveryKey []byte
	if existingConfig.SecretThreshold == 1 {
		recoveryKey = c.recoveryRekeyConfig.RekeyProgress[0]
	} else {
		recoveryKey, err = shamir.Combine(c.recoveryRekeyConfig.RekeyProgress)
		if err != nil {
			return nil, logical.CodedError(http.StatusInternalServerError, errwrap.Wrapf("failed to compute recovery key: {{err}}", err).Error())
		}
	}

	// Verify the recovery key
	if err := c.seal.VerifyRecoveryKey(ctx, recoveryKey); err != nil {
		c.logger.Error("recovery key verification failed", "error", err)
		return nil, logical.CodedError(http.StatusInternalServerError, errwrap.Wrapf("recovery key verification failed: {{err}}", err).Error())
	}

	// Generate a new master key
	newMasterKey, err := c.barrier.GenerateKey()
	if err != nil {
		c.logger.Error("failed to generate recovery key", "error", err)
		return nil, logical.CodedError(http.StatusInternalServerError, errwrap.Wrapf("recovery key generation failed: {{err}}", err).Error())
	}

	// Return the master key if only a single key part is used
	results := &RekeyResult{
		Backup: c.recoveryRekeyConfig.Backup,
	}

	if c.recoveryRekeyConfig.SecretShares == 1 {
		results.SecretShares = append(results.SecretShares, newMasterKey)
	} else {
		// Split the master key using the Shamir algorithm
		shares, err := shamir.Split(newMasterKey, c.recoveryRekeyConfig.SecretShares, c.recoveryRekeyConfig.SecretThreshold)
		if err != nil {
			c.logger.Error("failed to generate shares", "error", err)
			return nil, logical.CodedError(http.StatusInternalServerError, errwrap.Wrapf("failed to generate shares: {{err}}", err).Error())
		}
		results.SecretShares = shares
	}

	if len(c.recoveryRekeyConfig.PGPKeys) > 0 {
		hexEncodedShares := make([][]byte, len(results.SecretShares))
		for i, _ := range results.SecretShares {
			hexEncodedShares[i] = []byte(hex.EncodeToString(results.SecretShares[i]))
		}
		results.PGPFingerprints, results.SecretShares, err = pgpkeys.EncryptShares(hexEncodedShares, c.recoveryRekeyConfig.PGPKeys)
		if err != nil {
			return nil, logical.CodedError(http.StatusInternalServerError, errwrap.Wrapf("failed to encrypt shares: {{err}}", err).Error())
		}

		if c.recoveryRekeyConfig.Backup {
			backupInfo := map[string][]string{}
			for i := 0; i < len(results.PGPFingerprints); i++ {
				encShare := bytes.NewBuffer(results.SecretShares[i])
				if backupInfo[results.PGPFingerprints[i]] == nil {
					backupInfo[results.PGPFingerprints[i]] = []string{hex.EncodeToString(encShare.Bytes())}
				} else {
					backupInfo[results.PGPFingerprints[i]] = append(backupInfo[results.PGPFingerprints[i]], hex.EncodeToString(encShare.Bytes()))
				}
			}

			backupVals := &RekeyBackup{
				Nonce: c.recoveryRekeyConfig.Nonce,
				Keys:  backupInfo,
			}
			buf, err := json.Marshal(backupVals)
			if err != nil {
				c.logger.Error("failed to marshal recovery key backup", "error", err)
				return nil, logical.CodedError(http.StatusInternalServerError, errwrap.Wrapf("failed to marshal recovery key backup: {{err}}", err).Error())
			}
			pe := &physical.Entry{
				Key:   coreRecoveryUnsealKeysBackupPath,
				Value: buf,
			}
			if err = c.physical.Put(ctx, pe); err != nil {
				c.logger.Error("failed to save unseal key backup", "error", err)
				return nil, logical.CodedError(http.StatusInternalServerError, errwrap.Wrapf("failed to save unseal key backup: {{err}}", err).Error())
			}
		}
	}

	// If we are requiring validation, return now; otherwise save the recovery
	// key
	if c.recoveryRekeyConfig.VerificationRequired {
		nonce, err := uuid.GenerateUUID()
		if err != nil {
			c.recoveryRekeyConfig = nil
			return nil, logical.CodedError(http.StatusInternalServerError, errwrap.Wrapf("failed to generate verification nonce: {{err}}", err).Error())
		}
		c.recoveryRekeyConfig.VerificationNonce = nonce
		c.recoveryRekeyConfig.VerificationKey = newMasterKey

		results.VerificationRequired = true
		results.VerificationNonce = nonce
		return results, nil
	}

	if err := c.performRecoveryRekey(ctx, newMasterKey); err != nil {
		return nil, logical.CodedError(http.StatusInternalServerError, errwrap.Wrapf("failed to perform recovery rekey: {{err}}", err).Error())
	}

	c.recoveryRekeyConfig = nil
	return results, nil
}

func (c *Core) performRecoveryRekey(ctx context.Context, newMasterKey []byte) logical.HTTPCodedError {
	if err := c.seal.SetRecoveryKey(ctx, newMasterKey); err != nil {
		c.logger.Error("failed to set recovery key", "error", err)
		return logical.CodedError(http.StatusInternalServerError, errwrap.Wrapf("failed to set recovery key: {{err}}", err).Error())
	}

	c.recoveryRekeyConfig.VerificationKey = nil

	if err := c.seal.SetRecoveryConfig(ctx, c.recoveryRekeyConfig); err != nil {
		c.logger.Error("error saving rekey seal configuration", "error", err)
		return logical.CodedError(http.StatusInternalServerError, errwrap.Wrapf("failed to save rekey seal configuration: {{err}}", err).Error())
	}

	// Write to the canary path, which will force a synchronous truing during
	// replication
	if err := c.barrier.Put(ctx, &Entry{
		Key:   coreKeyringCanaryPath,
		Value: []byte(c.recoveryRekeyConfig.Nonce),
	}); err != nil {
		c.logger.Error("error saving keyring canary", "error", err)
		return logical.CodedError(http.StatusInternalServerError, errwrap.Wrapf("failed to save keyring canary: {{err}}", err).Error())
	}

	return nil
}

func (c *Core) RekeyVerify(ctx context.Context, key []byte, nonce string, recovery bool) (ret *RekeyVerifyResult, retErr logical.HTTPCodedError) {
	// Ensure we are already unsealed
	c.stateLock.RLock()
	defer c.stateLock.RUnlock()
	if c.sealed {
		return nil, logical.CodedError(http.StatusServiceUnavailable, consts.ErrSealed.Error())
	}
	if c.standby {
		return nil, logical.CodedError(http.StatusBadRequest, consts.ErrStandby.Error())
	}

	// Verify the key length
	min, max := c.barrier.KeyLength()
	max += shamir.ShareOverhead
	if len(key) < min {
		return nil, logical.CodedError(http.StatusBadRequest, fmt.Sprintf("key is shorter than minimum %d bytes", min))
	}
	if len(key) > max {
		return nil, logical.CodedError(http.StatusBadRequest, fmt.Sprintf("key is longer than maximum %d bytes", max))
	}

	c.rekeyLock.Lock()
	defer c.rekeyLock.Unlock()

	config := c.barrierRekeyConfig
	if recovery {
		config = c.recoveryRekeyConfig
	}

	// Ensure a rekey is in progress
	if config == nil {
		return nil, logical.CodedError(http.StatusBadRequest, "no rekey in progress")
	}

<<<<<<< HEAD
	if len(c.barrierRekeyConfig.VerificationKey) == 0 {
		return nil, logical.CodedError(http.StatusBadRequest, "no barrier rekey verification in progress")
	}

	if nonce != c.barrierRekeyConfig.VerificationNonce {
		return nil, logical.CodedError(http.StatusBadRequest, fmt.Sprintf("incorrect nonce supplied; nonce for this verify operation is %q", c.barrierRekeyConfig.VerificationNonce))
=======
	if nonce != config.VerificationNonce {
		return nil, logical.CodedError(http.StatusBadRequest, fmt.Sprintf("incorrect nonce supplied; nonce for this verify operation is %q", config.VerificationNonce))
>>>>>>> 7c6a75d6
	}

	// Check if we already have this piece
	for _, existing := range config.VerificationProgress {
		if subtle.ConstantTimeCompare(existing, key) == 1 {
			return nil, logical.CodedError(http.StatusBadRequest, "given key has already been provided during this verify operation")
		}
	}

	// Store this key
	config.VerificationProgress = append(config.VerificationProgress, key)

	// Check if we don't have enough keys to unlock
	if len(config.VerificationProgress) < config.SecretThreshold {
		if c.logger.IsDebug() {
			c.logger.Debug("cannot verify yet, not enough keys", "keys", len(config.VerificationProgress), "threshold", config.SecretThreshold)
		}
		return nil, nil
	}

	// Schedule the progress for forgetting and rotate the nonce if possible
	defer func() {
		config.VerificationProgress = nil
		nonce, err := uuid.GenerateUUID()
		switch recovery {
		case false:
			if c.barrierRekeyConfig != nil {
				if err == nil {
					c.barrierRekeyConfig.VerificationNonce = nonce
					if ret != nil {
						ret.Nonce = nonce
					}
				}
			}
		default:
			if c.barrierRekeyConfig != nil {
				if err == nil {
					c.barrierRekeyConfig.VerificationNonce = nonce
					if ret != nil {
						ret.Nonce = nonce
					}
				}
			}
		}
	}()

	// Recover the master key or recovery key
	var recoveredKey []byte
	if config.SecretThreshold == 1 {
		recoveredKey = config.VerificationProgress[0]
	} else {
		var err error
		recoveredKey, err = shamir.Combine(config.VerificationProgress)
		if err != nil {
			return nil, logical.CodedError(http.StatusInternalServerError, errwrap.Wrapf("failed to compute key for verification: {{err}}", err).Error())
		}
	}

	if subtle.ConstantTimeCompare(recoveredKey, config.VerificationKey) != 1 {
		c.logger.Error("rekey verification failed")
		return nil, logical.CodedError(http.StatusInternalServerError, "rekey verification failed")
	}

<<<<<<< HEAD
	// Verify the key length
	min, max := c.barrier.KeyLength()
	max += shamir.ShareOverhead
	if len(key) < min {
		return nil, logical.CodedError(http.StatusBadRequest, fmt.Sprintf("key is shorter than minimum %d bytes", min))
	}
	if len(key) > max {
		return nil, logical.CodedError(http.StatusBadRequest, fmt.Sprintf("key is longer than maximum %d bytes", max))
	}

	c.rekeyLock.Lock()
	defer c.rekeyLock.Unlock()

	// Ensure a rekey is in progress
	if c.recoveryRekeyConfig == nil {
		return nil, logical.CodedError(http.StatusBadRequest, "no recovery rekey in progress")
	}

	if len(c.recoveryRekeyConfig.VerificationKey) == 0 {
		return nil, logical.CodedError(http.StatusBadRequest, "no recovery rekey verification in progress")
	}

	if nonce != c.recoveryRekeyConfig.VerificationNonce {
		return nil, logical.CodedError(http.StatusBadRequest, fmt.Sprintf("incorrect nonce supplied; nonce for this verify operation is %q", c.recoveryRekeyConfig.VerificationNonce))
	}

	// Check if we already have this piece
	for _, existing := range c.recoveryRekeyVerifyProgress {
		if subtle.ConstantTimeCompare(existing, key) == 1 {
			return nil, logical.CodedError(http.StatusBadRequest, "given key has already been provided during this verify operation")
		}
	}

	// Store this key
	c.recoveryRekeyVerifyProgress = append(c.recoveryRekeyVerifyProgress, key)

	// Check if we don't have enough keys to unlock
	if len(c.recoveryRekeyVerifyProgress) < c.recoveryRekeyConfig.SecretThreshold {
		if c.logger.IsDebug() {
			c.logger.Debug("cannot rekey yet, not enough keys", "keys", len(c.recoveryRekeyVerifyProgress), "threshold", c.recoveryRekeyConfig.SecretThreshold)
=======
	switch recovery {
	case false:
		if err := c.performBarrierRekey(ctx, recoveredKey); err != nil {
			return nil, logical.CodedError(http.StatusInternalServerError, errwrap.Wrapf("failed to perform rekey: {{err}}", err).Error())
>>>>>>> 7c6a75d6
		}
		c.barrierRekeyConfig = nil
	default:
		if err := c.performRecoveryRekey(ctx, recoveredKey); err != nil {
			return nil, logical.CodedError(http.StatusInternalServerError, errwrap.Wrapf("failed to perform recovery key rekey: {{err}}", err).Error())
		}
		c.recoveryRekeyConfig = nil
	}

	res := &RekeyVerifyResult{
		Nonce: config.VerificationNonce,
	}

	return res, nil
}

// RekeyCancel is used to cancel an in-progress rekey
func (c *Core) RekeyCancel(recovery bool) logical.HTTPCodedError {
	c.stateLock.RLock()
	defer c.stateLock.RUnlock()
	if c.sealed {
		return logical.CodedError(http.StatusServiceUnavailable, consts.ErrSealed.Error())
	}
	if c.standby {
		return logical.CodedError(http.StatusBadRequest, consts.ErrStandby.Error())
	}

	c.rekeyLock.Lock()
	defer c.rekeyLock.Unlock()

	// Clear any progress or config
	if recovery {
		c.recoveryRekeyConfig = nil
	} else {
		c.barrierRekeyConfig = nil
	}
	return nil
}

// RekeyVerifyRestart is used to start the verification process over
func (c *Core) RekeyVerifyRestart(recovery bool) logical.HTTPCodedError {
	c.stateLock.RLock()
	defer c.stateLock.RUnlock()
	if c.sealed {
		return logical.CodedError(http.StatusServiceUnavailable, consts.ErrSealed.Error())
	}
	if c.standby {
		return logical.CodedError(http.StatusBadRequest, consts.ErrStandby.Error())
	}

	c.rekeyLock.Lock()
	defer c.rekeyLock.Unlock()

	// Attempt to generate a new nonce, but don't bail if it doesn't succeed
	// (which is extraordinarily unlikely)
	nonce, nonceErr := uuid.GenerateUUID()

	// Clear any progress or config
	if recovery {
		c.recoveryRekeyConfig.VerificationProgress = nil
		if nonceErr == nil {
			c.recoveryRekeyConfig.VerificationNonce = nonce
		}
	} else {
		c.barrierRekeyConfig.VerificationProgress = nil
		if nonceErr == nil {
			c.barrierRekeyConfig.VerificationNonce = nonce
		}
	}

	return nil
}

// RekeyRetrieveBackup is used to retrieve any backed-up PGP-encrypted unseal
// keys
func (c *Core) RekeyRetrieveBackup(ctx context.Context, recovery bool) (*RekeyBackup, logical.HTTPCodedError) {
	c.stateLock.RLock()
	defer c.stateLock.RUnlock()
	if c.sealed {
		return nil, logical.CodedError(http.StatusServiceUnavailable, consts.ErrSealed.Error())
	}
	if c.standby {
		return nil, logical.CodedError(http.StatusBadRequest, consts.ErrStandby.Error())
	}

	c.rekeyLock.RLock()
	defer c.rekeyLock.RUnlock()

	var entry *physical.Entry
	var err error
	if recovery {
		entry, err = c.physical.Get(ctx, coreRecoveryUnsealKeysBackupPath)
	} else {
		entry, err = c.physical.Get(ctx, coreBarrierUnsealKeysBackupPath)
	}
	if err != nil {
		return nil, logical.CodedError(http.StatusInternalServerError, errwrap.Wrapf("error getting keys from backup: {{err}}", err).Error())
	}
	if entry == nil {
		return nil, nil
	}

	ret := &RekeyBackup{}
	err = jsonutil.DecodeJSON(entry.Value, ret)
	if err != nil {
		return nil, logical.CodedError(http.StatusInternalServerError, errwrap.Wrapf("error decoding backup keys: {{err}}", err).Error())
	}

	return ret, nil
}

// RekeyDeleteBackup is used to delete any backed-up PGP-encrypted unseal keys
func (c *Core) RekeyDeleteBackup(ctx context.Context, recovery bool) logical.HTTPCodedError {
	c.stateLock.RLock()
	defer c.stateLock.RUnlock()
	if c.sealed {
		return logical.CodedError(http.StatusServiceUnavailable, consts.ErrSealed.Error())
	}
	if c.standby {
		return logical.CodedError(http.StatusBadRequest, consts.ErrStandby.Error())
	}

	c.rekeyLock.Lock()
	defer c.rekeyLock.Unlock()

	if recovery {
		err := c.physical.Delete(ctx, coreRecoveryUnsealKeysBackupPath)
		if err != nil {
			return logical.CodedError(http.StatusInternalServerError, errwrap.Wrapf("error deleting backup keys: {{err}}", err).Error())
		}
		return nil
	}
	err := c.physical.Delete(ctx, coreBarrierUnsealKeysBackupPath)
	if err != nil {
		return logical.CodedError(http.StatusInternalServerError, errwrap.Wrapf("error deleting backup keys: {{err}}", err).Error())
	}
	return nil
}<|MERGE_RESOLUTION|>--- conflicted
+++ resolved
@@ -91,14 +91,14 @@
 }
 
 // RekeyProgress is used to return the rekey progress (num shares).
-func (c *Core) RekeyProgress(recovery, verification bool) (int, logical.HTTPCodedError) {
-	c.stateLock.RLock()
-	defer c.stateLock.RUnlock()
-	if c.sealed {
-		return 0, logical.CodedError(http.StatusServiceUnavailable, consts.ErrSealed.Error())
-	}
-	if c.standby {
-		return 0, logical.CodedError(http.StatusBadRequest, consts.ErrStandby.Error())
+func (c *Core) RekeyProgress(recovery, verification bool) (bool, int, logical.HTTPCodedError) {
+	c.stateLock.RLock()
+	defer c.stateLock.RUnlock()
+	if c.sealed {
+		return false, 0, logical.CodedError(http.StatusServiceUnavailable, consts.ErrSealed.Error())
+	}
+	if c.standby {
+		return false, 0, logical.CodedError(http.StatusBadRequest, consts.ErrStandby.Error())
 	}
 
 	c.rekeyLock.RLock()
@@ -111,43 +111,14 @@
 		conf = c.barrierRekeyConfig
 	}
 
-<<<<<<< HEAD
-// RekeyVerifyProgress is used to return the rekey progress (num shares) during
-// verification.
-func (c *Core) RekeyVerifyProgress(recovery bool) (bool, int, logical.HTTPCodedError) {
-	c.stateLock.RLock()
-	defer c.stateLock.RUnlock()
-	if c.sealed {
-		return false, 0, logical.CodedError(http.StatusServiceUnavailable, consts.ErrSealed.Error())
-	}
-	if c.standby {
-		return false, 0, logical.CodedError(http.StatusBadRequest, consts.ErrStandby.Error())
-	}
-
-	c.rekeyLock.RLock()
-	defer c.rekeyLock.RUnlock()
-
-	var conf *SealConfig
-	if recovery {
-		conf = c.recoveryRekeyConfig
-	} else {
-		conf = c.barrierRekeyConfig
-	}
-
 	if conf == nil {
 		return false, 0, logical.CodedError(http.StatusBadRequest, "rekey operation not in progress")
 	}
 
-	if recovery {
-		return len(conf.VerificationKey) > 0, len(c.recoveryRekeyVerifyProgress), nil
-	}
-	return len(conf.VerificationKey) > 0, len(c.barrierRekeyVerifyProgress), nil
-=======
 	if verification {
-		return len(conf.VerificationProgress), nil
-	}
-	return len(conf.RekeyProgress), nil
->>>>>>> 7c6a75d6
+		return len(conf.VerificationKey) > 0, len(conf.VerificationProgress), nil
+	}
+	return true, len(conf.RekeyProgress), nil
 }
 
 // RekeyConfig is used to read the rekey configuration
@@ -779,17 +750,12 @@
 		return nil, logical.CodedError(http.StatusBadRequest, "no rekey in progress")
 	}
 
-<<<<<<< HEAD
 	if len(c.barrierRekeyConfig.VerificationKey) == 0 {
-		return nil, logical.CodedError(http.StatusBadRequest, "no barrier rekey verification in progress")
-	}
-
-	if nonce != c.barrierRekeyConfig.VerificationNonce {
-		return nil, logical.CodedError(http.StatusBadRequest, fmt.Sprintf("incorrect nonce supplied; nonce for this verify operation is %q", c.barrierRekeyConfig.VerificationNonce))
-=======
+		return nil, logical.CodedError(http.StatusBadRequest, "no rekey verification in progress")
+	}
+
 	if nonce != config.VerificationNonce {
 		return nil, logical.CodedError(http.StatusBadRequest, fmt.Sprintf("incorrect nonce supplied; nonce for this verify operation is %q", config.VerificationNonce))
->>>>>>> 7c6a75d6
 	}
 
 	// Check if we already have this piece
@@ -853,53 +819,10 @@
 		return nil, logical.CodedError(http.StatusInternalServerError, "rekey verification failed")
 	}
 
-<<<<<<< HEAD
-	// Verify the key length
-	min, max := c.barrier.KeyLength()
-	max += shamir.ShareOverhead
-	if len(key) < min {
-		return nil, logical.CodedError(http.StatusBadRequest, fmt.Sprintf("key is shorter than minimum %d bytes", min))
-	}
-	if len(key) > max {
-		return nil, logical.CodedError(http.StatusBadRequest, fmt.Sprintf("key is longer than maximum %d bytes", max))
-	}
-
-	c.rekeyLock.Lock()
-	defer c.rekeyLock.Unlock()
-
-	// Ensure a rekey is in progress
-	if c.recoveryRekeyConfig == nil {
-		return nil, logical.CodedError(http.StatusBadRequest, "no recovery rekey in progress")
-	}
-
-	if len(c.recoveryRekeyConfig.VerificationKey) == 0 {
-		return nil, logical.CodedError(http.StatusBadRequest, "no recovery rekey verification in progress")
-	}
-
-	if nonce != c.recoveryRekeyConfig.VerificationNonce {
-		return nil, logical.CodedError(http.StatusBadRequest, fmt.Sprintf("incorrect nonce supplied; nonce for this verify operation is %q", c.recoveryRekeyConfig.VerificationNonce))
-	}
-
-	// Check if we already have this piece
-	for _, existing := range c.recoveryRekeyVerifyProgress {
-		if subtle.ConstantTimeCompare(existing, key) == 1 {
-			return nil, logical.CodedError(http.StatusBadRequest, "given key has already been provided during this verify operation")
-		}
-	}
-
-	// Store this key
-	c.recoveryRekeyVerifyProgress = append(c.recoveryRekeyVerifyProgress, key)
-
-	// Check if we don't have enough keys to unlock
-	if len(c.recoveryRekeyVerifyProgress) < c.recoveryRekeyConfig.SecretThreshold {
-		if c.logger.IsDebug() {
-			c.logger.Debug("cannot rekey yet, not enough keys", "keys", len(c.recoveryRekeyVerifyProgress), "threshold", c.recoveryRekeyConfig.SecretThreshold)
-=======
 	switch recovery {
 	case false:
 		if err := c.performBarrierRekey(ctx, recoveredKey); err != nil {
 			return nil, logical.CodedError(http.StatusInternalServerError, errwrap.Wrapf("failed to perform rekey: {{err}}", err).Error())
->>>>>>> 7c6a75d6
 		}
 		c.barrierRekeyConfig = nil
 	default:
