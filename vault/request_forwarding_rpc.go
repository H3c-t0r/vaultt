package vault

import (
	"context"
	"net/http"
	"os"
	"runtime"
	"sync/atomic"
	"time"

<<<<<<< HEAD
	"github.com/armon/go-metrics"
	"github.com/hashicorp/vault/helper/forwarding"
	"github.com/hashicorp/vault/physical/raft"
	"github.com/hashicorp/vault/sdk/helper/consts"
=======
	"github.com/hashicorp/vault/helper/forwarding"
	"github.com/hashicorp/vault/physical/raft"
	"github.com/hashicorp/vault/sdk/helper/consts"
	"github.com/hashicorp/vault/sdk/version"
>>>>>>> aea2844c
	"github.com/hashicorp/vault/vault/replication"
)

type forwardedRequestRPCServer struct {
	UnimplementedRequestForwardingServer

	core                  *Core
	handler               http.Handler
	perfStandbySlots      chan struct{}
	perfStandbyRepCluster *replication.Cluster
	raftFollowerStates    *raft.FollowerStates
}

func (s *forwardedRequestRPCServer) ForwardRequest(ctx context.Context, freq *forwarding.Request) (*forwarding.Response, error) {
	// Parse an http.Request out of it
	req, err := forwarding.ParseForwardedRequest(freq)
	if err != nil {
		return nil, err
	}

	// A very dummy response writer that doesn't follow normal semantics, just
	// lets you write a status code (last written wins) and a body. But it
	// meets the interface requirements.
	w := forwarding.NewRPCResponseWriter()

	resp := &forwarding.Response{}

	runRequest := func() {
		defer func() {
			// Logic here comes mostly from the Go source code
			if err := recover(); err != nil {
				const size = 64 << 10
				buf := make([]byte, size)
				buf = buf[:runtime.Stack(buf, false)]
				s.core.logger.Error("panic serving forwarded request", "path", req.URL.Path, "error", err, "stacktrace", string(buf))
			}
		}()
		s.handler.ServeHTTP(w, req)
	}
	runRequest()
	resp.StatusCode = uint32(w.StatusCode())
	resp.Body = w.Body().Bytes()

	header := w.Header()
	if header != nil {
		resp.HeaderEntries = make(map[string]*forwarding.HeaderEntry, len(header))
		for k, v := range header {
			resp.HeaderEntries[k] = &forwarding.HeaderEntry{
				Values: v,
			}
		}
	}

	// Performance standby nodes will use this value to do wait for WALs to ship
	// in order to do a best-effort read after write guarantee
	resp.LastRemoteWal = LastWAL(s.core)

	return resp, nil
}

type nodeHAConnectionInfo struct {
	nodeInfo       *NodeInformation
	lastHeartbeat  time.Time
	version        string
	upgradeVersion string
	redundancyZone string
}

func (s *forwardedRequestRPCServer) Echo(ctx context.Context, in *EchoRequest) (*EchoReply, error) {
	incomingNodeConnectionInfo := nodeHAConnectionInfo{
		nodeInfo:       in.NodeInfo,
		lastHeartbeat:  time.Now(),
		version:        in.SdkVersion,
		upgradeVersion: in.RaftUpgradeVersion,
		redundancyZone: in.RaftRedundancyZone,
	}
	if in.ClusterAddr != "" {
		s.core.clusterPeerClusterAddrsCache.Set(in.ClusterAddr, incomingNodeConnectionInfo, 0)
	}

	if in.RaftAppliedIndex > 0 && len(in.RaftNodeID) > 0 && s.raftFollowerStates != nil {
		s.raftFollowerStates.Update(&raft.EchoRequestUpdate{
			NodeID:          in.RaftNodeID,
			AppliedIndex:    in.RaftAppliedIndex,
			Term:            in.RaftTerm,
			DesiredSuffrage: in.RaftDesiredSuffrage,
			SDKVersion:      in.SdkVersion,
			UpgradeVersion:  in.RaftUpgradeVersion,
			RedundancyZone:  in.RaftRedundancyZone,
		})
	}

	reply := &EchoReply{
		Message:          "pong",
		ReplicationState: uint32(s.core.ReplicationState()),
	}

	if raftBackend := s.core.getRaftBackend(); raftBackend != nil {
		reply.RaftAppliedIndex = raftBackend.AppliedIndex()
		reply.RaftNodeID = raftBackend.NodeID()
	}

	return reply, nil
}

type forwardingClient struct {
	RequestForwardingClient
	core        *Core
	echoTicker  *time.Ticker
	echoContext context.Context
}

// NOTE: we also take advantage of gRPC's keepalive bits, but as we send data
// with these requests it's useful to keep this as well
func (c *forwardingClient) startHeartbeat() {
	go func() {
		clusterAddr := c.core.ClusterAddr()
		hostname, _ := os.Hostname()
		ni := NodeInformation{
			ApiAddr:  c.core.redirectAddr,
			Hostname: hostname,
			Mode:     "standby",
		}
		tick := func() {
<<<<<<< HEAD
			labels := []metrics.Label{}
			defer metrics.MeasureSinceWithLabels([]string{"ha", "rpc", "client", "echo"}, time.Now(), labels)
			clusterAddr := c.core.ClusterAddr()

=======
>>>>>>> aea2844c
			req := &EchoRequest{
				Message:     "ping",
				ClusterAddr: clusterAddr,
				NodeInfo:    &ni,
				SdkVersion:  version.GetVersion().Version,
			}

			if raftBackend := c.core.getRaftBackend(); raftBackend != nil {
				req.RaftAppliedIndex = raftBackend.AppliedIndex()
				req.RaftNodeID = raftBackend.NodeID()
				req.RaftTerm = raftBackend.Term()
				req.RaftDesiredSuffrage = raftBackend.DesiredSuffrage()
<<<<<<< HEAD
				labels = append(labels, metrics.Label{Name: "peer_id", Value: raftBackend.NodeID()})
=======
				req.RaftRedundancyZone = raftBackend.RedundancyZone()
				req.RaftUpgradeVersion = raftBackend.EffectiveVersion()
>>>>>>> aea2844c
			}

			ctx, cancel := context.WithTimeout(c.echoContext, 2*time.Second)
			resp, err := c.RequestForwardingClient.Echo(ctx, req)
			cancel()
			if err != nil {
				metrics.IncrCounter([]string{"ha", "rpc", "client", "echo", "errors"}, 1)
				c.core.logger.Debug("forwarding: error sending echo request to active node", "error", err)
				return
			}
			if resp == nil {
				c.core.logger.Debug("forwarding: empty echo response from active node")
				return
			}
			if resp.Message != "pong" {
				c.core.logger.Debug("forwarding: unexpected echo response from active node", "message", resp.Message)
				return
			}
			// Store the active node's replication state to display in
			// sys/health calls
			atomic.StoreUint32(c.core.activeNodeReplicationState, resp.ReplicationState)
		}

		tick()

		for {
			select {
			case <-c.echoContext.Done():
				c.echoTicker.Stop()
				c.core.logger.Debug("forwarding: stopping heartbeating")
				atomic.StoreUint32(c.core.activeNodeReplicationState, uint32(consts.ReplicationUnknown))
				return
			case <-c.echoTicker.C:
				tick()
			}
		}
	}()
}<|MERGE_RESOLUTION|>--- conflicted
+++ resolved
@@ -8,17 +8,11 @@
 	"sync/atomic"
 	"time"
 
-<<<<<<< HEAD
 	"github.com/armon/go-metrics"
 	"github.com/hashicorp/vault/helper/forwarding"
 	"github.com/hashicorp/vault/physical/raft"
 	"github.com/hashicorp/vault/sdk/helper/consts"
-=======
-	"github.com/hashicorp/vault/helper/forwarding"
-	"github.com/hashicorp/vault/physical/raft"
-	"github.com/hashicorp/vault/sdk/helper/consts"
 	"github.com/hashicorp/vault/sdk/version"
->>>>>>> aea2844c
 	"github.com/hashicorp/vault/vault/replication"
 )
 
@@ -143,13 +137,9 @@
 			Mode:     "standby",
 		}
 		tick := func() {
-<<<<<<< HEAD
 			labels := []metrics.Label{}
 			defer metrics.MeasureSinceWithLabels([]string{"ha", "rpc", "client", "echo"}, time.Now(), labels)
-			clusterAddr := c.core.ClusterAddr()
 
-=======
->>>>>>> aea2844c
 			req := &EchoRequest{
 				Message:     "ping",
 				ClusterAddr: clusterAddr,
@@ -162,12 +152,9 @@
 				req.RaftNodeID = raftBackend.NodeID()
 				req.RaftTerm = raftBackend.Term()
 				req.RaftDesiredSuffrage = raftBackend.DesiredSuffrage()
-<<<<<<< HEAD
-				labels = append(labels, metrics.Label{Name: "peer_id", Value: raftBackend.NodeID()})
-=======
 				req.RaftRedundancyZone = raftBackend.RedundancyZone()
 				req.RaftUpgradeVersion = raftBackend.EffectiveVersion()
->>>>>>> aea2844c
+				labels = append(labels, metrics.Label{Name: "peer_id", Value: raftBackend.NodeID()})
 			}
 
 			ctx, cancel := context.WithTimeout(c.echoContext, 2*time.Second)
