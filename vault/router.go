--- conflicted
+++ resolved
@@ -243,7 +243,6 @@
 	return mount
 }
 
-<<<<<<< HEAD
 // matchingPrefixInternal returns a mount prefix that a path may be a part of
 func (r *Router) matchingPrefixInternal(path string) string {
 	var existing string = ""
@@ -271,9 +270,6 @@
 	return ""
 }
 
-// MatchingStorageView returns the storageView used for a path
-func (r *Router) MatchingStorageView(path string) *BarrierView {
-=======
 // MatchingStorageByAPIPath/StoragePath returns the storage used for
 // API/Storage paths respectively
 func (r *Router) MatchingStorageByAPIPath(path string) logical.Storage {
@@ -285,7 +281,6 @@
 func (r *Router) matchingStorage(path string, apiPath bool) logical.Storage {
 	var raw interface{}
 	var ok bool
->>>>>>> 5fea9df5
 	r.l.RLock()
 	if apiPath {
 		_, raw, ok = r.root.LongestPrefix(path)
