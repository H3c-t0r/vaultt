package vault

import (
	"reflect"
	"strings"
	"testing"

	uuid "github.com/hashicorp/go-uuid"
	"github.com/hashicorp/vault/helper/namespace"
	"github.com/hashicorp/vault/sdk/logical"
)

<<<<<<< HEAD
type HandlerFunc func(context.Context, *logical.Request) (*logical.Response, error)

type NoopBackend struct {
	sync.Mutex

	Root            []string
	Login           []string
	Paths           []string
	Requests        []*logical.Request
	Response        *logical.Response
	RequestHandler  HandlerFunc
	Invalidations   []string
	DefaultLeaseTTL time.Duration
	MaxLeaseTTL     time.Duration
	BackendType     logical.BackendType
}

func (n *NoopBackend) HandleRequest(ctx context.Context, req *logical.Request) (*logical.Response, error) {
	if req.TokenEntry() != nil {
		panic("got a non-nil TokenEntry")
	}

	var err error
	resp := n.Response
	if n.RequestHandler != nil {
		resp, err = n.RequestHandler(ctx, req)
	}

	n.Lock()
	defer n.Unlock()

	requestCopy := *req
	n.Paths = append(n.Paths, req.Path)
	n.Requests = append(n.Requests, &requestCopy)
	if req.Storage == nil {
		return nil, fmt.Errorf("missing view")
	}

	return resp, err
}

func (n *NoopBackend) HandleExistenceCheck(ctx context.Context, req *logical.Request) (bool, bool, error) {
	return false, false, nil
}

func (n *NoopBackend) SpecialPaths() *logical.Paths {
	return &logical.Paths{
		Root:            n.Root,
		Unauthenticated: n.Login,
	}
}

func (n *NoopBackend) System() logical.SystemView {
	defaultLeaseTTLVal := time.Hour * 24
	maxLeaseTTLVal := time.Hour * 24 * 32
	if n.DefaultLeaseTTL > 0 {
		defaultLeaseTTLVal = n.DefaultLeaseTTL
	}

	if n.MaxLeaseTTL > 0 {
		maxLeaseTTLVal = n.MaxLeaseTTL
	}

	return logical.StaticSystemView{
		DefaultLeaseTTLVal: defaultLeaseTTLVal,
		MaxLeaseTTLVal:     maxLeaseTTLVal,
	}
}

func (n *NoopBackend) Cleanup(ctx context.Context) {
	// noop
}

func (n *NoopBackend) InvalidateKey(ctx context.Context, k string) {
	n.Invalidations = append(n.Invalidations, k)
}

func (n *NoopBackend) Setup(ctx context.Context, config *logical.BackendConfig) error {
	return nil
}

func (n *NoopBackend) Logger() log.Logger {
	return log.NewNullLogger()
}

func (n *NoopBackend) Initialize(ctx context.Context, req *logical.InitializationRequest) error {
	return nil
}

func (n *NoopBackend) Type() logical.BackendType {
	if n.BackendType == logical.TypeUnknown {
		return logical.TypeLogical
	}
	return n.BackendType
}

=======
>>>>>>> 7977a0d5
func TestRouter_Mount(t *testing.T) {
	r := NewRouter()
	_, barrier, _ := mockBarrier(t)
	view := NewBarrierView(barrier, "logical/")

	meUUID, err := uuid.GenerateUUID()
	if err != nil {
		t.Fatal(err)
	}

	mountEntry := &MountEntry{
		Path:        "prod/aws/",
		UUID:        meUUID,
		Accessor:    "awsaccessor",
		NamespaceID: namespace.RootNamespaceID,
		namespace:   namespace.RootNamespace,
	}

	n := &NoopBackend{}
	err = r.Mount(n, "prod/aws/", mountEntry, view)
	if err != nil {
		t.Fatalf("err: %v", err)
	}

	meUUID, err = uuid.GenerateUUID()
	if err != nil {
		t.Fatal(err)
	}

	err = r.Mount(n, "prod/aws/", &MountEntry{UUID: meUUID, NamespaceID: namespace.RootNamespaceID, namespace: namespace.RootNamespace}, view)
	if !strings.Contains(err.Error(), "cannot mount under existing mount") {
		t.Fatalf("err: %v", err)
	}

	meUUID, err = uuid.GenerateUUID()
	if err != nil {
		t.Fatal(err)
	}

	if path := r.MatchingMount(namespace.RootContext(nil), "prod/aws/foo"); path != "prod/aws/" {
		t.Fatalf("bad: %s", path)
	}

	if v := r.MatchingStorageByAPIPath(namespace.RootContext(nil), "prod/aws/foo"); v.(*BarrierView) != view {
		t.Fatalf("bad: %v", v)
	}

	if path := r.MatchingMount(namespace.RootContext(nil), "stage/aws/foo"); path != "" {
		t.Fatalf("bad: %s", path)
	}

	if v := r.MatchingStorageByAPIPath(namespace.RootContext(nil), "stage/aws/foo"); v != nil {
		t.Fatalf("bad: %v", v)
	}

	mountEntryFetched := r.MatchingMountByUUID(mountEntry.UUID)
	if mountEntryFetched == nil || !reflect.DeepEqual(mountEntry, mountEntryFetched) {
		t.Fatalf("failed to fetch mount entry using its ID; expected: %#v\n actual: %#v\n", mountEntry, mountEntryFetched)
	}

	_, mount, prefix, ok := r.MatchingAPIPrefixByStoragePath(namespace.RootContext(nil), "logical/foo")
	if !ok {
		t.Fatalf("missing storage prefix")
	}
	if mount != "prod/aws/" || prefix != "logical/" {
		t.Fatalf("Bad: %v - %v", mount, prefix)
	}

	req := &logical.Request{
		Path: "prod/aws/foo",
	}
	req.SetTokenEntry(&logical.TokenEntry{
		ID: "foo",
	})
	resp, err := r.Route(namespace.RootContext(nil), req)
	if err != nil {
		t.Fatalf("err: %v", err)
	}
	if resp != nil {
		t.Fatalf("bad: %v", resp)
	}
	if req.TokenEntry() == nil || req.TokenEntry().ID != "foo" {
		t.Fatalf("unexpected value for token entry: %v", req.TokenEntry())
	}

	// Verify the path
	if len(n.Paths) != 1 || n.Paths[0] != "foo" {
		t.Fatalf("bad: %v", n.Paths)
	}

	subMountEntry := &MountEntry{
		Path:        "prod/",
		UUID:        meUUID,
		Accessor:    "prodaccessor",
		NamespaceID: namespace.RootNamespaceID,
		namespace:   namespace.RootNamespace,
	}

	if r.MountConflict(namespace.RootContext(nil), "prod/aws/") == "" {
		t.Fatalf("bad: prod/aws/")
	}

	// No error is shown here because MountConflict is checked before Mount
	err = r.Mount(n, "prod/", subMountEntry, view)
	if err != nil {
		t.Fatalf("err: %v", err)
	}
	if r.MountConflict(namespace.RootContext(nil), "prod/test") == "" {
		t.Fatalf("bad: prod/test/")
	}
}

func TestRouter_MountCredential(t *testing.T) {
	r := NewRouter()
	_, barrier, _ := mockBarrier(t)
	view := NewBarrierView(barrier, credentialBarrierPrefix)

	meUUID, err := uuid.GenerateUUID()
	if err != nil {
		t.Fatal(err)
	}

	mountEntry := &MountEntry{
		Path:        "aws",
		UUID:        meUUID,
		Accessor:    "awsaccessor",
		NamespaceID: namespace.RootNamespaceID,
		namespace:   namespace.RootNamespace,
	}

	n := &NoopBackend{}
	err = r.Mount(n, "auth/aws/", mountEntry, view)
	if err != nil {
		t.Fatalf("err: %v", err)
	}

	meUUID, err = uuid.GenerateUUID()
	if err != nil {
		t.Fatal(err)
	}

	err = r.Mount(n, "auth/aws/", &MountEntry{UUID: meUUID, NamespaceID: namespace.RootNamespaceID, namespace: namespace.RootNamespace}, view)
	if !strings.Contains(err.Error(), "cannot mount under existing mount") {
		t.Fatalf("err: %v", err)
	}

	if path := r.MatchingMount(namespace.RootContext(nil), "auth/aws/foo"); path != "auth/aws/" {
		t.Fatalf("bad: %s", path)
	}

	if v := r.MatchingStorageByAPIPath(namespace.RootContext(nil), "auth/aws/foo"); v.(*BarrierView) != view {
		t.Fatalf("bad: %v", v)
	}

	if path := r.MatchingMount(namespace.RootContext(nil), "auth/stage/aws/foo"); path != "" {
		t.Fatalf("bad: %s", path)
	}

	if v := r.MatchingStorageByAPIPath(namespace.RootContext(nil), "auth/stage/aws/foo"); v != nil {
		t.Fatalf("bad: %v", v)
	}

	mountEntryFetched := r.MatchingMountByUUID(mountEntry.UUID)
	if mountEntryFetched == nil || !reflect.DeepEqual(mountEntry, mountEntryFetched) {
		t.Fatalf("failed to fetch mount entry using its ID; expected: %#v\n actual: %#v\n", mountEntry, mountEntryFetched)
	}

	_, mount, prefix, ok := r.MatchingAPIPrefixByStoragePath(namespace.RootContext(nil), "auth/foo")
	if !ok {
		t.Fatalf("missing storage prefix")
	}
	if mount != "auth/aws" || prefix != credentialBarrierPrefix {
		t.Fatalf("Bad: %v - %v", mount, prefix)
	}

	req := &logical.Request{
		Path: "auth/aws/foo",
	}
	resp, err := r.Route(namespace.RootContext(nil), req)
	if err != nil {
		t.Fatalf("err: %v", err)
	}
	if resp != nil {
		t.Fatalf("bad: %v", resp)
	}

	// Verify the path
	if len(n.Paths) != 1 || n.Paths[0] != "foo" {
		t.Fatalf("bad: %v", n.Paths)
	}
}

func TestRouter_Unmount(t *testing.T) {
	r := NewRouter()
	_, barrier, _ := mockBarrier(t)
	view := NewBarrierView(barrier, "logical/")

	meUUID, err := uuid.GenerateUUID()
	if err != nil {
		t.Fatal(err)
	}
	n := &NoopBackend{}
	err = r.Mount(n, "prod/aws/", &MountEntry{Path: "prod/aws/", UUID: meUUID, Accessor: "awsaccessor", NamespaceID: namespace.RootNamespaceID, namespace: namespace.RootNamespace}, view)
	if err != nil {
		t.Fatalf("err: %v", err)
	}

	err = r.Unmount(namespace.RootContext(nil), "prod/aws/")
	if err != nil {
		t.Fatalf("err: %v", err)
	}

	req := &logical.Request{
		Path: "prod/aws/foo",
	}
	_, err = r.Route(namespace.RootContext(nil), req)
	if !strings.Contains(err.Error(), "unsupported path") {
		t.Fatalf("err: %v", err)
	}

	if _, _, _, ok := r.MatchingAPIPrefixByStoragePath(namespace.RootContext(nil), "logical/foo"); ok {
		t.Fatalf("should not have matching storage prefix")
	}
}

func TestRouter_Remount(t *testing.T) {
	r := NewRouter()
	_, barrier, _ := mockBarrier(t)
	view := NewBarrierView(barrier, "logical/")

	meUUID, err := uuid.GenerateUUID()
	if err != nil {
		t.Fatal(err)
	}
	n := &NoopBackend{}
	me := &MountEntry{Path: "prod/aws/", UUID: meUUID, Accessor: "awsaccessor", NamespaceID: namespace.RootNamespaceID, namespace: namespace.RootNamespace}
	err = r.Mount(n, "prod/aws/", me, view)
	if err != nil {
		t.Fatalf("err: %v", err)
	}

	me.Path = "stage/aws/"
	err = r.Remount(namespace.RootContext(nil), "prod/aws/", "stage/aws/")
	if err != nil {
		t.Fatalf("err: %v", err)
	}

	err = r.Remount(namespace.RootContext(nil), "prod/aws/", "stage/aws/")
	if !strings.Contains(err.Error(), "no mount at") {
		t.Fatalf("err: %v", err)
	}

	req := &logical.Request{
		Path: "prod/aws/foo",
	}
	_, err = r.Route(namespace.RootContext(nil), req)
	if !strings.Contains(err.Error(), "unsupported path") {
		t.Fatalf("err: %v", err)
	}

	req = &logical.Request{
		Path: "stage/aws/foo",
	}
	_, err = r.Route(namespace.RootContext(nil), req)
	if err != nil {
		t.Fatalf("err: %v", err)
	}

	// Verify the path
	if len(n.Paths) != 1 || n.Paths[0] != "foo" {
		t.Fatalf("bad: %v", n.Paths)
	}

	// Check the resolve from storage still works
	_, mount, prefix, _ := r.MatchingAPIPrefixByStoragePath(namespace.RootContext(nil), "logical/foobar")
	if mount != "stage/aws/" {
		t.Fatalf("bad mount: %s", mount)
	}
	if prefix != "logical/" {
		t.Fatalf("Bad prefix: %s", prefix)
	}
}

func TestRouter_RootPath(t *testing.T) {
	r := NewRouter()
	_, barrier, _ := mockBarrier(t)
	view := NewBarrierView(barrier, "logical/")

	meUUID, err := uuid.GenerateUUID()
	if err != nil {
		t.Fatal(err)
	}
	n := &NoopBackend{
		Root: []string{
			"root",
			"policy/*",
		},
	}
	err = r.Mount(n, "prod/aws/", &MountEntry{UUID: meUUID, Accessor: "awsaccessor", NamespaceID: namespace.RootNamespaceID, namespace: namespace.RootNamespace}, view)
	if err != nil {
		t.Fatalf("err: %v", err)
	}

	type tcase struct {
		path   string
		expect bool
	}
	tcases := []tcase{
		{"random", false},
		{"prod/aws/foo", false},
		{"prod/aws/root", true},
		{"prod/aws/root-more", false},
		{"prod/aws/policy", false},
		{"prod/aws/policy/", true},
		{"prod/aws/policy/ops", true},
	}

	for _, tc := range tcases {
		out := r.RootPath(namespace.RootContext(nil), tc.path)
		if out != tc.expect {
			t.Fatalf("bad: path: %s expect: %v got %v", tc.path, tc.expect, out)
		}
	}
}

func TestRouter_LoginPath(t *testing.T) {
	r := NewRouter()
	_, barrier, _ := mockBarrier(t)
	view := NewBarrierView(barrier, "auth/")

	meUUID, err := uuid.GenerateUUID()
	if err != nil {
		t.Fatal(err)
	}
	n := &NoopBackend{
		Login: []string{
			"login",
			"oauth/*",
		},
	}
	err = r.Mount(n, "auth/foo/", &MountEntry{UUID: meUUID, Accessor: "authfooaccessor", NamespaceID: namespace.RootNamespaceID, namespace: namespace.RootNamespace}, view)
	if err != nil {
		t.Fatalf("err: %v", err)
	}

	type tcase struct {
		path   string
		expect bool
	}
	tcases := []tcase{
		{"random", false},
		{"auth/foo/bar", false},
		{"auth/foo/login", true},
		{"auth/foo/oauth", false},
		{"auth/foo/oauth/redirect", true},
	}

	for _, tc := range tcases {
		out := r.LoginPath(namespace.RootContext(nil), tc.path)
		if out != tc.expect {
			t.Fatalf("bad: path: %s expect: %v got %v", tc.path, tc.expect, out)
		}
	}
}

func TestRouter_Taint(t *testing.T) {
	r := NewRouter()
	_, barrier, _ := mockBarrier(t)
	view := NewBarrierView(barrier, "logical/")

	meUUID, err := uuid.GenerateUUID()
	if err != nil {
		t.Fatal(err)
	}
	n := &NoopBackend{}
	err = r.Mount(n, "prod/aws/", &MountEntry{UUID: meUUID, Accessor: "awsaccessor", NamespaceID: namespace.RootNamespaceID, namespace: namespace.RootNamespace}, view)
	if err != nil {
		t.Fatalf("err: %v", err)
	}

	err = r.Taint(namespace.RootContext(nil), "prod/aws/")
	if err != nil {
		t.Fatalf("err: %v", err)
	}

	req := &logical.Request{
		Operation: logical.ReadOperation,
		Path:      "prod/aws/foo",
	}
	_, err = r.Route(namespace.RootContext(nil), req)
	if err.Error() != "unsupported path" {
		t.Fatalf("err: %v", err)
	}

	// Rollback and Revoke should work
	req.Operation = logical.RollbackOperation
	_, err = r.Route(namespace.RootContext(nil), req)
	if err != nil {
		t.Fatalf("err: %v", err)
	}

	req.Operation = logical.RevokeOperation
	_, err = r.Route(namespace.RootContext(nil), req)
	if err != nil {
		t.Fatalf("err: %v", err)
	}
}

func TestRouter_Untaint(t *testing.T) {
	r := NewRouter()
	_, barrier, _ := mockBarrier(t)
	view := NewBarrierView(barrier, "logical/")

	meUUID, err := uuid.GenerateUUID()
	if err != nil {
		t.Fatal(err)
	}
	n := &NoopBackend{}
	err = r.Mount(n, "prod/aws/", &MountEntry{UUID: meUUID, Accessor: "awsaccessor", NamespaceID: namespace.RootNamespaceID, namespace: namespace.RootNamespace}, view)
	if err != nil {
		t.Fatalf("err: %v", err)
	}

	err = r.Taint(namespace.RootContext(nil), "prod/aws/")
	if err != nil {
		t.Fatalf("err: %v", err)
	}

	err = r.Untaint(namespace.RootContext(nil), "prod/aws/")
	if err != nil {
		t.Fatalf("err: %v", err)
	}

	req := &logical.Request{
		Operation: logical.ReadOperation,
		Path:      "prod/aws/foo",
	}
	_, err = r.Route(namespace.RootContext(nil), req)
	if err != nil {
		t.Fatalf("err: %v", err)
	}
}

func TestPathsToRadix(t *testing.T) {
	// Provide real paths
	paths := []string{
		"foo",
		"foo/*",
		"sub/bar*",
	}
	r := pathsToRadix(paths)

	raw, ok := r.Get("foo")
	if !ok || raw.(bool) != false {
		t.Fatalf("bad: %v (foo)", raw)
	}

	raw, ok = r.Get("foo/")
	if !ok || raw.(bool) != true {
		t.Fatalf("bad: %v (foo/)", raw)
	}

	raw, ok = r.Get("sub/bar")
	if !ok || raw.(bool) != true {
		t.Fatalf("bad: %v (sub/bar)", raw)
	}
}<|MERGE_RESOLUTION|>--- conflicted
+++ resolved
@@ -10,105 +10,6 @@
 	"github.com/hashicorp/vault/sdk/logical"
 )
 
-<<<<<<< HEAD
-type HandlerFunc func(context.Context, *logical.Request) (*logical.Response, error)
-
-type NoopBackend struct {
-	sync.Mutex
-
-	Root            []string
-	Login           []string
-	Paths           []string
-	Requests        []*logical.Request
-	Response        *logical.Response
-	RequestHandler  HandlerFunc
-	Invalidations   []string
-	DefaultLeaseTTL time.Duration
-	MaxLeaseTTL     time.Duration
-	BackendType     logical.BackendType
-}
-
-func (n *NoopBackend) HandleRequest(ctx context.Context, req *logical.Request) (*logical.Response, error) {
-	if req.TokenEntry() != nil {
-		panic("got a non-nil TokenEntry")
-	}
-
-	var err error
-	resp := n.Response
-	if n.RequestHandler != nil {
-		resp, err = n.RequestHandler(ctx, req)
-	}
-
-	n.Lock()
-	defer n.Unlock()
-
-	requestCopy := *req
-	n.Paths = append(n.Paths, req.Path)
-	n.Requests = append(n.Requests, &requestCopy)
-	if req.Storage == nil {
-		return nil, fmt.Errorf("missing view")
-	}
-
-	return resp, err
-}
-
-func (n *NoopBackend) HandleExistenceCheck(ctx context.Context, req *logical.Request) (bool, bool, error) {
-	return false, false, nil
-}
-
-func (n *NoopBackend) SpecialPaths() *logical.Paths {
-	return &logical.Paths{
-		Root:            n.Root,
-		Unauthenticated: n.Login,
-	}
-}
-
-func (n *NoopBackend) System() logical.SystemView {
-	defaultLeaseTTLVal := time.Hour * 24
-	maxLeaseTTLVal := time.Hour * 24 * 32
-	if n.DefaultLeaseTTL > 0 {
-		defaultLeaseTTLVal = n.DefaultLeaseTTL
-	}
-
-	if n.MaxLeaseTTL > 0 {
-		maxLeaseTTLVal = n.MaxLeaseTTL
-	}
-
-	return logical.StaticSystemView{
-		DefaultLeaseTTLVal: defaultLeaseTTLVal,
-		MaxLeaseTTLVal:     maxLeaseTTLVal,
-	}
-}
-
-func (n *NoopBackend) Cleanup(ctx context.Context) {
-	// noop
-}
-
-func (n *NoopBackend) InvalidateKey(ctx context.Context, k string) {
-	n.Invalidations = append(n.Invalidations, k)
-}
-
-func (n *NoopBackend) Setup(ctx context.Context, config *logical.BackendConfig) error {
-	return nil
-}
-
-func (n *NoopBackend) Logger() log.Logger {
-	return log.NewNullLogger()
-}
-
-func (n *NoopBackend) Initialize(ctx context.Context, req *logical.InitializationRequest) error {
-	return nil
-}
-
-func (n *NoopBackend) Type() logical.BackendType {
-	if n.BackendType == logical.TypeUnknown {
-		return logical.TypeLogical
-	}
-	return n.BackendType
-}
-
-=======
->>>>>>> 7977a0d5
 func TestRouter_Mount(t *testing.T) {
 	r := NewRouter()
 	_, barrier, _ := mockBarrier(t)
