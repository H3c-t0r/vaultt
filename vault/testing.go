--- conflicted
+++ resolved
@@ -2415,8 +2415,14 @@
 
 	// Create and start a new cluster.
 	rollbackPeriod = newPeriod
-<<<<<<< HEAD
-	return oldPeriod
+	cluster := NewTestCluster(t, base, opts)
+	cluster.Start()
+
+	// Reset the period
+	rollbackPeriod = oldPeriod
+
+	// Return the cluster.
+	return cluster
 }
 
 // MakeTestPluginDir creates a temporary directory suitable for holding plugins.
@@ -2451,14 +2457,4 @@
 			t.Fatal(err)
 		}
 	}
-=======
-	cluster := NewTestCluster(t, base, opts)
-	cluster.Start()
-
-	// Reset the period
-	rollbackPeriod = oldPeriod
-
-	// Return the cluster.
-	return cluster
->>>>>>> 24a55d1d
 }