{
	"comment": "",
	"ignore": "test",
	"package": [
		{
			"path": "appengine",
			"revision": ""
		},
		{
			"path": "appengine/cloudsql",
			"revision": ""
		},
		{
			"path": "appengine_internal",
			"revision": ""
		},
		{
			"path": "appengine_internal/base",
			"revision": ""
		},
		{
			"checksumSHA1": "NkpNQgmrdzGr9HUDL8Bp5YAxt0k=",
			"path": "cloud.google.com/go/civil",
			"revision": "5f0ffe7729373c98a5801de148565a893a0d2899",
			"revisionTime": "2018-10-10T17:36:19Z"
		},
		{
			"checksumSHA1": "j/0+O4eJ99Jrb9un/bwi5npLyOM=",
			"path": "cloud.google.com/go/compute/metadata",
			"revision": "5f0ffe7729373c98a5801de148565a893a0d2899",
			"revisionTime": "2018-10-10T17:36:19Z"
		},
		{
			"checksumSHA1": "8ngwydk354oUgPBkDhoQbXdOAb4=",
			"path": "cloud.google.com/go/iam",
			"revision": "5f0ffe7729373c98a5801de148565a893a0d2899",
			"revisionTime": "2018-10-10T17:36:19Z"
		},
		{
			"checksumSHA1": "vKDFB3PiL/TxkdcQFQeSaDuWx2k=",
			"path": "cloud.google.com/go/internal",
			"revision": "5f0ffe7729373c98a5801de148565a893a0d2899",
			"revisionTime": "2018-10-10T17:36:19Z"
		},
		{
			"checksumSHA1": "WoCKqzHYdJLh49JjXVz4GVGG8/w=",
			"path": "cloud.google.com/go/internal/atomiccache",
			"revision": "5f0ffe7729373c98a5801de148565a893a0d2899",
			"revisionTime": "2018-10-10T17:36:19Z"
		},
		{
			"checksumSHA1": "WjXSEFt9029Hy8oo9qSx619Vg2M=",
			"path": "cloud.google.com/go/internal/fields",
			"revision": "5f0ffe7729373c98a5801de148565a893a0d2899",
			"revisionTime": "2018-10-10T17:36:19Z"
		},
		{
			"checksumSHA1": "wQ4uGuRwMb24vG16pPQDOOCPkFo=",
			"path": "cloud.google.com/go/internal/optional",
			"revision": "5f0ffe7729373c98a5801de148565a893a0d2899",
			"revisionTime": "2018-10-10T17:36:19Z"
		},
		{
			"checksumSHA1": "lcbZjG55uLL4Syq+zH6S6CK0OsI=",
			"path": "cloud.google.com/go/internal/protostruct",
			"revision": "5f0ffe7729373c98a5801de148565a893a0d2899",
			"revisionTime": "2018-10-10T17:36:19Z"
		},
		{
			"checksumSHA1": "Ekiae3zc5Z77a75tHBxHq8n/AGU=",
			"path": "cloud.google.com/go/internal/trace",
			"revision": "5f0ffe7729373c98a5801de148565a893a0d2899",
			"revisionTime": "2018-10-10T17:36:19Z"
		},
		{
			"checksumSHA1": "oIsDazjda0HX8LUfgnW/USVYx/k=",
			"path": "cloud.google.com/go/internal/version",
			"revision": "5f0ffe7729373c98a5801de148565a893a0d2899",
			"revisionTime": "2018-10-10T17:36:19Z"
		},
		{
			"checksumSHA1": "PlVe7eNWApFNGnmLn2NsX9WV31c=",
			"path": "cloud.google.com/go/spanner",
			"revision": "5f0ffe7729373c98a5801de148565a893a0d2899",
			"revisionTime": "2018-10-10T17:36:19Z"
		},
		{
			"checksumSHA1": "LJ6MctI3jzGcYFNLKj2fFQkOScs=",
			"path": "cloud.google.com/go/storage",
			"revision": "5f0ffe7729373c98a5801de148565a893a0d2899",
			"revisionTime": "2018-10-10T17:36:19Z"
		},
		{
			"checksumSHA1": "giyBgcgqsXnR5yMNZ6msWxHonq0=",
			"path": "github.com/Azure/azure-sdk-for-go/services/compute/mgmt/2017-12-01/compute",
			"revision": "ef9744da754d0cf00d0cfeae7d1a83f2245a4b1c",
			"revisionTime": "2018-10-15T17:46:20Z"
		},
		{
			"checksumSHA1": "R/wi+9kJaTVXwJDbeqSVEmmdzbU=",
			"path": "github.com/Azure/azure-sdk-for-go/services/graphrbac/1.6/graphrbac",
			"revision": "ef9744da754d0cf00d0cfeae7d1a83f2245a4b1c",
			"revisionTime": "2018-10-15T17:46:20Z"
		},
		{
			"checksumSHA1": "E7n1e1+L/fY7TVayjtwOXaMilD4=",
			"path": "github.com/Azure/azure-sdk-for-go/services/preview/authorization/mgmt/2018-01-01-preview/authorization",
			"revision": "ef9744da754d0cf00d0cfeae7d1a83f2245a4b1c",
			"revisionTime": "2018-10-15T17:46:20Z"
		},
		{
			"checksumSHA1": "Fo0yAWjaIGDb4GNhqnLCgyaPzNI=",
			"path": "github.com/Azure/azure-sdk-for-go/storage",
			"revision": "ef9744da754d0cf00d0cfeae7d1a83f2245a4b1c",
			"revisionTime": "2018-10-15T17:46:20Z"
		},
		{
			"checksumSHA1": "YkkwtYnJMafdyEkOUtE1YasMoqs=",
			"path": "github.com/Azure/azure-sdk-for-go/version",
			"revision": "ef9744da754d0cf00d0cfeae7d1a83f2245a4b1c",
			"revisionTime": "2018-10-15T17:46:20Z"
		},
		{
			"checksumSHA1": "9NFR6RG8H2fNyKHscGmuGLQhRm4=",
			"path": "github.com/Azure/go-ansiterm",
			"revision": "d6e3b3328b783f23731bc4d058875b0371ff8109",
			"revisionTime": "2017-09-29T23:40:23Z"
		},
		{
			"checksumSHA1": "3/UphB+6Hbx5otA4PjFjvObT+L4=",
			"path": "github.com/Azure/go-ansiterm/winterm",
			"revision": "d6e3b3328b783f23731bc4d058875b0371ff8109",
			"revisionTime": "2017-09-29T23:40:23Z"
		},
		{
			"checksumSHA1": "L4fDMZadX7zBb8jPrtZteOVT+SY=",
			"path": "github.com/Azure/go-autorest/autorest",
			"revision": "4b7f49dc5db2e1e6d528524d269b4181981a7ebf",
			"revisionTime": "2018-10-15T21:13:47Z"
		},
		{
			"checksumSHA1": "ua1k5OMVO+I13Pl0sp04vA9+440=",
			"path": "github.com/Azure/go-autorest/autorest/adal",
			"revision": "4b7f49dc5db2e1e6d528524d269b4181981a7ebf",
			"revisionTime": "2018-10-15T21:13:47Z"
		},
		{
			"checksumSHA1": "2MqWWawO0CazxJJRmkD4KaFwBTc=",
			"path": "github.com/Azure/go-autorest/autorest/azure",
			"revision": "4b7f49dc5db2e1e6d528524d269b4181981a7ebf",
			"revisionTime": "2018-10-15T21:13:47Z"
		},
		{
			"checksumSHA1": "j5aBk8CqJ6uo1Uvm0gUp+vH6QDA=",
			"path": "github.com/Azure/go-autorest/autorest/azure/auth",
			"revision": "4b7f49dc5db2e1e6d528524d269b4181981a7ebf",
			"revisionTime": "2018-10-15T21:13:47Z"
		},
		{
			"checksumSHA1": "qvPx1wQDl9JT9vm45+bHHU92luw=",
			"path": "github.com/Azure/go-autorest/autorest/azure/cli",
			"revision": "4b7f49dc5db2e1e6d528524d269b4181981a7ebf",
			"revisionTime": "2018-10-15T21:13:47Z"
		},
		{
			"checksumSHA1": "9nXCi9qQsYjxCeajJKWttxgEt0I=",
			"path": "github.com/Azure/go-autorest/autorest/date",
			"revision": "4b7f49dc5db2e1e6d528524d269b4181981a7ebf",
			"revisionTime": "2018-10-15T21:13:47Z"
		},
		{
			"checksumSHA1": "SbBb2GcJNm5GjuPKGL2777QywR4=",
			"path": "github.com/Azure/go-autorest/autorest/to",
			"revision": "4b7f49dc5db2e1e6d528524d269b4181981a7ebf",
			"revisionTime": "2018-10-15T21:13:47Z"
		},
		{
			"checksumSHA1": "HjdLfAF3oA2In8F3FKh/Y+BPyXk=",
			"path": "github.com/Azure/go-autorest/autorest/validation",
			"revision": "4b7f49dc5db2e1e6d528524d269b4181981a7ebf",
			"revisionTime": "2018-10-15T21:13:47Z"
		},
		{
			"checksumSHA1": "b2lrPJRxf+MEfmMafN40wepi5WM=",
			"path": "github.com/Azure/go-autorest/logger",
			"revision": "4b7f49dc5db2e1e6d528524d269b4181981a7ebf",
			"revisionTime": "2018-10-15T21:13:47Z"
		},
		{
			"checksumSHA1": "xlHzrApXTEbHiMZ1vx7I2hg0rmI=",
			"path": "github.com/Azure/go-autorest/version",
			"revision": "4b7f49dc5db2e1e6d528524d269b4181981a7ebf",
			"revisionTime": "2018-10-15T21:13:47Z"
		},
		{
			"checksumSHA1": "fPjkJSKxgZYvGX9g50J6frwwcyo=",
			"path": "github.com/DataDog/datadog-go/statsd",
			"revision": "281ae9f2d8950e694e810c78daf74201d869b0d0",
			"revisionTime": "2018-08-22T15:14:19Z"
		},
		{
			"checksumSHA1": "eMJfN1SwbCz+TlmfzFRye82uhks=",
			"path": "github.com/Jeffail/gabs",
			"revision": "7a0fed31069aba77993a518cc2f37b28ee7aa883",
			"revisionTime": "2018-04-20T20:36:15Z"
		},
		{
			"checksumSHA1": "PbR6ZKoLeSZl8aXxDQqXih0wSgE=",
			"path": "github.com/Microsoft/go-winio",
			"revision": "97e4973ce50b2ff5f09635a57e2b88a037aae829",
			"revisionTime": "2018-08-23T22:24:21Z"
		},
		{
			"checksumSHA1": "vHW/B/erZ+LLQ147rFYNeEn8LqE=",
			"path": "github.com/NYTimes/gziphandler",
			"revision": "253f1acb9d9f896d86c313a3dc994c0b114f0e12",
			"revisionTime": "2018-08-20T18:28:13Z"
		},
		{
			"checksumSHA1": "Aqy8/FoAIidY/DeQ5oTYSZ4YFVc=",
			"path": "github.com/Nvveen/Gotty",
			"revision": "cd527374f1e5bff4938207604a14f2e38a9cf512",
			"revisionTime": "2012-06-04T00:48:16Z"
		},
		{
			"checksumSHA1": "NdzuAWtRAx9C7CimNuba536vPNc=",
			"path": "github.com/SAP/go-hdb/driver",
			"revision": "c55cd652ac372df54ed1c9f05eba4351a3f3f2bd",
			"revisionTime": "2018-09-09T23:36:13Z"
		},
		{
			"checksumSHA1": "bpaEqnqXJDbw8jkMUsmMcjRKXX8=",
			"path": "github.com/SAP/go-hdb/driver/sqltrace",
			"revision": "c55cd652ac372df54ed1c9f05eba4351a3f3f2bd",
			"revisionTime": "2018-09-09T23:36:13Z"
		},
		{
			"checksumSHA1": "bMEO/WW0m+MowD8jzSoun9YW4Q4=",
			"path": "github.com/SAP/go-hdb/internal/bufio",
			"revision": "c55cd652ac372df54ed1c9f05eba4351a3f3f2bd",
			"revisionTime": "2018-09-09T23:36:13Z"
		},
		{
			"checksumSHA1": "YOXuuQdNtuZ81pUU5lXvTxcsVbI=",
			"path": "github.com/SAP/go-hdb/internal/protocol",
			"revision": "c55cd652ac372df54ed1c9f05eba4351a3f3f2bd",
			"revisionTime": "2018-09-09T23:36:13Z"
		},
		{
			"checksumSHA1": "KK2U+DbcpWBexg9ZMEKGRIaqFtU=",
			"path": "github.com/SAP/go-hdb/internal/unicode",
			"revision": "c55cd652ac372df54ed1c9f05eba4351a3f3f2bd",
			"revisionTime": "2018-09-09T23:36:13Z"
		},
		{
			"checksumSHA1": "fb432MWzL2ONS0e6HyGv3P2oG1I=",
			"path": "github.com/SAP/go-hdb/internal/unicode/cesu8",
			"revision": "c55cd652ac372df54ed1c9f05eba4351a3f3f2bd",
			"revisionTime": "2018-09-09T23:36:13Z"
		},
		{
			"checksumSHA1": "t+uej2kiyqRyQYguygI8t9nJH2w=",
			"path": "github.com/SermoDigital/jose",
			"revision": "803625baeddc3526d01d321b5066029f53eafc81",
			"revisionTime": "2018-01-04T20:38:59Z"
		},
		{
			"checksumSHA1": "u92C5yEz1FLBeoXp8jujn3tUNFI=",
			"path": "github.com/SermoDigital/jose/crypto",
			"revision": "803625baeddc3526d01d321b5066029f53eafc81",
			"revisionTime": "2018-01-04T20:38:59Z"
		},
		{
			"checksumSHA1": "FJP5enLaw1JzZNu6Fen+eEKY7Lo=",
			"path": "github.com/SermoDigital/jose/jws",
			"revision": "803625baeddc3526d01d321b5066029f53eafc81",
			"revisionTime": "2018-01-04T20:38:59Z"
		},
		{
			"checksumSHA1": "3gGGWQ3PcKHE+2cVlkJmIlBfBlw=",
			"path": "github.com/SermoDigital/jose/jwt",
			"revision": "803625baeddc3526d01d321b5066029f53eafc81",
			"revisionTime": "2018-01-04T20:38:59Z"
		},
		{
			"checksumSHA1": "YCtIqzuVlzVA7jh1GQF6BWaom6E=",
			"path": "github.com/aliyun/alibaba-cloud-sdk-go/sdk",
			"revision": "c5825d35a94a5a25d936ebe6bed5779255d02cf4",
			"revisionTime": "2018-10-12T12:19:43Z"
		},
		{
			"checksumSHA1": "LsInbLqP985chlySVEfZG72nsqU=",
			"path": "github.com/aliyun/alibaba-cloud-sdk-go/sdk/auth",
			"revision": "c5825d35a94a5a25d936ebe6bed5779255d02cf4",
			"revisionTime": "2018-10-12T12:19:43Z"
		},
		{
			"checksumSHA1": "mir9zgkLR7muF4aPQtTV9T91B7E=",
			"path": "github.com/aliyun/alibaba-cloud-sdk-go/sdk/auth/credentials",
			"revision": "c5825d35a94a5a25d936ebe6bed5779255d02cf4",
			"revisionTime": "2018-10-12T12:19:43Z"
		},
		{
			"checksumSHA1": "Lbc1eCpbtMykOp4hEFoER5XU8Ds=",
			"path": "github.com/aliyun/alibaba-cloud-sdk-go/sdk/auth/credentials/providers",
			"revision": "c5825d35a94a5a25d936ebe6bed5779255d02cf4",
			"revisionTime": "2018-10-12T12:19:43Z"
		},
		{
			"checksumSHA1": "YqjOfGGBOy3whJudMWLpUaHRT1I=",
			"path": "github.com/aliyun/alibaba-cloud-sdk-go/sdk/auth/signers",
			"revision": "c5825d35a94a5a25d936ebe6bed5779255d02cf4",
			"revisionTime": "2018-10-12T12:19:43Z"
		},
		{
			"checksumSHA1": "EFYeU1Eewrnk2WWa/Qyih9ShLUI=",
			"path": "github.com/aliyun/alibaba-cloud-sdk-go/sdk/endpoints",
			"revision": "c5825d35a94a5a25d936ebe6bed5779255d02cf4",
			"revisionTime": "2018-10-12T12:19:43Z"
		},
		{
			"checksumSHA1": "skwRtjBE4ucpfqVPwnwtDMlBu2A=",
			"path": "github.com/aliyun/alibaba-cloud-sdk-go/sdk/errors",
			"revision": "c5825d35a94a5a25d936ebe6bed5779255d02cf4",
			"revisionTime": "2018-10-12T12:19:43Z"
		},
		{
			"checksumSHA1": "BmJNYsPlyEd7IJT7fSz3ZOF3lfA=",
			"path": "github.com/aliyun/alibaba-cloud-sdk-go/sdk/requests",
			"revision": "c5825d35a94a5a25d936ebe6bed5779255d02cf4",
			"revisionTime": "2018-10-12T12:19:43Z"
		},
		{
			"checksumSHA1": "28lS3r5yG+7xIXBXHH0B513k/D0=",
			"path": "github.com/aliyun/alibaba-cloud-sdk-go/sdk/responses",
			"revision": "c5825d35a94a5a25d936ebe6bed5779255d02cf4",
			"revisionTime": "2018-10-12T12:19:43Z"
		},
		{
			"checksumSHA1": "vY4yDjkvAE26q2Xn3tCPcfZhnoU=",
			"path": "github.com/aliyun/alibaba-cloud-sdk-go/sdk/utils",
			"revision": "c5825d35a94a5a25d936ebe6bed5779255d02cf4",
			"revisionTime": "2018-10-12T12:19:43Z"
		},
		{
			"checksumSHA1": "vT5hncrHvGakCmawRJI3JgtTf4s=",
			"path": "github.com/aliyun/alibaba-cloud-sdk-go/services/ram",
			"revision": "c5825d35a94a5a25d936ebe6bed5779255d02cf4",
			"revisionTime": "2018-10-12T12:19:43Z"
		},
		{
			"checksumSHA1": "N9A+9VmoMs38kijGWNVv0vsgi54=",
			"path": "github.com/aliyun/alibaba-cloud-sdk-go/services/sts",
			"revision": "c5825d35a94a5a25d936ebe6bed5779255d02cf4",
			"revisionTime": "2018-10-12T12:19:43Z"
		},
		{
			"checksumSHA1": "x5pRbco8m4cXGS3u/NnbzIZJ1Hg=",
			"path": "github.com/apple/foundationdb/bindings/go/src/fdb",
			"revision": "c255feb76dedc9ba15e2064bd78465166822c2b5",
			"revisionTime": "2018-10-15T20:09:47Z"
		},
		{
			"checksumSHA1": "VxeCD1wWXix+y3N83t8PHmXDTIo=",
			"path": "github.com/apple/foundationdb/bindings/go/src/fdb/directory",
			"revision": "c255feb76dedc9ba15e2064bd78465166822c2b5",
			"revisionTime": "2018-10-15T20:09:47Z"
		},
		{
			"checksumSHA1": "im/gTxCCpiNchCB6gNYZez+4pYI=",
			"path": "github.com/apple/foundationdb/bindings/go/src/fdb/subspace",
			"revision": "c255feb76dedc9ba15e2064bd78465166822c2b5",
			"revisionTime": "2018-10-15T20:09:47Z"
		},
		{
			"checksumSHA1": "EkxFtJERI529/WjdfgoLGzQ/yJM=",
			"path": "github.com/apple/foundationdb/bindings/go/src/fdb/tuple",
			"revision": "c255feb76dedc9ba15e2064bd78465166822c2b5",
			"revisionTime": "2018-10-15T20:09:47Z"
		},
		{
			"checksumSHA1": "DUX4pOK9NKSAzC6RRXniLviyByA=",
			"path": "github.com/armon/go-metrics",
			"revision": "f0300d1749da6fa982027e449ec0c7a145510c3c",
			"revisionTime": "2018-09-17T15:23:33Z"
		},
		{
			"checksumSHA1": "xCsGGM9TKBogZDfSN536KtQdLko=",
			"path": "github.com/armon/go-metrics/circonus",
			"revision": "f0300d1749da6fa982027e449ec0c7a145510c3c",
			"revisionTime": "2018-09-17T15:23:33Z"
		},
		{
			"checksumSHA1": "Dt0n1sSivvvdZQdzc4Hu/yOG+T0=",
			"path": "github.com/armon/go-metrics/datadog",
			"revision": "f0300d1749da6fa982027e449ec0c7a145510c3c",
			"revisionTime": "2018-09-17T15:23:33Z"
		},
		{
			"checksumSHA1": "vxr0X6/jCQ4FkMxdhzUaBEWrFGA=",
			"path": "github.com/armon/go-metrics/prometheus",
			"revision": "f0300d1749da6fa982027e449ec0c7a145510c3c",
			"revisionTime": "2018-09-17T15:23:33Z"
		},
		{
			"checksumSHA1": "+9FZihevG7Sm0XLvdER/UpALuy0=",
			"path": "github.com/armon/go-proxyproto",
			"revision": "5b7edb60ff5f69b60d1950397f7bde6171f1807d",
			"revisionTime": "2018-02-02T20:17:50Z"
		},
		{
			"checksumSHA1": "ZWu+JUivE3zS4FZvVktFAWhj3FQ=",
			"path": "github.com/armon/go-radix",
			"revision": "1a2de0c21c94309923825da3df33a4381872c795",
			"revisionTime": "2018-08-24T02:57:28Z"
		},
		{
			"checksumSHA1": "5gnBrB9ISzgkQe5rLOlFp2MqA/8=",
			"path": "github.com/asaskevich/govalidator",
			"revision": "f9ffefc3facfbe0caee3fea233cbb6e8208f4541",
			"revisionTime": "2018-07-20T11:50:03Z"
		},
		{
			"checksumSHA1": "NTMpg2d3Yl053jP8gt+Qk7qq9UU=",
			"path": "github.com/aws/aws-sdk-go/aws",
			"revision": "6e42625fcba9345ab67b42b6744284e8f7e3e79d",
			"revisionTime": "2018-10-15T21:27:28Z"
		},
		{
			"checksumSHA1": "DtuTqKH29YnLjrIJkRYX0HQtXY0=",
			"path": "github.com/aws/aws-sdk-go/aws/arn",
			"revision": "6e42625fcba9345ab67b42b6744284e8f7e3e79d",
			"revisionTime": "2018-10-15T21:27:28Z"
		},
		{
			"checksumSHA1": "Y9W+4GimK4Fuxq+vyIskVYFRnX4=",
			"path": "github.com/aws/aws-sdk-go/aws/awserr",
			"revision": "6e42625fcba9345ab67b42b6744284e8f7e3e79d",
			"revisionTime": "2018-10-15T21:27:28Z"
		},
		{
			"checksumSHA1": "yyYr41HZ1Aq0hWc3J5ijXwYEcac=",
			"path": "github.com/aws/aws-sdk-go/aws/awsutil",
			"revision": "6e42625fcba9345ab67b42b6744284e8f7e3e79d",
			"revisionTime": "2018-10-15T21:27:28Z"
		},
		{
			"checksumSHA1": "EwL79Cq6euk+EV/t/n2E+jzPNmU=",
			"path": "github.com/aws/aws-sdk-go/aws/client",
			"revision": "6e42625fcba9345ab67b42b6744284e8f7e3e79d",
			"revisionTime": "2018-10-15T21:27:28Z"
		},
		{
			"checksumSHA1": "uEJU4I6dTKaraQKvrljlYKUZwoc=",
			"path": "github.com/aws/aws-sdk-go/aws/client/metadata",
			"revision": "6e42625fcba9345ab67b42b6744284e8f7e3e79d",
			"revisionTime": "2018-10-15T21:27:28Z"
		},
		{
			"checksumSHA1": "vVSUnICaD9IaBQisCfw0n8zLwig=",
			"path": "github.com/aws/aws-sdk-go/aws/corehandlers",
			"revision": "6e42625fcba9345ab67b42b6744284e8f7e3e79d",
			"revisionTime": "2018-10-15T21:27:28Z"
		},
		{
			"checksumSHA1": "I87y3G8r14yKZQ5NlkupFUJ5jW0=",
			"path": "github.com/aws/aws-sdk-go/aws/credentials",
			"revision": "6e42625fcba9345ab67b42b6744284e8f7e3e79d",
			"revisionTime": "2018-10-15T21:27:28Z"
		},
		{
			"checksumSHA1": "JTilCBYWVAfhbKSnrxCNhE8IFns=",
			"path": "github.com/aws/aws-sdk-go/aws/credentials/ec2rolecreds",
			"revision": "6e42625fcba9345ab67b42b6744284e8f7e3e79d",
			"revisionTime": "2018-10-15T21:27:28Z"
		},
		{
			"checksumSHA1": "1pENtl2K9hG7qoB7R6J7dAHa82g=",
			"path": "github.com/aws/aws-sdk-go/aws/credentials/endpointcreds",
			"revision": "6e42625fcba9345ab67b42b6744284e8f7e3e79d",
			"revisionTime": "2018-10-15T21:27:28Z"
		},
		{
			"checksumSHA1": "JEYqmF83O5n5bHkupAzA6STm0no=",
			"path": "github.com/aws/aws-sdk-go/aws/credentials/stscreds",
			"revision": "6e42625fcba9345ab67b42b6744284e8f7e3e79d",
			"revisionTime": "2018-10-15T21:27:28Z"
		},
		{
			"checksumSHA1": "KZylhHa5CQP8deDHphHMU2tUr3o=",
			"path": "github.com/aws/aws-sdk-go/aws/csm",
			"revision": "6e42625fcba9345ab67b42b6744284e8f7e3e79d",
			"revisionTime": "2018-10-15T21:27:28Z"
		},
		{
			"checksumSHA1": "7AmyyJXVkMdmy8dphC3Nalx5XkI=",
			"path": "github.com/aws/aws-sdk-go/aws/defaults",
			"revision": "6e42625fcba9345ab67b42b6744284e8f7e3e79d",
			"revisionTime": "2018-10-15T21:27:28Z"
		},
		{
			"checksumSHA1": "mYqgKOMSGvLmrt0CoBNbqdcTM3c=",
			"path": "github.com/aws/aws-sdk-go/aws/ec2metadata",
			"revision": "6e42625fcba9345ab67b42b6744284e8f7e3e79d",
			"revisionTime": "2018-10-15T21:27:28Z"
		},
		{
			"checksumSHA1": "WGg5z1n2JGCf7YIwtwlhn30svbo=",
			"path": "github.com/aws/aws-sdk-go/aws/endpoints",
			"revision": "6e42625fcba9345ab67b42b6744284e8f7e3e79d",
			"revisionTime": "2018-10-15T21:27:28Z"
		},
		{
			"checksumSHA1": "+pDu3wk2/RDNjelVs3KE+03GqII=",
			"path": "github.com/aws/aws-sdk-go/aws/request",
			"revision": "6e42625fcba9345ab67b42b6744284e8f7e3e79d",
			"revisionTime": "2018-10-15T21:27:28Z"
		},
		{
			"checksumSHA1": "Y7aklChDDsoRKhEIX/ACPnarw28=",
			"path": "github.com/aws/aws-sdk-go/aws/session",
			"revision": "6e42625fcba9345ab67b42b6744284e8f7e3e79d",
			"revisionTime": "2018-10-15T21:27:28Z"
		},
		{
			"checksumSHA1": "gQ1sGIVnPqvvxa9Ww2g/PGkk16M=",
			"path": "github.com/aws/aws-sdk-go/aws/signer/v4",
			"revision": "6e42625fcba9345ab67b42b6744284e8f7e3e79d",
			"revisionTime": "2018-10-15T21:27:28Z"
		},
		{
			"checksumSHA1": "QvKGojx+wCHTDfXQ1aoOYzH3Y88=",
			"path": "github.com/aws/aws-sdk-go/internal/s3err",
			"revision": "6e42625fcba9345ab67b42b6744284e8f7e3e79d",
			"revisionTime": "2018-10-15T21:27:28Z"
		},
		{
			"checksumSHA1": "wjxQlU1PYxrDRFoL1Vek8Wch7jk=",
			"path": "github.com/aws/aws-sdk-go/internal/sdkio",
			"revision": "6e42625fcba9345ab67b42b6744284e8f7e3e79d",
			"revisionTime": "2018-10-15T21:27:28Z"
		},
		{
			"checksumSHA1": "MYLldFRnsZh21TfCkgkXCT3maPU=",
			"path": "github.com/aws/aws-sdk-go/internal/sdkrand",
			"revision": "6e42625fcba9345ab67b42b6744284e8f7e3e79d",
			"revisionTime": "2018-10-15T21:27:28Z"
		},
		{
			"checksumSHA1": "tQVg7Sz2zv+KkhbiXxPH0mh9spg=",
			"path": "github.com/aws/aws-sdk-go/internal/sdkuri",
			"revision": "6e42625fcba9345ab67b42b6744284e8f7e3e79d",
			"revisionTime": "2018-10-15T21:27:28Z"
		},
		{
			"checksumSHA1": "LjfJ5ydXdiSuQixC+HrmSZjW3NU=",
			"path": "github.com/aws/aws-sdk-go/internal/shareddefaults",
			"revision": "6e42625fcba9345ab67b42b6744284e8f7e3e79d",
			"revisionTime": "2018-10-15T21:27:28Z"
		},
		{
			"checksumSHA1": "NHfa9brYkChSmKiBcKe+xMaJzlc=",
			"path": "github.com/aws/aws-sdk-go/private/protocol",
			"revision": "6e42625fcba9345ab67b42b6744284e8f7e3e79d",
			"revisionTime": "2018-10-15T21:27:28Z"
		},
		{
			"checksumSHA1": "0cZnOaE1EcFUuiu4bdHV2k7slQg=",
			"path": "github.com/aws/aws-sdk-go/private/protocol/ec2query",
			"revision": "6e42625fcba9345ab67b42b6744284e8f7e3e79d",
			"revisionTime": "2018-10-15T21:27:28Z"
		},
		{
			"checksumSHA1": "stsUCJVnZ5yMrmzSExbjbYp5tZ8=",
			"path": "github.com/aws/aws-sdk-go/private/protocol/eventstream",
			"revision": "6e42625fcba9345ab67b42b6744284e8f7e3e79d",
			"revisionTime": "2018-10-15T21:27:28Z"
		},
		{
			"checksumSHA1": "bOQjEfKXaTqe7dZhDDER/wZUzQc=",
			"path": "github.com/aws/aws-sdk-go/private/protocol/eventstream/eventstreamapi",
			"revision": "6e42625fcba9345ab67b42b6744284e8f7e3e79d",
			"revisionTime": "2018-10-15T21:27:28Z"
		},
		{
			"checksumSHA1": "tXRIRarT7qepHconxydtO7mXod4=",
			"path": "github.com/aws/aws-sdk-go/private/protocol/json/jsonutil",
			"revision": "6e42625fcba9345ab67b42b6744284e8f7e3e79d",
			"revisionTime": "2018-10-15T21:27:28Z"
		},
		{
			"checksumSHA1": "v2c4B7IgTyjl7ShytqbTOqhCIoM=",
			"path": "github.com/aws/aws-sdk-go/private/protocol/jsonrpc",
			"revision": "6e42625fcba9345ab67b42b6744284e8f7e3e79d",
			"revisionTime": "2018-10-15T21:27:28Z"
		},
		{
			"checksumSHA1": "lj56XJFI2OSp+hEOrFZ+eiEi/yM=",
			"path": "github.com/aws/aws-sdk-go/private/protocol/query",
			"revision": "6e42625fcba9345ab67b42b6744284e8f7e3e79d",
			"revisionTime": "2018-10-15T21:27:28Z"
		},
		{
			"checksumSHA1": "+O6A945eTP9plLpkEMZB0lwBAcg=",
			"path": "github.com/aws/aws-sdk-go/private/protocol/query/queryutil",
			"revision": "6e42625fcba9345ab67b42b6744284e8f7e3e79d",
			"revisionTime": "2018-10-15T21:27:28Z"
		},
		{
			"checksumSHA1": "uRvmEPKcEdv7qc0Ep2zn0E3Xumc=",
			"path": "github.com/aws/aws-sdk-go/private/protocol/rest",
			"revision": "6e42625fcba9345ab67b42b6744284e8f7e3e79d",
			"revisionTime": "2018-10-15T21:27:28Z"
		},
		{
			"checksumSHA1": "ZZgzuZoMphxAf8wwz9QqpSQdBGc=",
			"path": "github.com/aws/aws-sdk-go/private/protocol/restxml",
			"revision": "6e42625fcba9345ab67b42b6744284e8f7e3e79d",
			"revisionTime": "2018-10-15T21:27:28Z"
		},
		{
			"checksumSHA1": "soXVJWQ/xvEB72Mo6FresaQIxLg=",
			"path": "github.com/aws/aws-sdk-go/private/protocol/xml/xmlutil",
			"revision": "6e42625fcba9345ab67b42b6744284e8f7e3e79d",
			"revisionTime": "2018-10-15T21:27:28Z"
		},
		{
			"checksumSHA1": "Ca+Lj+lYT1bFPmFqRFse3jtH1QA=",
			"path": "github.com/aws/aws-sdk-go/service/dynamodb",
			"revision": "6e42625fcba9345ab67b42b6744284e8f7e3e79d",
			"revisionTime": "2018-10-15T21:27:28Z"
		},
		{
			"checksumSHA1": "0pEvMEbeoSBvYbVR5HwTpDcbIEo=",
			"path": "github.com/aws/aws-sdk-go/service/dynamodb/dynamodbattribute",
			"revision": "6e42625fcba9345ab67b42b6744284e8f7e3e79d",
			"revisionTime": "2018-10-15T21:27:28Z"
		},
		{
			"checksumSHA1": "Cr+HUNBOotDvCYRZOjQJl/vg0yg=",
			"path": "github.com/aws/aws-sdk-go/service/ec2",
			"revision": "6e42625fcba9345ab67b42b6744284e8f7e3e79d",
			"revisionTime": "2018-10-15T21:27:28Z"
		},
		{
			"checksumSHA1": "xke6oymAAPvAuHxEm2eWp+mdaaw=",
			"path": "github.com/aws/aws-sdk-go/service/iam",
			"revision": "6e42625fcba9345ab67b42b6744284e8f7e3e79d",
			"revisionTime": "2018-10-15T21:27:28Z"
		},
		{
			"checksumSHA1": "+vRlKT3gC9YfgJllh87JaYa3V9c=",
			"path": "github.com/aws/aws-sdk-go/service/iam/iamiface",
			"revision": "6e42625fcba9345ab67b42b6744284e8f7e3e79d",
			"revisionTime": "2018-10-15T21:27:28Z"
		},
		{
			"checksumSHA1": "yDbIw+lVcsmjyom0xI+8khZNy6o=",
			"path": "github.com/aws/aws-sdk-go/service/s3",
			"revision": "6e42625fcba9345ab67b42b6744284e8f7e3e79d",
			"revisionTime": "2018-10-15T21:27:28Z"
		},
		{
			"checksumSHA1": "35a/vm5R/P68l/hQD55GqviO6bg=",
			"path": "github.com/aws/aws-sdk-go/service/sts",
			"revision": "6e42625fcba9345ab67b42b6744284e8f7e3e79d",
			"revisionTime": "2018-10-15T21:27:28Z"
		},
		{
			"checksumSHA1": "O1161KyKFmri353MlqGTxZv36fU=",
			"path": "github.com/aws/aws-sdk-go/service/sts/stsiface",
			"revision": "6e42625fcba9345ab67b42b6744284e8f7e3e79d",
			"revisionTime": "2018-10-15T21:27:28Z"
		},
		{
			"checksumSHA1": "0rido7hYHQtfq3UJzVT5LClLAWc=",
			"path": "github.com/beorn7/perks/quantile",
			"revision": "3a771d992973f24aa725d07868b467d1ddfceafb",
			"revisionTime": "2018-03-21T16:47:47Z"
		},
		{
			"checksumSHA1": "oTmBS67uxM6OXB/+OJUAG9LK4jw=",
			"path": "github.com/bgentry/speakeasy",
			"revision": "4aabc24848ce5fd31929f7d1e4ea74d3709c14cd",
			"revisionTime": "2017-04-17T20:07:03Z"
		},
		{
			"checksumSHA1": "X/ezkFEECpsC9T8wf1m6jbJo3A4=",
			"path": "github.com/boombuler/barcode",
			"revision": "34fff276c74eba9c3506f0c6f4064dbaa67d8da3",
			"revisionTime": "2018-08-09T05:23:37Z"
		},
		{
			"checksumSHA1": "jWsoIeAcg4+QlCJLZ8jXHiJ5a3s=",
			"path": "github.com/boombuler/barcode/qr",
			"revision": "34fff276c74eba9c3506f0c6f4064dbaa67d8da3",
			"revisionTime": "2018-08-09T05:23:37Z"
		},
		{
			"checksumSHA1": "axe0OTdOjYa+XKDUYqzOv7FGaWo=",
			"path": "github.com/boombuler/barcode/utils",
			"revision": "34fff276c74eba9c3506f0c6f4064dbaa67d8da3",
			"revisionTime": "2018-08-09T05:23:37Z"
		},
		{
			"checksumSHA1": "wCaMkrXyTIFhss/mCRnbSTjqKoI=",
			"path": "github.com/briankassouf/jose",
			"revision": "d2569464773f2b9de32e57a79d87318bca5b56c0",
			"revisionTime": "2018-06-19T21:45:49Z"
		},
		{
			"checksumSHA1": "trdC2+st1v9tFgU3/vIYW238fgk=",
			"path": "github.com/briankassouf/jose/crypto",
			"revision": "d2569464773f2b9de32e57a79d87318bca5b56c0",
			"revisionTime": "2018-06-19T21:45:49Z"
		},
		{
			"checksumSHA1": "MS5CbPD4yQKfyN5+8wwoUlNYoRY=",
			"path": "github.com/briankassouf/jose/jws",
			"revision": "d2569464773f2b9de32e57a79d87318bca5b56c0",
			"revisionTime": "2018-06-19T21:45:49Z"
		},
		{
			"checksumSHA1": "xSZ/hDO7yll2NzZlFR7V9XpjZlw=",
			"path": "github.com/briankassouf/jose/jwt",
			"revision": "d2569464773f2b9de32e57a79d87318bca5b56c0",
			"revisionTime": "2018-06-19T21:45:49Z"
		},
		{
			"checksumSHA1": "2nTxrtvUecg8v33ZkjIFiUxfUI8=",
			"path": "github.com/cenkalti/backoff",
			"revision": "62661b46c4093e2c1f38d943e663db1a29873e80",
			"revisionTime": "2018-10-03T08:08:54Z"
		},
		{
			"checksumSHA1": "M1vuegRbWA+FXAdS8Uo8yHL8DVs=",
			"path": "github.com/centrify/cloud-golang-sdk/oauth",
			"revision": "7c97cc6fde16c41f82cace5cbba3e5f098065b9c",
			"revisionTime": "2018-01-19T17:31:02Z"
		},
		{
			"checksumSHA1": "xR+Tgm85/6IN6aI50vu7xAldIIc=",
			"path": "github.com/centrify/cloud-golang-sdk/restapi",
			"revision": "7c97cc6fde16c41f82cace5cbba3e5f098065b9c",
			"revisionTime": "2018-01-19T17:31:02Z"
		},
		{
			"checksumSHA1": "Q67ATuMeeJBKB6vpJPA/kdqas4I=",
			"path": "github.com/chrismalek/oktasdk-go/okta",
			"revision": "c38de6febf6bc5d93004d830b0a8ad6a3423a725",
			"revisionTime": "2018-09-10T15:25:13Z"
		},
		{
			"checksumSHA1": "smALroa48uCO+J9JRlHBmz/XQMw=",
			"path": "github.com/circonus-labs/circonus-gometrics",
			"revision": "03033123293bfe2241d1f7e1a3de8fb508265251",
			"revisionTime": "2018-09-28T18:16:22Z"
		},
		{
			"checksumSHA1": "xtzLG2UjYF1lnD33Wk+Nu/KOO6E=",
			"path": "github.com/circonus-labs/circonus-gometrics/api",
			"revision": "03033123293bfe2241d1f7e1a3de8fb508265251",
			"revisionTime": "2018-09-28T18:16:22Z"
		},
		{
			"checksumSHA1": "bQhz/fcyZPmuHSH2qwC4ZtATy5c=",
			"path": "github.com/circonus-labs/circonus-gometrics/api/config",
			"revision": "03033123293bfe2241d1f7e1a3de8fb508265251",
			"revisionTime": "2018-09-28T18:16:22Z"
		},
		{
			"checksumSHA1": "Ij8yB33E0Kk+GfTkNRoF1mG26dc=",
			"path": "github.com/circonus-labs/circonus-gometrics/checkmgr",
			"revision": "03033123293bfe2241d1f7e1a3de8fb508265251",
			"revisionTime": "2018-09-28T18:16:22Z"
		},
		{
			"checksumSHA1": "2efAvf/xcfGiQ4Y1P3+5YObpeVg=",
			"path": "github.com/circonus-labs/circonusllhist",
			"revision": "5eb751da55c6d3091faf3861ec5062ae91fee9d0",
			"revisionTime": "2018-04-30T14:50:27Z"
		},
		{
			"checksumSHA1": "lhI+t+Fta74oQ+5OsfWj0DPemG0=",
			"path": "github.com/cockroachdb/cockroach-go/crdb",
			"revision": "e0a95dfd547cc9c3ebaaba1a12c2afe4bf621ac5",
			"revisionTime": "2018-10-01T14:36:04Z"
		},
		{
			"checksumSHA1": "6aGvzibOCGGTbCFKOHRWIASC+Us=",
			"path": "github.com/containerd/continuity/pathdriver",
			"revision": "be9bd761db19d4fc551d40be908f02e00487511d",
			"revisionTime": "2018-10-03T07:59:58Z"
		},
		{
			"checksumSHA1": "q1SfUjeNZ2lMjAlzyJPlNOl9OQ0=",
			"path": "github.com/coreos/etcd/client",
			"revision": "7a759c18d294698f537f8be91927354818a71e51",
			"revisionTime": "2018-10-15T17:54:34Z"
		},
		{
			"checksumSHA1": "pop9HdnuvjAqCLhFZVmkrffixg4=",
			"path": "github.com/coreos/etcd/pkg/transport",
			"revision": "7a759c18d294698f537f8be91927354818a71e51",
			"revisionTime": "2018-10-15T17:54:34Z"
		},
		{
			"checksumSHA1": "3fbao10aFaGLkTcNIYanekXqO+g=",
			"path": "github.com/coreos/go-oidc",
			"revision": "1180514eaf4d9f38d0d19eef639a1d695e066e72",
			"revisionTime": "2018-04-17T20:27:37Z",
			"version": "v2",
			"versionExact": "v2.0.0"
		},
		{
			"checksumSHA1": "97BsbXOiZ8+Kr+LIuZkQFtSj7H4=",
			"path": "github.com/coreos/go-semver/semver",
			"revision": "e214231b295a8ea9479f11b70b35d5acf3556d9b",
			"revisionTime": "2018-01-08T23:09:05Z"
		},
		{
			"checksumSHA1": "3Yy0xwh3nuUl9+hzOWG+k33jbik=",
			"path": "github.com/coreos/go-systemd/journal",
			"revision": "c6f51f82210d9608a835763225a5e2a3c87583c6",
			"revisionTime": "2018-10-12T12:30:02Z"
		},
		{
			"checksumSHA1": "2nbRomDbuewPx0gvYTHCIwgtEbM=",
			"path": "github.com/coreos/pkg/capnslog",
			"revision": "399ea9e2e55f791b6e3d920860dbecb99c3692f0",
			"revisionTime": "2018-09-28T19:01:04Z"
		},
		{
			"checksumSHA1": "0rXUgJC/GgF8XbLxmJiMgC4peQQ=",
			"path": "github.com/denisenkom/go-mssqldb",
			"revision": "4e0d7dc8888fbb59764060e99b7b68e77a6f9698",
			"revisionTime": "2018-10-14T14:49:52Z"
		},
		{
			"checksumSHA1": "wu8t19t2rmyrrfDfdu9v7f/+iag=",
			"path": "github.com/denisenkom/go-mssqldb/internal/cp",
			"revision": "4e0d7dc8888fbb59764060e99b7b68e77a6f9698",
			"revisionTime": "2018-10-14T14:49:52Z"
		},
		{
			"checksumSHA1": "blOHP3HPYU+IeV6yWCalQuuM+zE=",
			"path": "github.com/dgrijalva/jwt-go",
			"revision": "3af4c746e1c248ee8491a3e0c6f7a9cd831e95f8",
			"revisionTime": "2018-09-21T17:23:15Z"
		},
		{
			"checksumSHA1": "7EjxkAUND/QY/sN+2fNKJ52v1Rc=",
			"path": "github.com/dimchansky/utfbom",
			"revision": "5448fe645cb1964ba70ac8f9f2ffe975e61a536c",
			"revisionTime": "2018-07-13T13:37:17Z"
		},
		{
			"checksumSHA1": "1IPGX6/BnX7QN4DjbBk0UafTB2U=",
			"path": "github.com/docker/go-connections/nat",
			"revision": "97c2040d34dfae1d1b1275fa3a78dbdd2f41cf7e",
			"revisionTime": "2018-08-21T09:36:06Z"
		},
		{
			"checksumSHA1": "0o/uepI6WDKqPNMXPbjeml1ciNo=",
			"path": "github.com/docker/go-units",
			"revision": "47565b4f722fb6ceae66b95f853feed578a4a51c",
			"revisionTime": "2018-02-12T13:46:57Z"
		},
		{
			"checksumSHA1": "+6+ZxVI93N9z2Aq31/ThJP8BolQ=",
			"path": "github.com/duosecurity/duo_api_golang",
			"revision": "d0530c80e49a86b1c3f5525daa5a324bfb795ef3",
			"revisionTime": "2018-03-15T11:22:07Z"
		},
		{
			"checksumSHA1": "XpARPTJEqfXzFF+3tYxmiZ+9o28=",
			"path": "github.com/duosecurity/duo_api_golang/authapi",
			"revision": "d0530c80e49a86b1c3f5525daa5a324bfb795ef3",
			"revisionTime": "2018-03-15T11:22:07Z"
		},
		{
			"checksumSHA1": "7DxViusFRJ7UPH0jZqYatwDrOkY=",
			"path": "github.com/elazarl/go-bindata-assetfs",
			"revision": "38087fe4dafb822e541b3f7955075cc1c30bd294",
			"revisionTime": "2018-02-23T16:03:09Z"
		},
		{
			"checksumSHA1": "BxH9xJUqczhpL57gfKZe2/VlBHY=",
			"path": "github.com/fatih/color",
			"revision": "3f9d52f7176a6927daacff70a3e8d1dc2025c53e",
			"revisionTime": "2018-10-10T23:13:11Z"
		},
		{
			"checksumSHA1": "Ps2Bsd1OjhSmAv4uVA2ZIZx7w7k=",
			"path": "github.com/fatih/structs",
			"revision": "878a968ab22548362a09bdb3322f98b00f470d46",
			"revisionTime": "2018-10-10T23:17:57Z"
		},
		{
			"checksumSHA1": "gltDeXUix5pTk06uFY9ed/ft3hE=",
			"path": "github.com/fullsailor/pkcs7",
			"revision": "8306686428a5fe132eac8cb7c4848af725098bd4",
			"revisionTime": "2018-04-23T16:52:53Z"
		},
		{
			"checksumSHA1": "nlMa0NX11OCS5UHuJszVGTBboWU=",
			"path": "github.com/ghodss/yaml",
			"revision": "c7ce16629ff4cd059ed96ed06419dd3856fd3577",
			"revisionTime": "2018-08-20T08:47:58Z"
		},
		{
			"checksumSHA1": "kxja3mICEw4DKBlGQdK4tmIAkCQ=",
			"path": "github.com/go-errors/errors",
			"revision": "d98b870cc4e05f1545532a80e9909be8216095b6",
			"revisionTime": "2018-08-13T16:29:53Z"
		},
		{
			"checksumSHA1": "1MD5Dz5eVB6XZ24C3P8nlAD6ui0=",
			"path": "github.com/go-ini/ini",
			"revision": "9c8236e659b76e87bf02044d06fde8683008ff3e",
			"revisionTime": "2018-10-14T23:42:04Z"
		},
		{
			"checksumSHA1": "H5pC76pCW3fkir+2JFISc7Nep5s=",
			"path": "github.com/go-ldap/ldap",
			"revision": "cf78c58932fcb3e1cf19a5f0d03bb77a5f4d2e88",
			"revisionTime": "2018-10-15T21:54:33Z"
		},
		{
			"checksumSHA1": "r89NVOyv2X4KagJNkB7a4rZvMg4=",
			"path": "github.com/go-sql-driver/mysql",
			"revision": "361f66ef3b53de1f16b7f2af9ef38a6c159ceb3e",
			"revisionTime": "2018-10-01T07:22:39Z"
		},
		{
			"checksumSHA1": "TI+QiWWuz4SQKW/MyRRYhjzdq2A=",
			"path": "github.com/go-test/deep",
			"revision": "57af0be209c537ba1d9c2a4b285ab7aea0897e51",
			"revisionTime": "2018-05-09T20:02:13Z"
		},
		{
			"checksumSHA1": "R6itMAIo8MvEkf0FYAeXtaBhcfc=",
			"path": "github.com/gocql/gocql",
			"revision": "44e29ed5b8a4b4fff39d7ebaa19976c6f852075b",
			"revisionTime": "2018-10-12T10:03:15Z"
		},
		{
			"checksumSHA1": "7RlYIbPYgPkxDDCSEuE6bvYEEeU=",
			"path": "github.com/gocql/gocql/internal/lru",
			"revision": "44e29ed5b8a4b4fff39d7ebaa19976c6f852075b",
			"revisionTime": "2018-10-12T10:03:15Z"
		},
		{
			"checksumSHA1": "puCAbQOdeajpTEFssPsgeskXB+8=",
			"path": "github.com/gocql/gocql/internal/murmur",
			"revision": "44e29ed5b8a4b4fff39d7ebaa19976c6f852075b",
			"revisionTime": "2018-10-12T10:03:15Z"
		},
		{
			"checksumSHA1": "5GTGKm0C5aLdu9tynZQWQEQqRes=",
			"path": "github.com/gocql/gocql/internal/streams",
			"revision": "44e29ed5b8a4b4fff39d7ebaa19976c6f852075b",
			"revisionTime": "2018-10-12T10:03:15Z"
		},
		{
			"checksumSHA1": "FhEC1RwKSm/8jvTI2MKlzDVz+Vs=",
			"path": "github.com/gogo/protobuf/gogoproto",
			"revision": "fd322a3c49630fe6d05737e2b7d9426e6680e28d",
			"revisionTime": "2018-10-10T09:29:45Z"
		},
		{
			"checksumSHA1": "47nJ3iu1bVvK9jPXwAinFYr4mBU=",
			"path": "github.com/gogo/protobuf/proto",
			"revision": "fd322a3c49630fe6d05737e2b7d9426e6680e28d",
			"revisionTime": "2018-10-10T09:29:45Z"
		},
		{
			"checksumSHA1": "4R7X2wRYYOxdXsoXOEcyBoCakb8=",
			"path": "github.com/gogo/protobuf/protoc-gen-gogo/descriptor",
			"revision": "fd322a3c49630fe6d05737e2b7d9426e6680e28d",
			"revisionTime": "2018-10-10T09:29:45Z"
		},
		{
			"checksumSHA1": "HPVQZu059/Rfw2bAWM538bVTcUc=",
			"path": "github.com/gogo/protobuf/sortkeys",
			"revision": "fd322a3c49630fe6d05737e2b7d9426e6680e28d",
			"revisionTime": "2018-10-10T09:29:45Z"
		},
		{
			"checksumSHA1": "HmbftipkadrLlCfzzVQ+iFHbl6g=",
			"path": "github.com/golang/glog",
			"revision": "23def4e6c14b4da8ac2ed8007337bc5eb5007998",
			"revisionTime": "2016-01-25T20:49:56Z"
		},
		{
			"checksumSHA1": "GaJLoEuMGnP5ofXvuweAI4wx06U=",
			"path": "github.com/golang/protobuf/proto",
			"revision": "ddf22928ea3c56eb4292a0adbbf5001b1e8e7d0d",
			"revisionTime": "2018-10-05T18:17:28Z"
		},
		{
			"checksumSHA1": "fXNL9CT3MIlkdLUCn83Aon7QVAU=",
			"path": "github.com/golang/protobuf/protoc-gen-go/descriptor",
			"revision": "ddf22928ea3c56eb4292a0adbbf5001b1e8e7d0d",
			"revisionTime": "2018-10-05T18:17:28Z"
		},
		{
			"checksumSHA1": "tkJPssYejSjuAwE2tdEnoEIj93Q=",
			"path": "github.com/golang/protobuf/ptypes",
			"revision": "ddf22928ea3c56eb4292a0adbbf5001b1e8e7d0d",
			"revisionTime": "2018-10-05T18:17:28Z"
		},
		{
			"checksumSHA1": "UvYEjI10BRTlBOd8fZvQrJbLpC4=",
			"path": "github.com/golang/protobuf/ptypes/any",
			"revision": "ddf22928ea3c56eb4292a0adbbf5001b1e8e7d0d",
			"revisionTime": "2018-10-05T18:17:28Z"
		},
		{
			"checksumSHA1": "GKo6mbuEFhhg/SzB4UpvEB64rDA=",
			"path": "github.com/golang/protobuf/ptypes/duration",
			"revision": "ddf22928ea3c56eb4292a0adbbf5001b1e8e7d0d",
			"revisionTime": "2018-10-05T18:17:28Z"
		},
		{
			"checksumSHA1": "wApifY9WlmhQrnTQOi6JOiLchts=",
			"path": "github.com/golang/protobuf/ptypes/empty",
			"revision": "ddf22928ea3c56eb4292a0adbbf5001b1e8e7d0d",
			"revisionTime": "2018-10-05T18:17:28Z"
		},
		{
			"checksumSHA1": "FVux1MnlZpNEY4Ot/Vw5nX+6N88=",
			"path": "github.com/golang/protobuf/ptypes/struct",
			"revision": "ddf22928ea3c56eb4292a0adbbf5001b1e8e7d0d",
			"revisionTime": "2018-10-05T18:17:28Z"
		},
		{
			"checksumSHA1": "T42CEYmGiqIXTe36UJ5jLPO33lY=",
			"path": "github.com/golang/protobuf/ptypes/timestamp",
			"revision": "ddf22928ea3c56eb4292a0adbbf5001b1e8e7d0d",
			"revisionTime": "2018-10-05T18:17:28Z"
		},
		{
			"checksumSHA1": "h1d2lPZf6j2dW/mIqVnd1RdykDo=",
			"path": "github.com/golang/snappy",
			"revision": "2e65f85255dbc3072edf28d6b5b8efc472979f5a",
			"revisionTime": "2018-05-18T05:39:59Z"
		},
		{
			"checksumSHA1": "lorBQlh3HnsHpNN91mPGXgje1Ow=",
			"path": "github.com/google/go-github/github",
			"revision": "aa7423eb79707e88352b2af2ff5fa5a4493f88c6",
			"revisionTime": "2018-10-14T18:33:19Z"
		},
		{
			"checksumSHA1": "p3IB18uJRs4dL2K5yx24MrLYE9A=",
			"path": "github.com/google/go-querystring/query",
			"revision": "44c6ddd0a2342c386950e880b658017258da92fc",
			"revisionTime": "2018-09-16T13:16:37Z"
		},
		{
			"checksumSHA1": "PFtXkXPO7pwRtykVUUXtc07wc7U=",
			"path": "github.com/google/gofuzz",
			"revision": "24818f796faf91cd76ec7bddd72458fbced7a6c1",
			"revisionTime": "2017-06-12T17:47:53Z"
		},
		{
			"checksumSHA1": "yNyE9MrpDJQAxOxSipSIBgBhuNQ=",
			"path": "github.com/google/uuid",
			"revision": "9b3b1e0f5f99ae461456d768e7d301a7acdaa2d8",
			"revisionTime": "2018-09-17T14:00:05Z"
		},
		{
			"checksumSHA1": "ekHPyQm895CEXodPwiwO1RFcvLA=",
			"path": "github.com/googleapis/gax-go",
			"revision": "1ef592c90f479e3ab30c6c2312e20e13881b7ea6",
			"revisionTime": "2018-07-02T19:49:19Z"
		},
		{
			"checksumSHA1": "m8B3L3qJ3tFfP6BI9pIFr9oal3w=",
			"path": "github.com/gorhill/cronexpr",
			"revision": "88b0669f7d75f171bd612b874e52b95c190218df",
			"revisionTime": "2018-04-27T10:00:37Z"
		},
		{
			"checksumSHA1": "+t6mprYUk4MUuJL3H8cwGXNiVnI=",
			"path": "github.com/grpc-ecosystem/go-grpc-middleware/util/backoffutils",
			"revision": "498ae206fc3cfe81cd82e48c1d4354026fa5f9ec",
			"revisionTime": "2018-08-30T09:29:08Z"
		},
		{
			"checksumSHA1": "O0r0hj4YL+jSRNjnshkeH4GY+4s=",
			"path": "github.com/hailocab/go-hostpool",
			"revision": "e80d13ce29ede4452c43dea11e79b9bc8a15b478",
			"revisionTime": "2016-01-25T11:53:50Z"
		},
		{
			"checksumSHA1": "PJDKLws64a9Lb00kp9qgyhAD81s=",
			"path": "github.com/hashicorp/consul/api",
			"revision": "34e95314827d336e4893aa23ee651b67d320c3ee",
			"revisionTime": "2018-10-11T20:31:27Z"
		},
		{
			"checksumSHA1": "L/RlKwIgOVgm516yOHXfT4HcGAk=",
			"path": "github.com/hashicorp/consul/lib",
			"revision": "34e95314827d336e4893aa23ee651b67d320c3ee",
			"revisionTime": "2018-10-11T20:31:27Z"
		},
		{
			"checksumSHA1": "xx1WR46goRPHHhFk75gzyEA/Opw=",
			"path": "github.com/hashicorp/consul/version",
			"revision": "34e95314827d336e4893aa23ee651b67d320c3ee",
			"revisionTime": "2018-10-11T20:31:27Z"
		},
		{
			"checksumSHA1": "ByRdQMv2yl16W6Tp9gUW1nNmpuI=",
			"path": "github.com/hashicorp/errwrap",
			"revision": "8a6fb523712970c966eefc6b39ed2c5e74880354",
			"revisionTime": "2018-08-24T00:39:10Z"
		},
		{
			"checksumSHA1": "Ihile6rE76J6SivxECovHgMROxw=",
			"path": "github.com/hashicorp/go-cleanhttp",
			"revision": "e8ab9daed8d1ddd2d3c4efba338fe2eeae2e4f18",
			"revisionTime": "2018-08-30T03:37:06Z"
		},
		{
			"checksumSHA1": "Zyex8Uj6m39MULS5GkYbNrgxMe0=",
			"path": "github.com/hashicorp/go-gcp-common/gcputil",
			"revision": "763e39302965f115fba738b409b320563267b8df",
			"revisionTime": "2018-04-25T17:39:46Z"
		},
		{
			"checksumSHA1": "6qzyjenSBoRyGdQfRM3r5nw2rvg=",
			"path": "github.com/hashicorp/go-hclog",
			"revision": "61d530d6c27f994fb6c83b80f99a69c54125ec8a",
			"revisionTime": "2018-10-01T19:54:59Z"
		},
		{
			"checksumSHA1": "mCCQqlVo0CPUr29LXH4Oe4Ww3JA=",
			"path": "github.com/hashicorp/go-immutable-radix",
			"revision": "27df80928bb34bb1b0d6d0e01b9e679902e7a6b5",
			"revisionTime": "2018-08-30T03:32:45Z"
		},
		{
			"checksumSHA1": "4Ge4Vvtbyhb5nN3o+7Vq0Za8i8U=",
			"path": "github.com/hashicorp/go-memdb",
			"revision": "1289e7fffe71d8fd4d4d491ba9a412c50f244c44",
			"revisionTime": "2018-02-23T23:30:45Z"
		},
		{
			"checksumSHA1": "TNlVzNR1OaajcNi3CbQ3bGbaLGU=",
			"path": "github.com/hashicorp/go-msgpack/codec",
			"revision": "fa3f63826f7c23912c15263591e65d54d080b458",
			"revisionTime": "2015-05-18T23:42:57Z"
		},
		{
			"checksumSHA1": "cFcwn0Zxefithm9Q9DioRNcGbqg=",
			"path": "github.com/hashicorp/go-multierror",
			"revision": "886a7fbe3eb1c874d46f623bfa70af45f425b3d1",
			"revisionTime": "2018-08-24T00:40:42Z"
		},
		{
<<<<<<< HEAD
			"checksumSHA1": "MeoNU/LWnGkffAX0GQpQp4OXzh4=",
			"path": "github.com/hashicorp/go-plugin",
			"revision": "051b989fbf44280905aa30a5dde1cceab0261b9d",
			"revisionTime": "2018-10-01T16:28:34Z"
=======
			"checksumSHA1": "xKTQS1nUz2xCWwMI8FTLB6mcjGs=",
			"path": "github.com/hashicorp/go-plugin",
			"revision": "314501b665e0b2cc71bbd829783179fc38840a85",
			"revisionTime": "2018-10-04T02:44:35Z"
>>>>>>> 7e0b47df
		},
		{
			"checksumSHA1": "/yKfFSspjuDzyOe/bBslrPzyfYM=",
			"path": "github.com/hashicorp/go-retryablehttp",
			"revision": "e651d75abec6fbd4f2c09508f72ae7af8a8b7171",
			"revisionTime": "2018-07-18T19:50:05Z"
		},
		{
			"checksumSHA1": "A1PcINvF3UiwHRKn8UcgARgvGRs=",
			"path": "github.com/hashicorp/go-rootcerts",
			"revision": "6bb64b370b90e7ef1fa532be9e591a81c3493e00",
			"revisionTime": "2016-05-03T14:34:40Z"
		},
		{
			"checksumSHA1": "J47ySO1q0gcnmoMnir1q1loKzCk=",
			"path": "github.com/hashicorp/go-sockaddr",
			"revision": "6d291a969b86c4b633730bfc6b8b9d64c3aafed9",
			"revisionTime": "2018-03-20T11:50:54Z"
		},
		{
			"checksumSHA1": "qh5vA7tAEfJWJTkJm6H+kWg+ztU=",
			"path": "github.com/hashicorp/go-syslog",
			"revision": "326bf4a7f709d263f964a6a96558676b103f3534",
			"revisionTime": "2017-08-29T12:00:34Z"
		},
		{
			"checksumSHA1": "Kjansj6ZDJrWKNS1BJpg+z7OBnI=",
			"path": "github.com/hashicorp/go-uuid",
			"revision": "de160f5c59f693fed329e73e291bb751fe4ea4dc",
			"revisionTime": "2018-08-30T03:27:00Z"
		},
		{
			"checksumSHA1": "r0pj5dMHCghpaQZ3f1BRGoKiSWw=",
			"path": "github.com/hashicorp/go-version",
			"revision": "b5a281d3160aa11950a6182bd9a9dc2cb1e02d50",
			"revisionTime": "2018-08-24T00:43:55Z"
		},
		{
			"checksumSHA1": "4K1LTDKblIXwDEhNQULXcRKMbB0=",
			"path": "github.com/hashicorp/golang-lru",
			"revision": "20f1fb78b0740ba8c3cb143a61e86ba5c8669768",
			"revisionTime": "2018-08-30T03:29:55Z"
		},
		{
			"checksumSHA1": "NvkV52M5EFd0kT4U+9A2Eu/kKr8=",
			"path": "github.com/hashicorp/golang-lru/simplelru",
			"revision": "20f1fb78b0740ba8c3cb143a61e86ba5c8669768",
			"revisionTime": "2018-08-30T03:29:55Z"
		},
		{
			"checksumSHA1": "bWGI7DqWg6IdhfamV96OD+Esa+8=",
			"path": "github.com/hashicorp/hcl",
			"revision": "65a6292f0157eff210d03ed1bf6c59b190b8b906",
			"revisionTime": "2018-09-06T18:38:39Z"
		},
		{
			"checksumSHA1": "XQmjDva9JCGGkIecOgwtBEMCJhU=",
			"path": "github.com/hashicorp/hcl/hcl/ast",
			"revision": "65a6292f0157eff210d03ed1bf6c59b190b8b906",
			"revisionTime": "2018-09-06T18:38:39Z"
		},
		{
			"checksumSHA1": "1GmX7G0Pgf5XprOh+T3zXMXX0dc=",
			"path": "github.com/hashicorp/hcl/hcl/parser",
			"revision": "65a6292f0157eff210d03ed1bf6c59b190b8b906",
			"revisionTime": "2018-09-06T18:38:39Z"
		},
		{
			"checksumSHA1": "encY+ZtDf4nJaMvsVL2c+EJ2r3Q=",
			"path": "github.com/hashicorp/hcl/hcl/printer",
			"revision": "65a6292f0157eff210d03ed1bf6c59b190b8b906",
			"revisionTime": "2018-09-06T18:38:39Z"
		},
		{
			"checksumSHA1": "+qJTCxhkwC7r+VZlPlZz8S74KmU=",
			"path": "github.com/hashicorp/hcl/hcl/scanner",
			"revision": "65a6292f0157eff210d03ed1bf6c59b190b8b906",
			"revisionTime": "2018-09-06T18:38:39Z"
		},
		{
			"checksumSHA1": "oS3SCN9Wd6D8/LG0Yx1fu84a7gI=",
			"path": "github.com/hashicorp/hcl/hcl/strconv",
			"revision": "65a6292f0157eff210d03ed1bf6c59b190b8b906",
			"revisionTime": "2018-09-06T18:38:39Z"
		},
		{
			"checksumSHA1": "c6yprzj06ASwCo18TtbbNNBHljA=",
			"path": "github.com/hashicorp/hcl/hcl/token",
			"revision": "65a6292f0157eff210d03ed1bf6c59b190b8b906",
			"revisionTime": "2018-09-06T18:38:39Z"
		},
		{
			"checksumSHA1": "PwlfXt7mFS8UYzWxOK5DOq0yxS0=",
			"path": "github.com/hashicorp/hcl/json/parser",
			"revision": "65a6292f0157eff210d03ed1bf6c59b190b8b906",
			"revisionTime": "2018-09-06T18:38:39Z"
		},
		{
			"checksumSHA1": "afrZ8VmAwfTdDAYVgNSXbxa4GsA=",
			"path": "github.com/hashicorp/hcl/json/scanner",
			"revision": "65a6292f0157eff210d03ed1bf6c59b190b8b906",
			"revisionTime": "2018-09-06T18:38:39Z"
		},
		{
			"checksumSHA1": "fNlXQCQEnb+B3k5UDL/r15xtSJY=",
			"path": "github.com/hashicorp/hcl/json/token",
			"revision": "65a6292f0157eff210d03ed1bf6c59b190b8b906",
			"revisionTime": "2018-09-06T18:38:39Z"
		},
		{
			"checksumSHA1": "q6yTL5vSGnWxUtcocVU3YIG/HNc=",
			"path": "github.com/hashicorp/memberlist",
			"revision": "b195c8e4fcc6284fff1583fd6ab09e68ca207551",
			"revisionTime": "2018-08-09T14:04:54Z"
		},
		{
			"checksumSHA1": "JfDgoMtev66pAMpiMEV3H4fNsnU=",
			"path": "github.com/hashicorp/nomad/acl",
			"revision": "7b1753bd9a48b824927d129e88e6cf07a188800d",
			"revisionTime": "2018-10-15T20:37:49Z"
		},
		{
			"checksumSHA1": "FNl0nzjl20FfYSU3Bc+14ghXDLU=",
			"path": "github.com/hashicorp/nomad/api",
			"revision": "7b1753bd9a48b824927d129e88e6cf07a188800d",
			"revisionTime": "2018-10-15T20:37:49Z"
		},
		{
			"checksumSHA1": "fqswK1Rf5F7cRNG+UHgY/gQFC78=",
			"path": "github.com/hashicorp/nomad/api/contexts",
			"revision": "7b1753bd9a48b824927d129e88e6cf07a188800d",
			"revisionTime": "2018-10-15T20:37:49Z"
		},
		{
			"checksumSHA1": "MTJpXZeMoJPxJDs5GoIbmnq3uXk=",
			"path": "github.com/hashicorp/nomad/helper",
			"revision": "7b1753bd9a48b824927d129e88e6cf07a188800d",
			"revisionTime": "2018-10-15T20:37:49Z"
		},
		{
			"checksumSHA1": "qB1zM2M1IuhWi7L8uNcnOiCrog0=",
			"path": "github.com/hashicorp/nomad/helper/args",
			"revision": "7b1753bd9a48b824927d129e88e6cf07a188800d",
			"revisionTime": "2018-10-15T20:37:49Z"
		},
		{
			"checksumSHA1": "KtK2/d4wBHjMqdR/SAa6cSDmxQ0=",
			"path": "github.com/hashicorp/nomad/helper/flatmap",
			"revision": "7b1753bd9a48b824927d129e88e6cf07a188800d",
			"revisionTime": "2018-10-15T20:37:49Z"
		},
		{
			"checksumSHA1": "mSCo/iZUEOSpeX5NsGZZzFMJqto=",
			"path": "github.com/hashicorp/nomad/helper/uuid",
			"revision": "7b1753bd9a48b824927d129e88e6cf07a188800d",
			"revisionTime": "2018-10-15T20:37:49Z"
		},
		{
			"checksumSHA1": "9EzgE4XLE3Jl8vQh3ml+PWs51Vg=",
			"path": "github.com/hashicorp/nomad/lib/kheap",
			"revision": "7b1753bd9a48b824927d129e88e6cf07a188800d",
			"revisionTime": "2018-10-15T20:37:49Z"
		},
		{
			"checksumSHA1": "UWR5DiE1Zh4u+0+U4t6WNAL49mI=",
			"path": "github.com/hashicorp/nomad/nomad/structs",
			"revision": "7b1753bd9a48b824927d129e88e6cf07a188800d",
			"revisionTime": "2018-10-15T20:37:49Z"
		},
		{
			"checksumSHA1": "+IrfZCO4rLVEOv+Q0aG4WI70SIE=",
			"path": "github.com/hashicorp/raft",
			"revision": "82694fb663be3ffa7769961ee9a65e4c39ebbf2c",
			"revisionTime": "2018-08-23T11:55:32Z"
		},
		{
			"checksumSHA1": "0PeWsO2aI+2PgVYlYlDPKfzCLEQ=",
			"path": "github.com/hashicorp/serf/coordinate",
			"revision": "48d57945817366b5484d99353f1f33e990bd142d",
			"revisionTime": "2018-09-07T13:02:40Z"
		},
		{
			"checksumSHA1": "axdQxCEwvUr1AygfYIMMxPkS1pY=",
			"path": "github.com/hashicorp/serf/serf",
			"revision": "48d57945817366b5484d99353f1f33e990bd142d",
			"revisionTime": "2018-09-07T13:02:40Z"
		},
		{
			"checksumSHA1": "NRGHY73VI2kEgy+FSDOuSsixS4k=",
			"path": "github.com/hashicorp/vault-plugin-auth-alicloud",
			"revision": "1c2bb0abe14ed980276707b1d572dd280da69d86",
			"revisionTime": "2018-10-03T22:48:59Z"
		},
		{
			"checksumSHA1": "xdrSQoX7B7Hr4iWm9T2+5wHVpHQ=",
			"path": "github.com/hashicorp/vault-plugin-auth-alicloud/tools",
			"revision": "1c2bb0abe14ed980276707b1d572dd280da69d86",
			"revisionTime": "2018-10-03T22:48:59Z"
		},
		{
			"checksumSHA1": "ojr0r/jmutGEhftDXiHthCCwpIA=",
			"path": "github.com/hashicorp/vault-plugin-auth-azure",
			"revision": "d75e09c45e50144d92d5fa0d711996b4ac98c1e4",
			"revisionTime": "2018-08-16T20:10:44Z"
		},
		{
			"checksumSHA1": "4Z/niOo76EcP8KpLdSL5GdDcy78=",
			"path": "github.com/hashicorp/vault-plugin-auth-centrify",
			"revision": "66b0a34a58bffb678532d5a5d6d6ae2eb0206563",
			"revisionTime": "2018-08-16T20:11:31Z"
		},
		{
			"checksumSHA1": "/Jn1UXwpf4RVqNhxyUT275WMQzQ=",
			"path": "github.com/hashicorp/vault-plugin-auth-gcp/plugin",
			"revision": "d57adfb30a2e65659bdb83e632a6d4e6690e2e86",
			"revisionTime": "2018-10-12T20:41:23Z"
		},
		{
			"checksumSHA1": "nfHZ5lzZ2BUM97WnQ7acdnSEPQo=",
			"path": "github.com/hashicorp/vault-plugin-auth-jwt",
			"revision": "bf8970c9734c5d1e9fbab23255456c8272ff354a",
			"revisionTime": "2018-10-15T15:58:27Z"
		},
		{
			"checksumSHA1": "hrJZzU9iG2ixRu2hOdPgN7wa48c=",
			"path": "github.com/hashicorp/vault-plugin-auth-kubernetes",
			"revision": "8bfe988b36157168563f726887da232af94ee87f",
			"revisionTime": "2018-08-16T20:15:54Z"
		},
		{
			"checksumSHA1": "pNERL2s72vwnApekzTLxGsvkyNU=",
			"path": "github.com/hashicorp/vault-plugin-secrets-ad/plugin",
			"revision": "d8a0991deac4006068826a99b82d8274aa119161",
			"revisionTime": "2018-08-20T22:27:10Z"
		},
		{
			"checksumSHA1": "GOxdFElG31lXWgKFG9aqpDcG47M=",
			"path": "github.com/hashicorp/vault-plugin-secrets-ad/plugin/client",
			"revision": "d8a0991deac4006068826a99b82d8274aa119161",
			"revisionTime": "2018-08-20T22:27:10Z"
		},
		{
			"checksumSHA1": "RaH2xTkjaToCk+RoPhap7I66ibo=",
			"path": "github.com/hashicorp/vault-plugin-secrets-ad/plugin/util",
			"revision": "d8a0991deac4006068826a99b82d8274aa119161",
			"revisionTime": "2018-08-20T22:27:10Z"
		},
		{
			"checksumSHA1": "VLXyxS5dEoiWTSFmpMJIz+Pwtmw=",
			"path": "github.com/hashicorp/vault-plugin-secrets-alicloud",
			"revision": "4272d944e495635b30fcabf70dd71a9355b798a9",
			"revisionTime": "2018-10-03T22:47:18Z"
		},
		{
			"checksumSHA1": "dqduixICi6NeyLNRCDdw62t1LFU=",
			"path": "github.com/hashicorp/vault-plugin-secrets-alicloud/clients",
			"revision": "4272d944e495635b30fcabf70dd71a9355b798a9",
			"revisionTime": "2018-10-03T22:47:18Z"
		},
		{
			"checksumSHA1": "6BinFSaXH5g1SSgNSOZRIPbmWkc=",
			"path": "github.com/hashicorp/vault-plugin-secrets-azure",
			"revision": "01e3797517d6b30e909825fb7c08a7cc1d97809c",
			"revisionTime": "2018-10-04T17:44:28Z"
		},
		{
			"checksumSHA1": "tFP1EEyVlomSSx46NHDZWGPzUz0=",
			"path": "github.com/hashicorp/vault-plugin-secrets-gcp/plugin",
			"revision": "d6445459e80cd8b24c9e828a0a19f77e9f836206",
			"revisionTime": "2018-09-21T17:32:00Z"
		},
		{
			"checksumSHA1": "zwKMP2eBB2fKeOXMf0afsbw1bS0=",
			"path": "github.com/hashicorp/vault-plugin-secrets-gcp/plugin/iamutil",
			"revision": "d6445459e80cd8b24c9e828a0a19f77e9f836206",
			"revisionTime": "2018-09-21T17:32:00Z"
		},
		{
			"checksumSHA1": "81kYL49zTBoj1NYczxB2Xbr2d6Y=",
			"path": "github.com/hashicorp/vault-plugin-secrets-gcp/plugin/util",
			"revision": "d6445459e80cd8b24c9e828a0a19f77e9f836206",
			"revisionTime": "2018-09-21T17:32:00Z"
		},
		{
			"checksumSHA1": "FkppDRdkWTF4Ry+olqZT8L0Stb8=",
			"path": "github.com/hashicorp/vault-plugin-secrets-kv",
			"revision": "5a464a61f7def5e5688e5c77b60d1a655d11a633",
			"revisionTime": "2018-08-25T21:53:24Z"
		},
		{
			"checksumSHA1": "ldkAQ1CpiAaQ9sti0qIch+UyRsI=",
			"path": "github.com/hashicorp/yamux",
			"revision": "2f1d1f20f75d5404f53b9edf6b53ed5505508675",
			"revisionTime": "2018-10-12T17:50:58Z"
		},
		{
			"checksumSHA1": "FHpNxGUqXNu02lBFaei16tXFhU0=",
			"path": "github.com/jackc/pgx",
			"revision": "20eaa7963b9d714bfaf678dcb2448fbd1e3671b9",
			"revisionTime": "2018-10-10T12:56:47Z"
		},
		{
			"checksumSHA1": "rsDmBQ/jGFUN2t6G4c3ohkKGKdQ=",
			"path": "github.com/jackc/pgx/chunkreader",
			"revision": "20eaa7963b9d714bfaf678dcb2448fbd1e3671b9",
			"revisionTime": "2018-10-10T12:56:47Z"
		},
		{
			"checksumSHA1": "wArf/u0cmHsLafG2tOcjVUUXQBw=",
			"path": "github.com/jackc/pgx/internal/sanitize",
			"revision": "20eaa7963b9d714bfaf678dcb2448fbd1e3671b9",
			"revisionTime": "2018-10-10T12:56:47Z"
		},
		{
			"checksumSHA1": "OCtOmvS8BLHQAyQXJ/Ub8QxKz0s=",
			"path": "github.com/jackc/pgx/pgio",
			"revision": "20eaa7963b9d714bfaf678dcb2448fbd1e3671b9",
			"revisionTime": "2018-10-10T12:56:47Z"
		},
		{
			"checksumSHA1": "O2maVT2McrV62SKrIXqZh7gHEoM=",
			"path": "github.com/jackc/pgx/pgproto3",
			"revision": "20eaa7963b9d714bfaf678dcb2448fbd1e3671b9",
			"revisionTime": "2018-10-10T12:56:47Z"
		},
		{
			"checksumSHA1": "fFUF5XbI8Gx63ZQPn8gFmRnK+is=",
			"path": "github.com/jackc/pgx/pgtype",
			"revision": "20eaa7963b9d714bfaf678dcb2448fbd1e3671b9",
			"revisionTime": "2018-10-10T12:56:47Z"
		},
		{
			"checksumSHA1": "cIinEjB62s8j5cpY1u7sxtg4akg=",
			"path": "github.com/jefferai/jsonx",
			"revision": "9cc31c3135eef39b8e72585f37efa92b6ca314d0",
			"revisionTime": "2016-07-21T23:51:17Z"
		},
		{
			"checksumSHA1": "blwbl9vPvRLtL5QlZgfpLvsFiZ4=",
			"path": "github.com/jmespath/go-jmespath",
			"revision": "c2b33e8439af944379acbdd9c3a5fe0bc44bd8a5",
			"revisionTime": "2018-02-06T20:15:40Z"
		},
		{
			"checksumSHA1": "VCLdGW7c4kp5IC6hsl73YTlSdIY=",
			"path": "github.com/joyent/triton-go",
			"revision": "830d2b111e62b15793a2f2db637c073055ab62bb",
			"revisionTime": "2018-06-28T00:12:55Z"
		},
		{
			"checksumSHA1": "yNrArK8kjkVkU0bunKlemd6dFkE=",
			"path": "github.com/joyent/triton-go/authentication",
			"revision": "830d2b111e62b15793a2f2db637c073055ab62bb",
			"revisionTime": "2018-06-28T00:12:55Z"
		},
		{
			"checksumSHA1": "nppv6i9E2yqdbQ6qJkahCwELSeI=",
			"path": "github.com/joyent/triton-go/client",
			"revision": "830d2b111e62b15793a2f2db637c073055ab62bb",
			"revisionTime": "2018-06-28T00:12:55Z"
		},
		{
			"checksumSHA1": "d/Py6j/uMgOAFNFGpsQrNnSsO+k=",
			"path": "github.com/joyent/triton-go/errors",
			"revision": "830d2b111e62b15793a2f2db637c073055ab62bb",
			"revisionTime": "2018-06-28T00:12:55Z"
		},
		{
			"checksumSHA1": "EnejU2R7GRUCJ8qsjixPWNLGB7o=",
			"path": "github.com/joyent/triton-go/storage",
			"revision": "830d2b111e62b15793a2f2db637c073055ab62bb",
			"revisionTime": "2018-06-28T00:12:55Z"
		},
		{
			"checksumSHA1": "xnz61Omintrn+UB/Rv2Hh5BgTZw=",
			"path": "github.com/json-iterator/go",
			"revision": "2433035e513208b0f7bd5b50d0aecd889b2c1ff8",
			"revisionTime": "2018-09-14T01:48:43Z"
		},
		{
			"checksumSHA1": "VJk3rOWfxEV9Ilig5lgzH1qg8Ss=",
			"path": "github.com/keybase/go-crypto/brainpool",
			"revision": "0b2a91ace4489933c854bb17d3f22dabdd91b455",
			"revisionTime": "2018-09-20T17:11:16Z"
		},
		{
			"checksumSHA1": "XYywPER9kpyLEjaLzDFS43CKGEM=",
			"path": "github.com/keybase/go-crypto/cast5",
			"revision": "0b2a91ace4489933c854bb17d3f22dabdd91b455",
			"revisionTime": "2018-09-20T17:11:16Z"
		},
		{
			"checksumSHA1": "6ZY7OPH1dlleun/jMHixi1M3SaY=",
			"path": "github.com/keybase/go-crypto/curve25519",
			"revision": "0b2a91ace4489933c854bb17d3f22dabdd91b455",
			"revisionTime": "2018-09-20T17:11:16Z"
		},
		{
			"checksumSHA1": "idJx0ckgd1LwSffToTmxF+bvCk8=",
			"path": "github.com/keybase/go-crypto/ed25519",
			"revision": "0b2a91ace4489933c854bb17d3f22dabdd91b455",
			"revisionTime": "2018-09-20T17:11:16Z"
		},
		{
			"checksumSHA1": "oFj+c+T9/0PTmvpz1Vlx1L6aI98=",
			"path": "github.com/keybase/go-crypto/ed25519/internal/edwards25519",
			"revision": "0b2a91ace4489933c854bb17d3f22dabdd91b455",
			"revisionTime": "2018-09-20T17:11:16Z"
		},
		{
			"checksumSHA1": "8p8GdKmPanouU+0BRDAcyR6LlgU=",
			"path": "github.com/keybase/go-crypto/openpgp",
			"revision": "0b2a91ace4489933c854bb17d3f22dabdd91b455",
			"revisionTime": "2018-09-20T17:11:16Z"
		},
		{
			"checksumSHA1": "tin/wcIHur1IM0n5f5u8nlZ/J6U=",
			"path": "github.com/keybase/go-crypto/openpgp/armor",
			"revision": "0b2a91ace4489933c854bb17d3f22dabdd91b455",
			"revisionTime": "2018-09-20T17:11:16Z"
		},
		{
			"checksumSHA1": "LhCQJCoB7yqxN6hSaPP7qXW2y5s=",
			"path": "github.com/keybase/go-crypto/openpgp/ecdh",
			"revision": "0b2a91ace4489933c854bb17d3f22dabdd91b455",
			"revisionTime": "2018-09-20T17:11:16Z"
		},
		{
			"checksumSHA1": "uxXG9IC/XF8jwwvZUbW65+x8/+M=",
			"path": "github.com/keybase/go-crypto/openpgp/elgamal",
			"revision": "0b2a91ace4489933c854bb17d3f22dabdd91b455",
			"revisionTime": "2018-09-20T17:11:16Z"
		},
		{
			"checksumSHA1": "ofZhU2758YZAAGSEJ8UjFMQLc+k=",
			"path": "github.com/keybase/go-crypto/openpgp/errors",
			"revision": "0b2a91ace4489933c854bb17d3f22dabdd91b455",
			"revisionTime": "2018-09-20T17:11:16Z"
		},
		{
			"checksumSHA1": "IG0C9zMpY0fXO6kJP0Whpe7ZJvc=",
			"path": "github.com/keybase/go-crypto/openpgp/packet",
			"revision": "0b2a91ace4489933c854bb17d3f22dabdd91b455",
			"revisionTime": "2018-09-20T17:11:16Z"
		},
		{
			"checksumSHA1": "BGDxg1Xtsz0DSPzdQGJLLQqfYc8=",
			"path": "github.com/keybase/go-crypto/openpgp/s2k",
			"revision": "0b2a91ace4489933c854bb17d3f22dabdd91b455",
			"revisionTime": "2018-09-20T17:11:16Z"
		},
		{
			"checksumSHA1": "r6ZMyP/HsdeToXIxvgP3ntL6Bds=",
			"path": "github.com/konsorten/go-windows-terminal-sequences",
			"revision": "5c8c8bd35d3832f5d134ae1e1e375b69a4d25242",
			"revisionTime": "2018-10-04T22:41:46Z"
		},
		{
			"checksumSHA1": "3ohk4dFYrERZ6WTdKkIwnTA0HSI=",
			"path": "github.com/kr/pretty",
			"revision": "73f6ac0b30a98e433b289500d779f50c1a6f0712",
			"revisionTime": "2018-05-06T08:33:45Z"
		},
		{
			"checksumSHA1": "SbguDK5lY8uhaHNrmJmNbiWIGM0=",
			"path": "github.com/kr/text",
			"revision": "e2ffdb16a802fe2bb95e2e35ff34f0e53aeef34f",
			"revisionTime": "2018-05-06T08:24:08Z"
		},
		{
			"checksumSHA1": "xvqMCXXlR74in/1c09UadpfXz9Y=",
			"path": "github.com/lib/pq",
			"revision": "4ded0e9383f75c197b3a2aaa6d590ac52df6fd79",
			"revisionTime": "2018-08-23T06:29:44Z"
		},
		{
			"checksumSHA1": "AU3fA8Sm33Vj9PBoRPSeYfxLRuE=",
			"path": "github.com/lib/pq/oid",
			"revision": "4ded0e9383f75c197b3a2aaa6d590ac52df6fd79",
			"revisionTime": "2018-08-23T06:29:44Z"
		},
		{
			"checksumSHA1": "T9E+5mKBQ/BX4wlNxgaPfetxdeI=",
			"path": "github.com/marstr/guid",
			"revision": "8bdf7d1a087ccc975cf37dd6507da50698fd19ca",
			"revisionTime": "2017-04-27T23:51:15Z"
		},
		{
			"checksumSHA1": "SEnjvwVyfuU2xBaOfXfwPD5MZqk=",
			"path": "github.com/mattn/go-colorable",
			"revision": "efa589957cd060542a26d2dd7832fd6a6c6c3ade",
			"revisionTime": "2018-03-10T13:32:14Z"
		},
		{
			"checksumSHA1": "GiVgQkx5acnq+JZtYiuHPlhHoso=",
			"path": "github.com/mattn/go-isatty",
			"revision": "3fb116b820352b7f0c281308a4d6250c22d94e27",
			"revisionTime": "2018-08-30T10:17:45Z"
		},
		{
			"checksumSHA1": "bKMZjd2wPw13VwoE7mBeSv5djFA=",
			"path": "github.com/matttproud/golang_protobuf_extensions/pbutil",
			"revision": "c12348ce28de40eed0136aa2b644d0ee0650e56c",
			"revisionTime": "2016-04-24T11:30:07Z"
		},
		{
			"checksumSHA1": "jF3k27KiSbX54c/bEzPTNnuXn1E=",
			"path": "github.com/michaelklishin/rabbit-hole",
			"revision": "54e00efceb23bbd3850623abc83c8ecb10597773",
			"revisionTime": "2018-08-14T19:25:59Z"
		},
		{
			"checksumSHA1": "dh1x2lCtVSPhvbQtcjjUlg6FMa0=",
			"path": "github.com/miekg/dns",
			"revision": "17c1bc6792fdf1918200e9a675cdf2e3c9d585cd",
			"revisionTime": "2018-10-15T07:12:31Z"
		},
		{
			"checksumSHA1": "fgd40uACm+f6nmSUC+R9A9NtwGY=",
			"path": "github.com/mitchellh/cli",
			"revision": "3d22a244be8aa6fb16ac24af0e195c08b7d973aa",
			"revisionTime": "2018-08-24T00:41:14Z"
		},
		{
			"checksumSHA1": "gpgfDOKGUOP/h+j1cM7T36NZFTQ=",
			"path": "github.com/mitchellh/copystructure",
			"revision": "9a1b6f44e8da0e0e374624fb0a825a231b00c537",
			"revisionTime": "2018-08-24T00:35:38Z"
		},
		{
			"checksumSHA1": "a58zUNtDH/gEd6F6KI3FqT2iEo0=",
			"path": "github.com/mitchellh/go-homedir",
			"revision": "ae18d6b8b3205b561c79e8e5f69bff09736185f4",
			"revisionTime": "2018-08-24T00:42:36Z"
		},
		{
			"checksumSHA1": "sOKKo6gC91+8G8bEsg4Kob0k61g=",
			"path": "github.com/mitchellh/go-testing-interface",
			"revision": "6d0b8010fcc857872e42fc6c931227569016843c",
			"revisionTime": "2018-08-26T20:35:19Z"
		},
		{
			"checksumSHA1": "gOIe6F97Mcq/PwZjG38FkxervzE=",
			"path": "github.com/mitchellh/hashstructure",
			"revision": "a38c50148365edc8df43c1580c48fb2b3a1e9cd7",
			"revisionTime": "2018-08-28T14:53:49Z"
		},
		{
			"checksumSHA1": "J+g0oZePWp2zSIISD2dZZKTxmgg=",
			"path": "github.com/mitchellh/mapstructure",
			"revision": "3536a929edddb9a5b34bd6861dc4a9647cb459fe",
			"revisionTime": "2018-10-05T04:51:35Z"
		},
		{
			"checksumSHA1": "nxuST3bjBv5uDVPzrX9wdruOwv0=",
			"path": "github.com/mitchellh/reflectwalk",
			"revision": "eecee6c969c02c8cc2ae48e1e269843ae8590796",
			"revisionTime": "2018-08-24T00:34:11Z"
		},
		{
			"checksumSHA1": "ZTcgWKWHsrX0RXYVXn5Xeb8Q0go=",
			"path": "github.com/modern-go/concurrent",
			"revision": "bacd9c7ef1dd9b15be4a9909b8ac7a4e313eec94",
			"revisionTime": "2018-03-06T01:26:44Z"
		},
		{
			"checksumSHA1": "qvH48wzTIV3QKSDqI0dLFtVjaDI=",
			"path": "github.com/modern-go/reflect2",
			"revision": "94122c33edd36123c84d5368cfb2b69df93a0ec8",
			"revisionTime": "2018-07-18T01:23:57Z"
		},
		{
			"checksumSHA1": "l76EUB2FN0MXqh9v6ammV+JrruE=",
			"path": "github.com/ncw/swift",
			"revision": "6f907bcc698fc1d24fa918255b18c6c5668b8b2b",
			"revisionTime": "2018-10-09T04:15:14Z"
		},
		{
			"checksumSHA1": "nf3UoPNBIut7BL9nWE8Fw2X2j+Q=",
			"path": "github.com/oklog/run",
			"revision": "6934b124db28979da51d3470dadfa34d73d72652",
			"revisionTime": "2018-03-08T00:51:04Z"
		},
		{
			"checksumSHA1": "VnkNO/q6ZVTYCd/F7nmHosHC5a4=",
			"path": "github.com/opencontainers/go-digest",
			"revision": "c9281466c8b2f606084ac71339773efd177436e7",
			"revisionTime": "2018-04-30T19:00:53Z"
		},
		{
			"checksumSHA1": "Yd/Bw+xjDW+66s4mr4yaHFY/EeE=",
			"path": "github.com/opencontainers/image-spec/specs-go",
			"revision": "b6e51fa50549ee0bd5188494912a7f4c382cb0d4",
			"revisionTime": "2018-10-11T18:26:54Z"
		},
		{
			"checksumSHA1": "jdbXRRzeu0njLE9/nCEZG+Yg/Jk=",
			"path": "github.com/opencontainers/image-spec/specs-go/v1",
			"revision": "b6e51fa50549ee0bd5188494912a7f4c382cb0d4",
			"revisionTime": "2018-10-11T18:26:54Z"
		},
		{
			"checksumSHA1": "XtLpcP6ca9SQG218re7E7UcOj3Y=",
			"path": "github.com/opencontainers/runc/libcontainer/user",
			"revision": "398f670bcba4dad3aa4c37f8fd1c6d6f9e5a6e15",
			"revisionTime": "2018-10-13T07:32:37Z"
		},
		{
			"checksumSHA1": "wJWRH5ORhyIO29LxvA/Sug1skF0=",
			"path": "github.com/ory-am/common/env",
			"revision": "1a6879dc80f2da8d4693fdf2a3956931a463a238",
			"revisionTime": "2018-05-02T07:53:26Z"
		},
		{
			"checksumSHA1": "66Sb4WCJAWMIBQDcig9u5oCVEZY=",
			"path": "github.com/ory/dockertest",
			"revision": "9f1141b78507d23603f6be530587664ebb63a8d2",
			"revisionTime": "2018-08-22T07:09:55Z",
			"version": "v3",
			"versionExact": "v3.3.2"
		},
		{
			"checksumSHA1": "zoXZtf4HBjGYwbcPTYSIdBA3OhM=",
			"path": "github.com/ory/dockertest/docker",
			"revision": "9f1141b78507d23603f6be530587664ebb63a8d2",
			"revisionTime": "2018-08-22T07:09:55Z",
			"version": "v3",
			"versionExact": "v3.3.2"
		},
		{
			"checksumSHA1": "kybFsLiR0A0kHhd57cvaiMs0Hew=",
			"path": "github.com/ory/dockertest/docker/opts",
			"revision": "9f1141b78507d23603f6be530587664ebb63a8d2",
			"revisionTime": "2018-08-22T07:09:55Z",
			"version": "v3",
			"versionExact": "v3.3.2"
		},
		{
			"checksumSHA1": "H6DKa8JeaDMq929JAk+7nHNHf+8=",
			"path": "github.com/ory/dockertest/docker/pkg/archive",
			"revision": "9f1141b78507d23603f6be530587664ebb63a8d2",
			"revisionTime": "2018-08-22T07:09:55Z",
			"version": "v3",
			"versionExact": "v3.3.2"
		},
		{
			"checksumSHA1": "C8v/B0kxp+sj0hOgkKgkqNCTBAs=",
			"path": "github.com/ory/dockertest/docker/pkg/fileutils",
			"revision": "9f1141b78507d23603f6be530587664ebb63a8d2",
			"revisionTime": "2018-08-22T07:09:55Z",
			"version": "v3",
			"versionExact": "v3.3.2"
		},
		{
			"checksumSHA1": "YU2ti1f8AhPb/TM7UbkYu1OkGKg=",
			"path": "github.com/ory/dockertest/docker/pkg/homedir",
			"revision": "9f1141b78507d23603f6be530587664ebb63a8d2",
			"revisionTime": "2018-08-22T07:09:55Z",
			"version": "v3",
			"versionExact": "v3.3.2"
		},
		{
			"checksumSHA1": "5UIsMHMB5UqXSwTQZGo3Wm2RDpU=",
			"path": "github.com/ory/dockertest/docker/pkg/idtools",
			"revision": "9f1141b78507d23603f6be530587664ebb63a8d2",
			"revisionTime": "2018-08-22T07:09:55Z",
			"version": "v3",
			"versionExact": "v3.3.2"
		},
		{
			"checksumSHA1": "XQO6g/D+PiItot/AWrd8PcovIjM=",
			"path": "github.com/ory/dockertest/docker/pkg/ioutils",
			"revision": "9f1141b78507d23603f6be530587664ebb63a8d2",
			"revisionTime": "2018-08-22T07:09:55Z",
			"version": "v3",
			"versionExact": "v3.3.2"
		},
		{
			"checksumSHA1": "7sxjyVW1ASCZ9xAaljp+hlDEqOY=",
			"path": "github.com/ory/dockertest/docker/pkg/jsonmessage",
			"revision": "9f1141b78507d23603f6be530587664ebb63a8d2",
			"revisionTime": "2018-08-22T07:09:55Z",
			"version": "v3",
			"versionExact": "v3.3.2"
		},
		{
			"checksumSHA1": "Y8s1mng/OFPn5iuMuHs7vndFbG4=",
			"path": "github.com/ory/dockertest/docker/pkg/longpath",
			"revision": "9f1141b78507d23603f6be530587664ebb63a8d2",
			"revisionTime": "2018-08-22T07:09:55Z",
			"version": "v3",
			"versionExact": "v3.3.2"
		},
		{
			"checksumSHA1": "1saFea8nAP1XnZrbs3dlqrHtwHU=",
			"path": "github.com/ory/dockertest/docker/pkg/mount",
			"revision": "9f1141b78507d23603f6be530587664ebb63a8d2",
			"revisionTime": "2018-08-22T07:09:55Z",
			"version": "v3",
			"versionExact": "v3.3.2"
		},
		{
			"checksumSHA1": "Tw92Jb1u7pNIltqvILsaa/I5gKE=",
			"path": "github.com/ory/dockertest/docker/pkg/pools",
			"revision": "9f1141b78507d23603f6be530587664ebb63a8d2",
			"revisionTime": "2018-08-22T07:09:55Z",
			"version": "v3",
			"versionExact": "v3.3.2"
		},
		{
			"checksumSHA1": "lY8wRT4PPfcEb2eVFbV+jLMlH5k=",
			"path": "github.com/ory/dockertest/docker/pkg/stdcopy",
			"revision": "9f1141b78507d23603f6be530587664ebb63a8d2",
			"revisionTime": "2018-08-22T07:09:55Z",
			"version": "v3",
			"versionExact": "v3.3.2"
		},
		{
			"checksumSHA1": "+H09Wo2LUci6EYbs+2WNJznkncM=",
			"path": "github.com/ory/dockertest/docker/pkg/system",
			"revision": "9f1141b78507d23603f6be530587664ebb63a8d2",
			"revisionTime": "2018-08-22T07:09:55Z",
			"version": "v3",
			"versionExact": "v3.3.2"
		},
		{
			"checksumSHA1": "dHrfSbjfFjefpmUfn4hjzxZW+EQ=",
			"path": "github.com/ory/dockertest/docker/pkg/term",
			"revision": "9f1141b78507d23603f6be530587664ebb63a8d2",
			"revisionTime": "2018-08-22T07:09:55Z",
			"version": "v3",
			"versionExact": "v3.3.2"
		},
		{
			"checksumSHA1": "4khwd4wPwh73ahgpGENFGBR81fw=",
			"path": "github.com/ory/dockertest/docker/pkg/term/windows",
			"revision": "9f1141b78507d23603f6be530587664ebb63a8d2",
			"revisionTime": "2018-08-22T07:09:55Z",
			"version": "v3",
			"versionExact": "v3.3.2"
		},
		{
			"checksumSHA1": "obuqG6sS6vhPJfvF4K99ZbIUcxM=",
			"path": "github.com/ory/dockertest/docker/types",
			"revision": "9f1141b78507d23603f6be530587664ebb63a8d2",
			"revisionTime": "2018-08-22T07:09:55Z",
			"version": "v3",
			"versionExact": "v3.3.2"
		},
		{
			"checksumSHA1": "lqxHA6yN75yCXouOAS6/H6ueNPk=",
			"path": "github.com/ory/dockertest/docker/types/blkiodev",
			"revision": "9f1141b78507d23603f6be530587664ebb63a8d2",
			"revisionTime": "2018-08-22T07:09:55Z",
			"version": "v3",
			"versionExact": "v3.3.2"
		},
		{
			"checksumSHA1": "x+BA3ejQ3Ow2Nu6lxG43enRBZC4=",
			"path": "github.com/ory/dockertest/docker/types/container",
			"revision": "9f1141b78507d23603f6be530587664ebb63a8d2",
			"revisionTime": "2018-08-22T07:09:55Z",
			"version": "v3",
			"versionExact": "v3.3.2"
		},
		{
			"checksumSHA1": "iBdrvhAYkgv3cwHevrC40tX+0O8=",
			"path": "github.com/ory/dockertest/docker/types/filters",
			"revision": "9f1141b78507d23603f6be530587664ebb63a8d2",
			"revisionTime": "2018-08-22T07:09:55Z",
			"version": "v3",
			"versionExact": "v3.3.2"
		},
		{
			"checksumSHA1": "ah2ucs6bzJF3Ad2SyIHSkFjXbVU=",
			"path": "github.com/ory/dockertest/docker/types/mount",
			"revision": "9f1141b78507d23603f6be530587664ebb63a8d2",
			"revisionTime": "2018-08-22T07:09:55Z",
			"version": "v3",
			"versionExact": "v3.3.2"
		},
		{
			"checksumSHA1": "Y1i15/KcGFmoT0jze4bDObxBf9Y=",
			"path": "github.com/ory/dockertest/docker/types/network",
			"revision": "9f1141b78507d23603f6be530587664ebb63a8d2",
			"revisionTime": "2018-08-22T07:09:55Z",
			"version": "v3",
			"versionExact": "v3.3.2"
		},
		{
			"checksumSHA1": "UMnrKxtdfbjwsnTOpKg0D6j92yQ=",
			"path": "github.com/ory/dockertest/docker/types/registry",
			"revision": "9f1141b78507d23603f6be530587664ebb63a8d2",
			"revisionTime": "2018-08-22T07:09:55Z",
			"version": "v3",
			"versionExact": "v3.3.2"
		},
		{
			"checksumSHA1": "1La6nODOd2sdgmB1NfvHsu9YCmY=",
			"path": "github.com/ory/dockertest/docker/types/strslice",
			"revision": "9f1141b78507d23603f6be530587664ebb63a8d2",
			"revisionTime": "2018-08-22T07:09:55Z",
			"version": "v3",
			"versionExact": "v3.3.2"
		},
		{
			"checksumSHA1": "Kh+cs2PlcE1Uld4JVA0RN3Ds+2o=",
			"path": "github.com/ory/dockertest/docker/types/versions",
			"revision": "9f1141b78507d23603f6be530587664ebb63a8d2",
			"revisionTime": "2018-08-22T07:09:55Z",
			"version": "v3",
			"versionExact": "v3.3.2"
		},
		{
			"checksumSHA1": "W8mzTLRjnooGtHwWaxSX8eq8hlY=",
			"path": "github.com/patrickmn/go-cache",
			"revision": "5633e0862627c011927fa39556acae8b1f1df58a",
			"revisionTime": "2018-08-15T05:31:27Z"
		},
		{
			"checksumSHA1": "UruiaCPpVcDKfBTQhAM6UomufIw=",
			"path": "github.com/pborman/uuid",
			"revision": "8b1b92947f46224e3b97bb1a3a5b0382be00d31e",
			"revisionTime": "2018-09-18T08:52:46Z"
		},
		{
			"checksumSHA1": "imNaq3HPXbaiLyDDkbGcSNs42Xw=",
			"path": "github.com/pierrec/lz4",
			"revision": "635575b42742856941dbc767b44905bb9ba083f6",
			"revisionTime": "2018-10-05T16:47:09Z"
		},
		{
			"checksumSHA1": "YzBjaYp2pbrwPhT6XHY0CBSh71A=",
			"path": "github.com/pierrec/lz4/internal/xxh32",
			"revision": "635575b42742856941dbc767b44905bb9ba083f6",
			"revisionTime": "2018-10-05T16:47:09Z"
		},
		{
			"checksumSHA1": "DTy0iJ2w5C+FDsN9EnzfhNmvS+o=",
			"path": "github.com/pkg/errors",
			"revision": "2233dee583dcf88f3c8b22cb7a33f05a499800d8",
			"revisionTime": "2018-10-08T04:53:15Z"
		},
		{
			"checksumSHA1": "eU6C18oR9hAHGe/MBMYmMjBQ8r8=",
			"path": "github.com/posener/complete",
			"revision": "0d98d7ee195f007b3453c002780ed80c76e7c806",
			"revisionTime": "2018-09-10T08:07:58Z"
		},
		{
			"checksumSHA1": "tTZdbCXe+5kV35vEhVIJVD4kh8Q=",
			"path": "github.com/posener/complete/cmd",
			"revision": "0d98d7ee195f007b3453c002780ed80c76e7c806",
			"revisionTime": "2018-09-10T08:07:58Z"
		},
		{
			"checksumSHA1": "vCp4iBIA04hfRVcefkNLnXPc29M=",
			"path": "github.com/posener/complete/cmd/install",
			"revision": "0d98d7ee195f007b3453c002780ed80c76e7c806",
			"revisionTime": "2018-09-10T08:07:58Z"
		},
		{
			"checksumSHA1": "DMo94FwJAm9ZCYCiYdJU2+bh4no=",
			"path": "github.com/posener/complete/match",
			"revision": "0d98d7ee195f007b3453c002780ed80c76e7c806",
			"revisionTime": "2018-09-10T08:07:58Z"
		},
		{
			"checksumSHA1": "KxkAlLxQkuSGHH46Dxu6wpAybO4=",
			"path": "github.com/pquerna/cachecontrol",
			"revision": "1555304b9b35fdd2b425bccf1a5613677705e7d0",
			"revisionTime": "2018-05-17T16:36:45Z"
		},
		{
			"checksumSHA1": "wwaht1P9i8vQu6DqNvMEy24IMgY=",
			"path": "github.com/pquerna/cachecontrol/cacheobject",
			"revision": "1555304b9b35fdd2b425bccf1a5613677705e7d0",
			"revisionTime": "2018-05-17T16:36:45Z"
		},
		{
			"checksumSHA1": "vCogt04lbcE8fUgvRCOaZQUo+Pk=",
			"path": "github.com/pquerna/otp",
			"revision": "be78767b3e392ce45ea73444451022a6fc32ad0d",
			"revisionTime": "2018-08-13T14:46:49Z"
		},
		{
			"checksumSHA1": "Rpx/4T1X/tZgHG56AJ6G8nPk7Gw=",
			"path": "github.com/pquerna/otp/hotp",
			"revision": "be78767b3e392ce45ea73444451022a6fc32ad0d",
			"revisionTime": "2018-08-13T14:46:49Z"
		},
		{
			"checksumSHA1": "OvSOUZb554+cPpvBOK4kEjv2ZpE=",
			"path": "github.com/pquerna/otp/totp",
			"revision": "be78767b3e392ce45ea73444451022a6fc32ad0d",
			"revisionTime": "2018-08-13T14:46:49Z"
		},
		{
			"checksumSHA1": "frS661rlSEZWE9CezHhnFioQK/I=",
			"path": "github.com/prometheus/client_golang/prometheus",
			"revision": "1cafe34db7fdec6022e17e00e1c1ea501022f3e4",
			"revisionTime": "2018-10-15T14:52:39Z"
		},
		{
			"checksumSHA1": "UBqhkyjCz47+S19MVTigxJ2VjVQ=",
			"path": "github.com/prometheus/client_golang/prometheus/internal",
			"revision": "1cafe34db7fdec6022e17e00e1c1ea501022f3e4",
			"revisionTime": "2018-10-15T14:52:39Z"
		},
		{
			"checksumSHA1": "V8xkqgmP66sq2ZW4QO5wi9a4oZE=",
			"path": "github.com/prometheus/client_model/go",
			"revision": "5c3871d89910bfb32f5fcab2aa4b9ec68e65a99f",
			"revisionTime": "2018-07-12T10:51:10Z"
		},
		{
			"checksumSHA1": "hGf3xT6gRaJh2zAEbWj9YnV+K+0=",
			"path": "github.com/prometheus/common/expfmt",
			"revision": "bcb74de08d37a417cb6789eec1d6c810040f0470",
			"revisionTime": "2018-10-15T12:42:27Z"
		},
		{
			"checksumSHA1": "GWlM3d2vPYyNATtTFgftS10/A9w=",
			"path": "github.com/prometheus/common/internal/bitbucket.org/ww/goautoneg",
			"revision": "bcb74de08d37a417cb6789eec1d6c810040f0470",
			"revisionTime": "2018-10-15T12:42:27Z"
		},
		{
			"checksumSHA1": "EXTRY7DL9gFW8c341Dk6LDXCBn8=",
			"path": "github.com/prometheus/common/model",
			"revision": "bcb74de08d37a417cb6789eec1d6c810040f0470",
			"revisionTime": "2018-10-15T12:42:27Z"
		},
		{
			"checksumSHA1": "4zOdjJcskuocAzI+i6rcRzYjSlI=",
			"path": "github.com/prometheus/procfs",
			"revision": "185b4288413d2a0dd0806f78c90dde719829e5ae",
			"revisionTime": "2018-10-05T14:02:18Z"
		},
		{
			"checksumSHA1": "8E1IbrgtLBee7J404VKPyoI+qsk=",
			"path": "github.com/prometheus/procfs/internal/util",
			"revision": "185b4288413d2a0dd0806f78c90dde719829e5ae",
			"revisionTime": "2018-10-05T14:02:18Z"
		},
		{
			"checksumSHA1": "HSP5hVT0CNMRa8+Xtz4z2Ic5U0E=",
			"path": "github.com/prometheus/procfs/nfs",
			"revision": "185b4288413d2a0dd0806f78c90dde719829e5ae",
			"revisionTime": "2018-10-05T14:02:18Z"
		},
		{
			"checksumSHA1": "yItvTQLUVqm/ArLEbvEhqG0T5a0=",
			"path": "github.com/prometheus/procfs/xfs",
			"revision": "185b4288413d2a0dd0806f78c90dde719829e5ae",
			"revisionTime": "2018-10-05T14:02:18Z"
		},
		{
			"checksumSHA1": "M57Rrfc8Z966p+IBtQ91QOcUtcg=",
			"path": "github.com/ryanuber/columnize",
			"revision": "abc90934186a77966e2beeac62ed966aac0561d5",
			"revisionTime": "2017-07-03T20:58:27Z"
		},
		{
			"checksumSHA1": "6JP37UqrI0H80Gpk0Y2P+KXgn5M=",
			"path": "github.com/ryanuber/go-glob",
			"revision": "256dc444b735e061061cf46c809487313d5b0065",
			"revisionTime": "2017-01-28T01:21:29Z"
		},
		{
			"checksumSHA1": "ze1R6Lrk0kW0cX24ZdZD6ZpIDCo=",
			"path": "github.com/samuel/go-zookeeper/zk",
			"revision": "c4fab1ac1bec58281ad0667dc3f0907a9476ac47",
			"revisionTime": "2018-01-30T19:37:22Z"
		},
		{
			"checksumSHA1": "1myjT8gKwUI3WNE5a/85jNPL8Fo=",
			"path": "github.com/satori/go.uuid",
			"revision": "879c5887cd475cd7864858769793b2ceb0d44feb",
			"revisionTime": "2016-06-07T14:43:47Z",
			"version": "v1.1.0",
			"versionExact": "v1.1.0"
		},
		{
			"checksumSHA1": "tnMZLo/kR9Kqx6GtmWwowtTLlA8=",
			"path": "github.com/sean-/seed",
			"revision": "e2103e2c35297fb7e17febb81e49b312087a2372",
			"revisionTime": "2017-03-13T16:33:22Z"
		},
		{
			"checksumSHA1": "IvPH2QFjJjXIxr2l3nTDKA3fOuU=",
			"path": "github.com/sirupsen/logrus",
			"revision": "458213699411cdceb6fd839a3178be49c01fba54",
			"revisionTime": "2018-10-10T20:06:18Z"
		},
		{
			"checksumSHA1": "2xcr/mhxBFlDjpxe/Mc2Wb4RGR8=",
			"path": "github.com/tv42/httpunix",
			"revision": "b75d8614f926c077e48d85f1f8f7885b758c6225",
			"revisionTime": "2015-04-27T01:28:21Z"
		},
		{
			"checksumSHA1": "q8085xZyD5NbnWnP16jVxjT/ia8=",
			"path": "github.com/tyrannosaurus-becks/aliyun-oss-go-sdk/oss",
			"revision": "36bf7aa2f916f274137aedd05d1d36f6a3c0f4a6",
			"revisionTime": "2018-06-15T12:55:16Z"
		},
		{
			"checksumSHA1": "2itAnNmxls3SdlIGdm22djyp9IY=",
			"path": "github.com/ugorji/go/codec",
			"revision": "8333dd4495169d0d17214592e805b1ce5cbcdf86",
			"revisionTime": "2018-10-12T06:40:53Z"
		},
		{
			"checksumSHA1": "8nCoO1ACxWgrtwUl84Se7YIWVMA=",
			"path": "go.etcd.io/etcd/auth/authpb",
			"revision": "7a759c18d294698f537f8be91927354818a71e51",
			"revisionTime": "2018-10-15T17:54:34Z"
		},
		{
			"checksumSHA1": "dOTPc9AnUrucXTh6dFhcj6Xyim8=",
			"path": "go.etcd.io/etcd/clientv3",
			"revision": "7a759c18d294698f537f8be91927354818a71e51",
			"revisionTime": "2018-10-15T17:54:34Z"
		},
		{
			"checksumSHA1": "EXaUZbFolMaWfGUJUKXymQo63Fc=",
			"path": "go.etcd.io/etcd/clientv3/balancer",
			"revision": "7a759c18d294698f537f8be91927354818a71e51",
			"revisionTime": "2018-10-15T17:54:34Z"
		},
		{
			"checksumSHA1": "g6eRx00F7Xl/0v8OCxgiC57ARs0=",
			"path": "go.etcd.io/etcd/clientv3/balancer/picker",
			"revision": "7a759c18d294698f537f8be91927354818a71e51",
			"revisionTime": "2018-10-15T17:54:34Z"
		},
		{
			"checksumSHA1": "zsQzOE0KolNLwLKQfahcy3WZwjk=",
			"path": "go.etcd.io/etcd/clientv3/balancer/resolver/endpoint",
			"revision": "7a759c18d294698f537f8be91927354818a71e51",
			"revisionTime": "2018-10-15T17:54:34Z"
		},
		{
			"checksumSHA1": "NFsezSuEcheJXAlnehOL431Q8us=",
			"path": "go.etcd.io/etcd/clientv3/concurrency",
			"revision": "7a759c18d294698f537f8be91927354818a71e51",
			"revisionTime": "2018-10-15T17:54:34Z"
		},
		{
			"checksumSHA1": "SDdAjoQeeV8tEDv05QZ7/Yv79CI=",
			"path": "go.etcd.io/etcd/etcdserver/api/v3rpc/rpctypes",
			"revision": "7a759c18d294698f537f8be91927354818a71e51",
			"revisionTime": "2018-10-15T17:54:34Z"
		},
		{
			"checksumSHA1": "Jk0gGFdOHgsqxhoj9atENsLkwD0=",
			"path": "go.etcd.io/etcd/etcdserver/etcdserverpb",
			"revision": "7a759c18d294698f537f8be91927354818a71e51",
			"revisionTime": "2018-10-15T17:54:34Z"
		},
		{
			"checksumSHA1": "C/ndQTz6TCtOsL29UYTxuax9/rw=",
			"path": "go.etcd.io/etcd/mvcc/mvccpb",
			"revision": "7a759c18d294698f537f8be91927354818a71e51",
			"revisionTime": "2018-10-15T17:54:34Z"
		},
		{
			"checksumSHA1": "38iFzK4Eq3kQ3t2xlTRQvypOeRI=",
			"path": "go.etcd.io/etcd/pkg/logutil",
			"revision": "7a759c18d294698f537f8be91927354818a71e51",
			"revisionTime": "2018-10-15T17:54:34Z"
		},
		{
			"checksumSHA1": "Q4ZZnZeTbMHrXKZxTd6EQjSf4uY=",
			"path": "go.etcd.io/etcd/pkg/pathutil",
			"revision": "7a759c18d294698f537f8be91927354818a71e51",
			"revisionTime": "2018-10-15T17:54:34Z"
		},
		{
			"checksumSHA1": "jF9R5QbAMut5PvZMIy9+zDPf6NU=",
			"path": "go.etcd.io/etcd/pkg/srv",
			"revision": "7a759c18d294698f537f8be91927354818a71e51",
			"revisionTime": "2018-10-15T17:54:34Z"
		},
		{
			"checksumSHA1": "Xf7TwBAdBTSSeTlEzqFH1Deglbk=",
			"path": "go.etcd.io/etcd/pkg/systemd",
			"revision": "7a759c18d294698f537f8be91927354818a71e51",
			"revisionTime": "2018-10-15T17:54:34Z"
		},
		{
			"checksumSHA1": "yl9eTlZ74Ixe7WxHQaO6rWJq+tU=",
			"path": "go.etcd.io/etcd/pkg/tlsutil",
			"revision": "7a759c18d294698f537f8be91927354818a71e51",
			"revisionTime": "2018-10-15T17:54:34Z"
		},
		{
			"checksumSHA1": "YQD4i+Li76ogXqgKS62MJVf1agE=",
			"path": "go.etcd.io/etcd/pkg/transport",
			"revision": "7a759c18d294698f537f8be91927354818a71e51",
			"revisionTime": "2018-10-15T17:54:34Z"
		},
		{
			"checksumSHA1": "VL9HsNKbbCb1Ntj9VcFCfiTmjmM=",
			"path": "go.etcd.io/etcd/pkg/types",
			"revision": "7a759c18d294698f537f8be91927354818a71e51",
			"revisionTime": "2018-10-15T17:54:34Z"
		},
		{
			"checksumSHA1": "b6/18Kp2W5oWnbgqIq6Ks3FKOBk=",
			"path": "go.etcd.io/etcd/raft",
			"revision": "7a759c18d294698f537f8be91927354818a71e51",
			"revisionTime": "2018-10-15T17:54:34Z"
		},
		{
			"checksumSHA1": "0ZI+YcuXXszApIhI+HcsmIcSVgg=",
			"path": "go.etcd.io/etcd/raft/raftpb",
			"revision": "7a759c18d294698f537f8be91927354818a71e51",
			"revisionTime": "2018-10-15T17:54:34Z"
		},
		{
			"checksumSHA1": "Vyt9fFWEV2/sagq9KmkVbPn+LFM=",
			"path": "go.etcd.io/etcd/version",
			"revision": "7a759c18d294698f537f8be91927354818a71e51",
			"revisionTime": "2018-10-15T17:54:34Z"
		},
		{
			"checksumSHA1": "FYNpZ/C+tTLe/JMqvIPybkoBh2Y=",
			"path": "go.opencensus.io",
			"revision": "1eb9a13c7dd02141e065a665f6bf5c99a090a16a",
			"revisionTime": "2018-10-15T18:34:46Z"
		},
		{
			"checksumSHA1": "TA3C6+5PM7V2zbsnLMp13Efy/BA=",
			"path": "go.opencensus.io/exemplar",
			"revision": "1eb9a13c7dd02141e065a665f6bf5c99a090a16a",
			"revisionTime": "2018-10-15T18:34:46Z"
		},
		{
			"checksumSHA1": "BhwWPIG9k2gelU3zEOkhKdedctk=",
			"path": "go.opencensus.io/internal",
			"revision": "1eb9a13c7dd02141e065a665f6bf5c99a090a16a",
			"revisionTime": "2018-10-15T18:34:46Z"
		},
		{
			"checksumSHA1": "Vcwr4P/uIN4haoJPglU7liURepM=",
			"path": "go.opencensus.io/internal/tagencoding",
			"revision": "1eb9a13c7dd02141e065a665f6bf5c99a090a16a",
			"revisionTime": "2018-10-15T18:34:46Z"
		},
		{
			"checksumSHA1": "OpsEM9xBeU/TfVFGEsjpCSEhpEc=",
			"path": "go.opencensus.io/plugin/ocgrpc",
			"revision": "1eb9a13c7dd02141e065a665f6bf5c99a090a16a",
			"revisionTime": "2018-10-15T18:34:46Z"
		},
		{
			"checksumSHA1": "kxVcsHl3DWhTdSZkterTpRFQRIs=",
			"path": "go.opencensus.io/plugin/ochttp",
			"revision": "1eb9a13c7dd02141e065a665f6bf5c99a090a16a",
			"revisionTime": "2018-10-15T18:34:46Z"
		},
		{
			"checksumSHA1": "0OVZlXVUMGzf8ddlnjg2yMZI4ao=",
			"path": "go.opencensus.io/plugin/ochttp/propagation/b3",
			"revision": "1eb9a13c7dd02141e065a665f6bf5c99a090a16a",
			"revisionTime": "2018-10-15T18:34:46Z"
		},
		{
			"checksumSHA1": "9Qm9NNFLaZ8KM3pv4lIBSsD4q3A=",
			"path": "go.opencensus.io/stats",
			"revision": "1eb9a13c7dd02141e065a665f6bf5c99a090a16a",
			"revisionTime": "2018-10-15T18:34:46Z"
		},
		{
			"checksumSHA1": "SEHKoV2p561oIgFTqzQ67a/XU7I=",
			"path": "go.opencensus.io/stats/internal",
			"revision": "1eb9a13c7dd02141e065a665f6bf5c99a090a16a",
			"revisionTime": "2018-10-15T18:34:46Z"
		},
		{
			"checksumSHA1": "KVJAD8BjQ045mOPz/mAWbPXMlIU=",
			"path": "go.opencensus.io/stats/view",
			"revision": "1eb9a13c7dd02141e065a665f6bf5c99a090a16a",
			"revisionTime": "2018-10-15T18:34:46Z"
		},
		{
			"checksumSHA1": "/xIgvCFhYpV43FT16tNBTbm7MeY=",
			"path": "go.opencensus.io/tag",
			"revision": "1eb9a13c7dd02141e065a665f6bf5c99a090a16a",
			"revisionTime": "2018-10-15T18:34:46Z"
		},
		{
			"checksumSHA1": "LFehOdQ0p2mKk0rpV1FaQTq4UwU=",
			"path": "go.opencensus.io/trace",
			"revision": "1eb9a13c7dd02141e065a665f6bf5c99a090a16a",
			"revisionTime": "2018-10-15T18:34:46Z"
		},
		{
			"checksumSHA1": "0P3BycP6CFnFNRCnF4dTlMEJgEI=",
			"path": "go.opencensus.io/trace/internal",
			"revision": "1eb9a13c7dd02141e065a665f6bf5c99a090a16a",
			"revisionTime": "2018-10-15T18:34:46Z"
		},
		{
			"checksumSHA1": "FHJParRi8f1GHO7Cx+lk3bMWBq0=",
			"path": "go.opencensus.io/trace/propagation",
			"revision": "1eb9a13c7dd02141e065a665f6bf5c99a090a16a",
			"revisionTime": "2018-10-15T18:34:46Z"
		},
		{
			"checksumSHA1": "UHbxxaMqpEPsubh8kPwzSlyEwqI=",
			"path": "go.opencensus.io/trace/tracestate",
			"revision": "1eb9a13c7dd02141e065a665f6bf5c99a090a16a",
			"revisionTime": "2018-10-15T18:34:46Z"
		},
		{
			"checksumSHA1": "Aj1YXCXqTITJWE1NQwoLETGf/Mc=",
			"path": "go.uber.org/atomic",
			"revision": "bb9a8edc0f888f7dcda2e967c3409846a9d8475c",
			"revisionTime": "2018-09-27T16:07:59Z"
		},
		{
			"checksumSHA1": "HephvKOmm5xmOrCzhKEtcw7lqE8=",
			"path": "go.uber.org/multierr",
			"revision": "ddea229ff1dff9e6fe8a6c0344ac73b09e81fce5",
			"revisionTime": "2018-01-22T17:25:45Z"
		},
		{
			"checksumSHA1": "bs4Qet93Z8f2eB8MVdM2hXXTyso=",
			"path": "go.uber.org/zap",
			"revision": "67bc79d13d155c02fd008f721863ff8cc5f30659",
			"revisionTime": "2018-08-14T18:34:19Z"
		},
		{
			"checksumSHA1": "eC/XVln77aRfE/VocbN0NWdlRdg=",
			"path": "go.uber.org/zap/buffer",
			"revision": "67bc79d13d155c02fd008f721863ff8cc5f30659",
			"revisionTime": "2018-08-14T18:34:19Z"
		},
		{
			"checksumSHA1": "MuxOAtZEsJitlWBzhmpm2vGiHok=",
			"path": "go.uber.org/zap/internal/bufferpool",
			"revision": "67bc79d13d155c02fd008f721863ff8cc5f30659",
			"revisionTime": "2018-08-14T18:34:19Z"
		},
		{
			"checksumSHA1": "uC0L9eCSAYcCWNC8udJk/t1vvIU=",
			"path": "go.uber.org/zap/internal/color",
			"revision": "67bc79d13d155c02fd008f721863ff8cc5f30659",
			"revisionTime": "2018-08-14T18:34:19Z"
		},
		{
			"checksumSHA1": "b80CJExrVpXu3SA1iCQ6uLqTn2c=",
			"path": "go.uber.org/zap/internal/exit",
			"revision": "67bc79d13d155c02fd008f721863ff8cc5f30659",
			"revisionTime": "2018-08-14T18:34:19Z"
		},
		{
			"checksumSHA1": "iH3qg/pvsxQ9XW5t8FTc6veuYhY=",
			"path": "go.uber.org/zap/zapcore",
			"revision": "67bc79d13d155c02fd008f721863ff8cc5f30659",
			"revisionTime": "2018-08-14T18:34:19Z"
		},
		{
			"checksumSHA1": "oCH3J96RWvO8W4xjix47PModpio=",
			"path": "golang.org/x/crypto/bcrypt",
			"revision": "0c41d7ab0a0ee717d4590a44bcb987dfd9e183eb",
			"revisionTime": "2018-10-15T00:23:17Z"
		},
		{
			"checksumSHA1": "ejjxT0+wDWWncfh0Rt3lSH4IbXQ=",
			"path": "golang.org/x/crypto/blake2b",
			"revision": "0c41d7ab0a0ee717d4590a44bcb987dfd9e183eb",
			"revisionTime": "2018-10-15T00:23:17Z"
		},
		{
			"checksumSHA1": "oVPHWesOmZ02vLq2fglGvf+AMgk=",
			"path": "golang.org/x/crypto/blowfish",
			"revision": "0c41d7ab0a0ee717d4590a44bcb987dfd9e183eb",
			"revisionTime": "2018-10-15T00:23:17Z"
		},
		{
			"checksumSHA1": "9TPZ7plxFmlYtMEv2LLXRCEQg7c=",
			"path": "golang.org/x/crypto/chacha20poly1305",
			"revision": "0c41d7ab0a0ee717d4590a44bcb987dfd9e183eb",
			"revisionTime": "2018-10-15T00:23:17Z"
		},
		{
			"checksumSHA1": "VrW/nowBxVcqQhIrqDJNxr5NWu0=",
			"path": "golang.org/x/crypto/cryptobyte",
			"revision": "0c41d7ab0a0ee717d4590a44bcb987dfd9e183eb",
			"revisionTime": "2018-10-15T00:23:17Z"
		},
		{
			"checksumSHA1": "YEoV2AiZZPDuF7pMVzDt7buS9gc=",
			"path": "golang.org/x/crypto/cryptobyte/asn1",
			"revision": "0c41d7ab0a0ee717d4590a44bcb987dfd9e183eb",
			"revisionTime": "2018-10-15T00:23:17Z"
		},
		{
			"checksumSHA1": "IQkUIOnvlf0tYloFx9mLaXSvXWQ=",
			"path": "golang.org/x/crypto/curve25519",
			"revision": "0c41d7ab0a0ee717d4590a44bcb987dfd9e183eb",
			"revisionTime": "2018-10-15T00:23:17Z"
		},
		{
			"checksumSHA1": "2LpxYGSf068307b7bhAuVjvzLLc=",
			"path": "golang.org/x/crypto/ed25519",
			"revision": "0c41d7ab0a0ee717d4590a44bcb987dfd9e183eb",
			"revisionTime": "2018-10-15T00:23:17Z"
		},
		{
			"checksumSHA1": "0JTAFXPkankmWcZGQJGScLDiaN8=",
			"path": "golang.org/x/crypto/ed25519/internal/edwards25519",
			"revision": "0c41d7ab0a0ee717d4590a44bcb987dfd9e183eb",
			"revisionTime": "2018-10-15T00:23:17Z"
		},
		{
			"checksumSHA1": "4D8hxMIaSDEW5pCQk22Xj4DcDh4=",
			"path": "golang.org/x/crypto/hkdf",
			"revision": "0c41d7ab0a0ee717d4590a44bcb987dfd9e183eb",
			"revisionTime": "2018-10-15T00:23:17Z"
		},
		{
			"checksumSHA1": "fhxj9uzosD3dQefNF5JuGJzGZwg=",
			"path": "golang.org/x/crypto/internal/chacha20",
			"revision": "0c41d7ab0a0ee717d4590a44bcb987dfd9e183eb",
			"revisionTime": "2018-10-15T00:23:17Z"
		},
		{
			"checksumSHA1": "/U7f2gaH6DnEmLguVLDbipU6kXU=",
			"path": "golang.org/x/crypto/internal/subtle",
			"revision": "0c41d7ab0a0ee717d4590a44bcb987dfd9e183eb",
			"revisionTime": "2018-10-15T00:23:17Z"
		},
		{
			"checksumSHA1": "MCeXr2RNeiG1XG6V+er1OR0qyeo=",
			"path": "golang.org/x/crypto/md4",
			"revision": "0c41d7ab0a0ee717d4590a44bcb987dfd9e183eb",
			"revisionTime": "2018-10-15T00:23:17Z"
		},
		{
			"checksumSHA1": "1MGpGDQqnUoRpv7VEcQrXOBydXE=",
			"path": "golang.org/x/crypto/pbkdf2",
			"revision": "0c41d7ab0a0ee717d4590a44bcb987dfd9e183eb",
			"revisionTime": "2018-10-15T00:23:17Z"
		},
		{
			"checksumSHA1": "PJY7uCr3UnX4/Mf/RoWnbieSZ8o=",
			"path": "golang.org/x/crypto/pkcs12",
			"revision": "0c41d7ab0a0ee717d4590a44bcb987dfd9e183eb",
			"revisionTime": "2018-10-15T00:23:17Z"
		},
		{
			"checksumSHA1": "p0GC51McIdA7JygoP223twJ1s0E=",
			"path": "golang.org/x/crypto/pkcs12/internal/rc2",
			"revision": "0c41d7ab0a0ee717d4590a44bcb987dfd9e183eb",
			"revisionTime": "2018-10-15T00:23:17Z"
		},
		{
			"checksumSHA1": "vKbPb9fpjCdzuoOvajOJnYfHG2g=",
			"path": "golang.org/x/crypto/poly1305",
			"revision": "0c41d7ab0a0ee717d4590a44bcb987dfd9e183eb",
			"revisionTime": "2018-10-15T00:23:17Z"
		},
		{
			"checksumSHA1": "kFJZIGt0lpBufqlhuwRERsD1w6g=",
			"path": "golang.org/x/crypto/ssh",
			"revision": "0c41d7ab0a0ee717d4590a44bcb987dfd9e183eb",
			"revisionTime": "2018-10-15T00:23:17Z"
		},
		{
			"checksumSHA1": "R9VBzgWGaphXv2/b4DLeMAbq9Xg=",
			"path": "golang.org/x/crypto/ssh/agent",
			"revision": "0c41d7ab0a0ee717d4590a44bcb987dfd9e183eb",
			"revisionTime": "2018-10-15T00:23:17Z"
		},
		{
			"checksumSHA1": "BGm8lKZmvJbf/YOJLeL1rw2WVjA=",
			"path": "golang.org/x/crypto/ssh/terminal",
			"revision": "0c41d7ab0a0ee717d4590a44bcb987dfd9e183eb",
			"revisionTime": "2018-10-15T00:23:17Z"
		},
		{
			"checksumSHA1": "Pa6ivEz5fid3ECb1hptNbC+USfA=",
			"path": "golang.org/x/net/bpf",
			"revision": "49bb7cea24b1df9410e1712aa6433dae904ff66a",
			"revisionTime": "2018-10-11T05:27:23Z"
		},
		{
			"checksumSHA1": "GtamqiJoL7PGHsN454AoffBFMa8=",
			"path": "golang.org/x/net/context",
			"revision": "49bb7cea24b1df9410e1712aa6433dae904ff66a",
			"revisionTime": "2018-10-11T05:27:23Z"
		},
		{
			"checksumSHA1": "WHc3uByvGaMcnSoI21fhzYgbOgg=",
			"path": "golang.org/x/net/context/ctxhttp",
			"revision": "49bb7cea24b1df9410e1712aa6433dae904ff66a",
			"revisionTime": "2018-10-11T05:27:23Z"
		},
		{
			"checksumSHA1": "pCY4YtdNKVBYRbNvODjx8hj0hIs=",
			"path": "golang.org/x/net/http/httpguts",
			"revision": "49bb7cea24b1df9410e1712aa6433dae904ff66a",
			"revisionTime": "2018-10-11T05:27:23Z"
		},
		{
			"checksumSHA1": "N0asyGBBR6/7qIdCpdb2OxAyv4U=",
			"path": "golang.org/x/net/http2",
			"revision": "49bb7cea24b1df9410e1712aa6433dae904ff66a",
			"revisionTime": "2018-10-11T05:27:23Z"
		},
		{
			"checksumSHA1": "KZniwnfpWkaTPhUQDUTvgex/7y0=",
			"path": "golang.org/x/net/http2/hpack",
			"revision": "49bb7cea24b1df9410e1712aa6433dae904ff66a",
			"revisionTime": "2018-10-11T05:27:23Z"
		},
		{
			"checksumSHA1": "RcrB7tgYS/GMW4QrwVdMOTNqIU8=",
			"path": "golang.org/x/net/idna",
			"revision": "49bb7cea24b1df9410e1712aa6433dae904ff66a",
			"revisionTime": "2018-10-11T05:27:23Z"
		},
		{
			"checksumSHA1": "8oJoT8rfokzpkJ19eNhRs2JgRxI=",
			"path": "golang.org/x/net/internal/iana",
			"revision": "49bb7cea24b1df9410e1712aa6433dae904ff66a",
			"revisionTime": "2018-10-11T05:27:23Z"
		},
		{
			"checksumSHA1": "YsXlbexuTtUXHyhSv927ILOkf6A=",
			"path": "golang.org/x/net/internal/socket",
			"revision": "49bb7cea24b1df9410e1712aa6433dae904ff66a",
			"revisionTime": "2018-10-11T05:27:23Z"
		},
		{
			"checksumSHA1": "UxahDzW2v4mf/+aFxruuupaoIwo=",
			"path": "golang.org/x/net/internal/timeseries",
			"revision": "49bb7cea24b1df9410e1712aa6433dae904ff66a",
			"revisionTime": "2018-10-11T05:27:23Z"
		},
		{
			"checksumSHA1": "K4XNY0c60IPBpv5sO6aiCuB8o/0=",
			"path": "golang.org/x/net/ipv4",
			"revision": "49bb7cea24b1df9410e1712aa6433dae904ff66a",
			"revisionTime": "2018-10-11T05:27:23Z"
		},
		{
			"checksumSHA1": "hDszlYGI8m9puPsEIDr59ccTiF8=",
			"path": "golang.org/x/net/ipv6",
			"revision": "49bb7cea24b1df9410e1712aa6433dae904ff66a",
			"revisionTime": "2018-10-11T05:27:23Z"
		},
		{
			"checksumSHA1": "6ckrK99wkirarIfFNX4+AHWBEHM=",
			"path": "golang.org/x/net/trace",
			"revision": "49bb7cea24b1df9410e1712aa6433dae904ff66a",
			"revisionTime": "2018-10-11T05:27:23Z"
		},
		{
			"checksumSHA1": "j0z/2h06wsvTkGiLaZ5XFLbMKfo=",
			"path": "golang.org/x/oauth2",
			"revision": "c57b0facaced709681d9f90397429b9430a74754",
			"revisionTime": "2018-10-03T18:30:08Z"
		},
		{
			"checksumSHA1": "z7mSaGccufg15ki2YPd+M5PlsUc=",
			"path": "golang.org/x/oauth2/google",
			"revision": "c57b0facaced709681d9f90397429b9430a74754",
			"revisionTime": "2018-10-03T18:30:08Z"
		},
		{
			"checksumSHA1": "wmIDyFF0NcgupcX+tBZbi9Z+R0A=",
			"path": "golang.org/x/oauth2/internal",
			"revision": "c57b0facaced709681d9f90397429b9430a74754",
			"revisionTime": "2018-10-03T18:30:08Z"
		},
		{
			"checksumSHA1": "huVltYnXdRFDJLgp/ZP9IALzG7g=",
			"path": "golang.org/x/oauth2/jws",
			"revision": "c57b0facaced709681d9f90397429b9430a74754",
			"revisionTime": "2018-10-03T18:30:08Z"
		},
		{
			"checksumSHA1": "QPndO4ODVdEBILRhJ6869UDAoHc=",
			"path": "golang.org/x/oauth2/jwt",
			"revision": "c57b0facaced709681d9f90397429b9430a74754",
			"revisionTime": "2018-10-03T18:30:08Z"
		},
		{
			"checksumSHA1": "REkmyB368pIiip76LiqMLspgCRk=",
			"path": "golang.org/x/sys/cpu",
			"revision": "fa43e7bc11baaae89f3f902b2b4d832b68234844",
			"revisionTime": "2018-10-11T14:35:51Z"
		},
		{
			"checksumSHA1": "SiJNkx+YGtq3Gtr6Ldu6OW83O+U=",
			"path": "golang.org/x/sys/unix",
			"revision": "fa43e7bc11baaae89f3f902b2b4d832b68234844",
			"revisionTime": "2018-10-11T14:35:51Z"
		},
		{
			"checksumSHA1": "Y7nctMxT58lRM78VtElPerhcnEs=",
			"path": "golang.org/x/sys/windows",
			"revision": "fa43e7bc11baaae89f3f902b2b4d832b68234844",
			"revisionTime": "2018-10-11T14:35:51Z"
		},
		{
			"checksumSHA1": "tqqo7DEeFCclb58XbN44WwdpWww=",
			"path": "golang.org/x/text/encoding",
			"revision": "4d1c5fb19474adfe9562c9847ba425e7da817e81",
			"revisionTime": "2018-09-21T09:56:34Z"
		},
		{
			"checksumSHA1": "zeHyHebIZl1tGuwGllIhjfci+wI=",
			"path": "golang.org/x/text/encoding/internal",
			"revision": "4d1c5fb19474adfe9562c9847ba425e7da817e81",
			"revisionTime": "2018-09-21T09:56:34Z"
		},
		{
			"checksumSHA1": "+bFlIgTuq1Rf8QVtiEGWeCJEnpY=",
			"path": "golang.org/x/text/encoding/internal/identifier",
			"revision": "4d1c5fb19474adfe9562c9847ba425e7da817e81",
			"revisionTime": "2018-09-21T09:56:34Z"
		},
		{
			"checksumSHA1": "bAJTZJ3IGJdNmN/PSlRMRxWtxec=",
			"path": "golang.org/x/text/encoding/unicode",
			"revision": "4d1c5fb19474adfe9562c9847ba425e7da817e81",
			"revisionTime": "2018-09-21T09:56:34Z"
		},
		{
			"checksumSHA1": "Qk7dljcrEK1BJkAEZguxAbG9dSo=",
			"path": "golang.org/x/text/internal/utf8internal",
			"revision": "4d1c5fb19474adfe9562c9847ba425e7da817e81",
			"revisionTime": "2018-09-21T09:56:34Z"
		},
		{
			"checksumSHA1": "IV4MN7KGBSocu/5NR3le3sxup4Y=",
			"path": "golang.org/x/text/runes",
			"revision": "4d1c5fb19474adfe9562c9847ba425e7da817e81",
			"revisionTime": "2018-09-21T09:56:34Z"
		},
		{
			"checksumSHA1": "CbpjEkkOeh0fdM/V8xKDdI0AA88=",
			"path": "golang.org/x/text/secure/bidirule",
			"revision": "4d1c5fb19474adfe9562c9847ba425e7da817e81",
			"revisionTime": "2018-09-21T09:56:34Z"
		},
		{
			"checksumSHA1": "ziMb9+ANGRJSSIuxYdRbA+cDRBQ=",
			"path": "golang.org/x/text/transform",
			"revision": "4d1c5fb19474adfe9562c9847ba425e7da817e81",
			"revisionTime": "2018-09-21T09:56:34Z"
		},
		{
			"checksumSHA1": "Qw4qdlZHCnBurAPPrSt+EKPIngM=",
			"path": "golang.org/x/text/unicode/bidi",
			"revision": "4d1c5fb19474adfe9562c9847ba425e7da817e81",
			"revisionTime": "2018-09-21T09:56:34Z"
		},
		{
			"checksumSHA1": "XJr6+rzzxASewSbC/SCStyGlmuw=",
			"path": "golang.org/x/text/unicode/norm",
			"revision": "4d1c5fb19474adfe9562c9847ba425e7da817e81",
			"revisionTime": "2018-09-21T09:56:34Z"
		},
		{
			"checksumSHA1": "HoCvrd3hEhsFeBOdEw7cbcfyk50=",
			"path": "golang.org/x/time/rate",
			"revision": "fbb02b2291d28baffd63558aa44b4b56f178d650",
			"revisionTime": "2018-04-12T16:56:04Z"
		},
		{
			"checksumSHA1": "gmT0tI5vdUnvc9Nase6RV0q+lMM=",
			"path": "google.golang.org/api/compute/v1",
			"revision": "625cd1887957946515db468ce519bb71fa31fc7f",
			"revisionTime": "2018-10-12T22:54:34Z"
		},
		{
			"checksumSHA1": "sdBIpvPJTg/6SjFgFVcRhjlkz0s=",
			"path": "google.golang.org/api/gensupport",
			"revision": "625cd1887957946515db468ce519bb71fa31fc7f",
			"revisionTime": "2018-10-12T22:54:34Z"
		},
		{
			"checksumSHA1": "vN2q4J0jDKFQRGfFQ15cOSILz5s=",
			"path": "google.golang.org/api/googleapi",
			"revision": "625cd1887957946515db468ce519bb71fa31fc7f",
			"revisionTime": "2018-10-12T22:54:34Z"
		},
		{
			"checksumSHA1": "1K0JxrUfDqAB3MyRiU1LKjfHyf4=",
			"path": "google.golang.org/api/googleapi/internal/uritemplates",
			"revision": "625cd1887957946515db468ce519bb71fa31fc7f",
			"revisionTime": "2018-10-12T22:54:34Z"
		},
		{
			"checksumSHA1": "Mr2fXhMRzlQCgANFm91s536pG7E=",
			"path": "google.golang.org/api/googleapi/transport",
			"revision": "625cd1887957946515db468ce519bb71fa31fc7f",
			"revisionTime": "2018-10-12T22:54:34Z"
		},
		{
			"checksumSHA1": "1qOzh2razY/WraqaAt9ZJGxFa/0=",
			"path": "google.golang.org/api/iam/v1",
			"revision": "625cd1887957946515db468ce519bb71fa31fc7f",
			"revisionTime": "2018-10-12T22:54:34Z"
		},
		{
			"checksumSHA1": "Udn/2xRvKr6bjxdRE9x3Xr7I3+g=",
			"path": "google.golang.org/api/internal",
			"revision": "625cd1887957946515db468ce519bb71fa31fc7f",
			"revisionTime": "2018-10-12T22:54:34Z"
		},
		{
			"checksumSHA1": "zh9AcT6oNvhnOqb7w7njY48TkvI=",
			"path": "google.golang.org/api/iterator",
			"revision": "625cd1887957946515db468ce519bb71fa31fc7f",
			"revisionTime": "2018-10-12T22:54:34Z"
		},
		{
			"checksumSHA1": "eWpZHp+uWAazxPugLLYfYP8rRKg=",
			"path": "google.golang.org/api/oauth2/v2",
			"revision": "625cd1887957946515db468ce519bb71fa31fc7f",
			"revisionTime": "2018-10-12T22:54:34Z"
		},
		{
			"checksumSHA1": "UbkxTZQanhUNhfpC0TN8vYFIsho=",
			"path": "google.golang.org/api/option",
			"revision": "625cd1887957946515db468ce519bb71fa31fc7f",
			"revisionTime": "2018-10-12T22:54:34Z"
		},
		{
			"checksumSHA1": "uAQGaBzKQeNiJpWP5rc7nAYTR04=",
			"path": "google.golang.org/api/storage/v1",
			"revision": "625cd1887957946515db468ce519bb71fa31fc7f",
			"revisionTime": "2018-10-12T22:54:34Z"
		},
		{
			"checksumSHA1": "HhOh8QNToR6IhjDP/wlAh1wT7aA=",
			"path": "google.golang.org/api/transport/grpc",
			"revision": "625cd1887957946515db468ce519bb71fa31fc7f",
			"revisionTime": "2018-10-12T22:54:34Z"
		},
		{
			"checksumSHA1": "qROxv/rFbX8MnEjpfvxEIoJh+UA=",
			"path": "google.golang.org/api/transport/http",
			"revision": "625cd1887957946515db468ce519bb71fa31fc7f",
			"revisionTime": "2018-10-12T22:54:34Z"
		},
		{
			"checksumSHA1": "sJcKCvjPtoysqyelsB2CQzC5oQI=",
			"path": "google.golang.org/api/transport/http/internal/propagation",
			"revision": "625cd1887957946515db468ce519bb71fa31fc7f",
			"revisionTime": "2018-10-12T22:54:34Z"
		},
		{
			"checksumSHA1": "fEcQGfCu8agHVWKVfVfDLAIKOf0=",
			"path": "google.golang.org/appengine",
			"revision": "ae0ab99deb4dc413a2b4bd6c8bdd0eb67f1e4d06",
			"revisionTime": "2018-09-18T20:26:59Z"
		},
		{
			"checksumSHA1": "LiyXfqOzaeQ8vgYZH3t2hUEdVTw=",
			"path": "google.golang.org/appengine/cloudsql",
			"revision": "ae0ab99deb4dc413a2b4bd6c8bdd0eb67f1e4d06",
			"revisionTime": "2018-09-18T20:26:59Z"
		},
		{
			"checksumSHA1": "szulVzi3fCD327p0BBeeXPYVSu8=",
			"path": "google.golang.org/appengine/internal",
			"revision": "ae0ab99deb4dc413a2b4bd6c8bdd0eb67f1e4d06",
			"revisionTime": "2018-09-18T20:26:59Z"
		},
		{
			"checksumSHA1": "GyzSDzUj78G9nyNhmlFGg5IufHc=",
			"path": "google.golang.org/appengine/internal/app_identity",
			"revision": "ae0ab99deb4dc413a2b4bd6c8bdd0eb67f1e4d06",
			"revisionTime": "2018-09-18T20:26:59Z"
		},
		{
			"checksumSHA1": "5PakGXEgSbyFptkhGO8MnGf7uH0=",
			"path": "google.golang.org/appengine/internal/base",
			"revision": "ae0ab99deb4dc413a2b4bd6c8bdd0eb67f1e4d06",
			"revisionTime": "2018-09-18T20:26:59Z"
		},
		{
			"checksumSHA1": "3DZ+Ah5hFQb1/nh1+li2VE+kkfk=",
			"path": "google.golang.org/appengine/internal/datastore",
			"revision": "ae0ab99deb4dc413a2b4bd6c8bdd0eb67f1e4d06",
			"revisionTime": "2018-09-18T20:26:59Z"
		},
		{
			"checksumSHA1": "HJQ4JM9YWfwIe4vmAgXC7J/1T3E=",
			"path": "google.golang.org/appengine/internal/log",
			"revision": "ae0ab99deb4dc413a2b4bd6c8bdd0eb67f1e4d06",
			"revisionTime": "2018-09-18T20:26:59Z"
		},
		{
			"checksumSHA1": "rPcVt7Td1StpB6Z9DiShhu753PM=",
			"path": "google.golang.org/appengine/internal/modules",
			"revision": "ae0ab99deb4dc413a2b4bd6c8bdd0eb67f1e4d06",
			"revisionTime": "2018-09-18T20:26:59Z"
		},
		{
			"checksumSHA1": "hApgRLSl7w9XG2waJxdH/o0A398=",
			"path": "google.golang.org/appengine/internal/remote_api",
			"revision": "ae0ab99deb4dc413a2b4bd6c8bdd0eb67f1e4d06",
			"revisionTime": "2018-09-18T20:26:59Z"
		},
		{
			"checksumSHA1": "HOXg4L2NYsuRGJ8AO4JnPN4EHJs=",
			"path": "google.golang.org/appengine/internal/socket",
			"revision": "ae0ab99deb4dc413a2b4bd6c8bdd0eb67f1e4d06",
			"revisionTime": "2018-09-18T20:26:59Z"
		},
		{
			"checksumSHA1": "ZnEUFEjcGAVZNDPOOc+VLN7x4pI=",
			"path": "google.golang.org/appengine/internal/urlfetch",
			"revision": "ae0ab99deb4dc413a2b4bd6c8bdd0eb67f1e4d06",
			"revisionTime": "2018-09-18T20:26:59Z"
		},
		{
			"checksumSHA1": "MharNMGnQusRPdmBYXDxz2cCHPU=",
			"path": "google.golang.org/appengine/socket",
			"revision": "ae0ab99deb4dc413a2b4bd6c8bdd0eb67f1e4d06",
			"revisionTime": "2018-09-18T20:26:59Z"
		},
		{
			"checksumSHA1": "akOV9pYnCbcPA8wJUutSQVibdyg=",
			"path": "google.golang.org/appengine/urlfetch",
			"revision": "ae0ab99deb4dc413a2b4bd6c8bdd0eb67f1e4d06",
			"revisionTime": "2018-09-18T20:26:59Z"
		},
		{
			"checksumSHA1": "vZ5PYWH+FgRxI2yMzIOtdonWH9w=",
			"path": "google.golang.org/genproto/googleapis/api/annotations",
			"revision": "af9cb2a35e7f169ec875002c1829c9b315cddc04",
			"revisionTime": "2018-10-04T00:54:41Z"
		},
		{
			"checksumSHA1": "D2/OkmqUSm74ngHV/7GVwNGgNjE=",
			"path": "google.golang.org/genproto/googleapis/iam/v1",
			"revision": "af9cb2a35e7f169ec875002c1829c9b315cddc04",
			"revisionTime": "2018-10-04T00:54:41Z"
		},
		{
			"checksumSHA1": "YlTC3MG+u3IHAr1iHJDsGjKAshU=",
			"path": "google.golang.org/genproto/googleapis/rpc/code",
			"revision": "af9cb2a35e7f169ec875002c1829c9b315cddc04",
			"revisionTime": "2018-10-04T00:54:41Z"
		},
		{
			"checksumSHA1": "CNGv/r61wb6XyWWsCKNnBhq6Ab8=",
			"path": "google.golang.org/genproto/googleapis/rpc/errdetails",
			"revision": "af9cb2a35e7f169ec875002c1829c9b315cddc04",
			"revisionTime": "2018-10-04T00:54:41Z"
		},
		{
			"checksumSHA1": "MgYFT27I9gfAtSVBpGVqkCYOj3U=",
			"path": "google.golang.org/genproto/googleapis/rpc/status",
			"revision": "af9cb2a35e7f169ec875002c1829c9b315cddc04",
			"revisionTime": "2018-10-04T00:54:41Z"
		},
		{
			"checksumSHA1": "YWYZseFIYe2DR9AQaaAP5TELIsI=",
			"path": "google.golang.org/genproto/googleapis/spanner/v1",
			"revision": "af9cb2a35e7f169ec875002c1829c9b315cddc04",
			"revisionTime": "2018-10-04T00:54:41Z"
		},
		{
			"checksumSHA1": "5cU6eHFzsIKIyj/oKC28aVBEyMs=",
			"path": "google.golang.org/grpc",
			"revision": "1da8e51941b9a2c8f4bc3271acc30393c29e9cc0",
			"revisionTime": "2018-10-15T21:28:12Z"
		},
		{
			"checksumSHA1": "9KEKKMRAdFnz2sMBXbb33ZLS8Oo=",
			"path": "google.golang.org/grpc/balancer",
			"revision": "1da8e51941b9a2c8f4bc3271acc30393c29e9cc0",
			"revisionTime": "2018-10-15T21:28:12Z"
		},
		{
			"checksumSHA1": "lw+L836hLeH8+//le+C+ycddCCU=",
			"path": "google.golang.org/grpc/balancer/base",
			"revision": "1da8e51941b9a2c8f4bc3271acc30393c29e9cc0",
			"revisionTime": "2018-10-15T21:28:12Z"
		},
		{
			"checksumSHA1": "DJ1AtOk4Pu7bqtUMob95Hw8HPNw=",
			"path": "google.golang.org/grpc/balancer/roundrobin",
			"revision": "1da8e51941b9a2c8f4bc3271acc30393c29e9cc0",
			"revisionTime": "2018-10-15T21:28:12Z"
		},
		{
			"checksumSHA1": "R3tuACGAPyK4lr+oSNt1saUzC0M=",
			"path": "google.golang.org/grpc/codes",
			"revision": "1da8e51941b9a2c8f4bc3271acc30393c29e9cc0",
			"revisionTime": "2018-10-15T21:28:12Z"
		},
		{
			"checksumSHA1": "XH2WYcDNwVO47zYShREJjcYXm0Y=",
			"path": "google.golang.org/grpc/connectivity",
			"revision": "1da8e51941b9a2c8f4bc3271acc30393c29e9cc0",
			"revisionTime": "2018-10-15T21:28:12Z"
		},
		{
			"checksumSHA1": "5r6NIQY1c3NjwLtxUOo/BcUOqFo=",
			"path": "google.golang.org/grpc/credentials",
			"revision": "1da8e51941b9a2c8f4bc3271acc30393c29e9cc0",
			"revisionTime": "2018-10-15T21:28:12Z"
		},
		{
			"checksumSHA1": "QbufP1o0bXrtd5XecqdRCK/Vl0M=",
			"path": "google.golang.org/grpc/credentials/oauth",
			"revision": "1da8e51941b9a2c8f4bc3271acc30393c29e9cc0",
			"revisionTime": "2018-10-15T21:28:12Z"
		},
		{
			"checksumSHA1": "cfLb+pzWB+Glwp82rgfcEST1mv8=",
			"path": "google.golang.org/grpc/encoding",
			"revision": "1da8e51941b9a2c8f4bc3271acc30393c29e9cc0",
			"revisionTime": "2018-10-15T21:28:12Z"
		},
		{
			"checksumSHA1": "LKKkn7EYA+Do9Qwb2/SUKLFNxoo=",
			"path": "google.golang.org/grpc/encoding/proto",
			"revision": "1da8e51941b9a2c8f4bc3271acc30393c29e9cc0",
			"revisionTime": "2018-10-15T21:28:12Z"
		},
		{
			"checksumSHA1": "ZPPSFisPDz2ANO4FBZIft+fRxyk=",
			"path": "google.golang.org/grpc/grpclog",
			"revision": "1da8e51941b9a2c8f4bc3271acc30393c29e9cc0",
			"revisionTime": "2018-10-15T21:28:12Z"
		},
		{
			"checksumSHA1": "1w2nqVXgpqKg3mHXsllP4t15eO8=",
			"path": "google.golang.org/grpc/health",
			"revision": "1da8e51941b9a2c8f4bc3271acc30393c29e9cc0",
			"revisionTime": "2018-10-15T21:28:12Z"
		},
		{
			"checksumSHA1": "KfgIKMqGJ8FdFbWlGDsnmrCY7eE=",
			"path": "google.golang.org/grpc/health/grpc_health_v1",
			"revision": "1da8e51941b9a2c8f4bc3271acc30393c29e9cc0",
			"revisionTime": "2018-10-15T21:28:12Z"
		},
		{
			"checksumSHA1": "LCor0tzo+6c0KVpfkpY7P65JFGo=",
			"path": "google.golang.org/grpc/internal",
			"revision": "1da8e51941b9a2c8f4bc3271acc30393c29e9cc0",
			"revisionTime": "2018-10-15T21:28:12Z"
		},
		{
			"checksumSHA1": "uDJA7QK2iGnEwbd9TPqkLaM+xuU=",
			"path": "google.golang.org/grpc/internal/backoff",
			"revision": "1da8e51941b9a2c8f4bc3271acc30393c29e9cc0",
			"revisionTime": "2018-10-15T21:28:12Z"
		},
		{
			"checksumSHA1": "V6eyqZJfYh+cX+I/AxPVjkQLjTM=",
			"path": "google.golang.org/grpc/internal/channelz",
			"revision": "1da8e51941b9a2c8f4bc3271acc30393c29e9cc0",
			"revisionTime": "2018-10-15T21:28:12Z"
		},
		{
			"checksumSHA1": "5dFUCEaPjKwza9kwKqgljp8ckU4=",
			"path": "google.golang.org/grpc/internal/envconfig",
			"revision": "1da8e51941b9a2c8f4bc3271acc30393c29e9cc0",
			"revisionTime": "2018-10-15T21:28:12Z"
		},
		{
			"checksumSHA1": "70gndc/uHwyAl3D45zqp7vyHWlo=",
			"path": "google.golang.org/grpc/internal/grpcrand",
			"revision": "1da8e51941b9a2c8f4bc3271acc30393c29e9cc0",
			"revisionTime": "2018-10-15T21:28:12Z"
		},
		{
			"checksumSHA1": "2ktnBLlL5W/PpaYOTsAmPPETG20=",
			"path": "google.golang.org/grpc/internal/transport",
			"revision": "1da8e51941b9a2c8f4bc3271acc30393c29e9cc0",
			"revisionTime": "2018-10-15T21:28:12Z"
		},
		{
			"checksumSHA1": "350+v+N+AuknxomqjND19nR969g=",
			"path": "google.golang.org/grpc/keepalive",
			"revision": "1da8e51941b9a2c8f4bc3271acc30393c29e9cc0",
			"revisionTime": "2018-10-15T21:28:12Z"
		},
		{
			"checksumSHA1": "OjIAi5AzqlQ7kLtdAyjvdgMf6hc=",
			"path": "google.golang.org/grpc/metadata",
			"revision": "1da8e51941b9a2c8f4bc3271acc30393c29e9cc0",
			"revisionTime": "2018-10-15T21:28:12Z"
		},
		{
			"checksumSHA1": "VvGBoawND0urmYDy11FT+U1IHtU=",
			"path": "google.golang.org/grpc/naming",
			"revision": "1da8e51941b9a2c8f4bc3271acc30393c29e9cc0",
			"revisionTime": "2018-10-15T21:28:12Z"
		},
		{
			"checksumSHA1": "n5EgDdBqFMa2KQFhtl+FF/4gIFo=",
			"path": "google.golang.org/grpc/peer",
			"revision": "1da8e51941b9a2c8f4bc3271acc30393c29e9cc0",
			"revisionTime": "2018-10-15T21:28:12Z"
		},
		{
			"checksumSHA1": "GEq6wwE1qWLmkaM02SjxBmmnHDo=",
			"path": "google.golang.org/grpc/resolver",
			"revision": "1da8e51941b9a2c8f4bc3271acc30393c29e9cc0",
			"revisionTime": "2018-10-15T21:28:12Z"
		},
		{
			"checksumSHA1": "grHAHa6Fi3WBsXJpmlEOlRbWWVg=",
			"path": "google.golang.org/grpc/resolver/dns",
			"revision": "1da8e51941b9a2c8f4bc3271acc30393c29e9cc0",
			"revisionTime": "2018-10-15T21:28:12Z"
		},
		{
			"checksumSHA1": "zs9M4xE8Lyg4wvuYvR00XoBxmuw=",
			"path": "google.golang.org/grpc/resolver/passthrough",
			"revision": "1da8e51941b9a2c8f4bc3271acc30393c29e9cc0",
			"revisionTime": "2018-10-15T21:28:12Z"
		},
		{
			"checksumSHA1": "YclPgme2gT3S0hTkHVdE1zAxJdo=",
			"path": "google.golang.org/grpc/stats",
			"revision": "1da8e51941b9a2c8f4bc3271acc30393c29e9cc0",
			"revisionTime": "2018-10-15T21:28:12Z"
		},
		{
			"checksumSHA1": "hFyBO5vgsMamKhUOSyPCqROk1vo=",
			"path": "google.golang.org/grpc/status",
			"revision": "1da8e51941b9a2c8f4bc3271acc30393c29e9cc0",
			"revisionTime": "2018-10-15T21:28:12Z"
		},
		{
			"checksumSHA1": "qvArRhlrww5WvRmbyMF2mUfbJew=",
			"path": "google.golang.org/grpc/tap",
			"revision": "1da8e51941b9a2c8f4bc3271acc30393c29e9cc0",
			"revisionTime": "2018-10-15T21:28:12Z"
		},
		{
			"checksumSHA1": "xsaHqy6/sonLV6xIxTNh4FfkWbU=",
			"path": "gopkg.in/asn1-ber.v1",
			"revision": "379148ca0225df7a432012b8df0355c2a2063ac0",
			"revisionTime": "2017-05-11T16:59:59Z"
		},
		{
			"checksumSHA1": "COfXAfInbcFT/YRsvLUQnNKHzF0=",
			"path": "gopkg.in/inf.v0",
			"revision": "d2d2541c53f18d2a059457998ce2876cc8e67cbf",
			"revisionTime": "2018-03-26T17:23:32Z"
		},
		{
			"checksumSHA1": "bS5Kp6YjeXz4nvvS55CqIBP+HzM=",
			"path": "gopkg.in/mgo.v2",
			"revision": "9856a29383ce1c59f308dd1cf0363a79b5bef6b5",
			"revisionTime": "2018-07-05T11:36:04Z"
		},
		{
			"checksumSHA1": "/xRHTpN8WOK4nmZjJ1f96ER1b/o=",
			"path": "gopkg.in/mgo.v2/bson",
			"revision": "9856a29383ce1c59f308dd1cf0363a79b5bef6b5",
			"revisionTime": "2018-07-05T11:36:04Z"
		},
		{
			"checksumSHA1": "XQsrqoNT1U0KzLxOFcAZVvqhLfk=",
			"path": "gopkg.in/mgo.v2/internal/json",
			"revision": "9856a29383ce1c59f308dd1cf0363a79b5bef6b5",
			"revisionTime": "2018-07-05T11:36:04Z"
		},
		{
			"checksumSHA1": "LEvMCnprte47qdAxWvQ/zRxVF1U=",
			"path": "gopkg.in/mgo.v2/internal/sasl",
			"revision": "9856a29383ce1c59f308dd1cf0363a79b5bef6b5",
			"revisionTime": "2018-07-05T11:36:04Z"
		},
		{
			"checksumSHA1": "+1WDRPaOphSCmRMxVPIPBV4aubc=",
			"path": "gopkg.in/mgo.v2/internal/scram",
			"revision": "9856a29383ce1c59f308dd1cf0363a79b5bef6b5",
			"revisionTime": "2018-07-05T11:36:04Z"
		},
		{
			"checksumSHA1": "YCPcVG3Kac1aaDpbPUtsZ/BXNgg=",
			"path": "gopkg.in/ory-am/dockertest.v2",
			"revision": "edb9d9444e6868c1b1e279098b628e7b8e6f0714",
			"revisionTime": "2016-10-18T17:13:38Z"
		},
		{
			"checksumSHA1": "uz1zhtG2WT1YulQOBzmfGNOd0og=",
			"path": "gopkg.in/ory-am/dockertest.v3",
			"revision": "9f1141b78507d23603f6be530587664ebb63a8d2",
			"revisionTime": "2018-08-22T07:09:55Z"
		},
		{
			"checksumSHA1": "Wy85jVEPvSSgYWCr/VyfJ5ES3r8=",
			"path": "gopkg.in/square/go-jose.v2",
			"revision": "ef984e69dd356202fd4e4910d4d9c24468bdf0b8",
			"revisionTime": "2018-09-20T18:25:19Z"
		},
		{
			"checksumSHA1": "Ho5sr2GbiR8S35IRni7vC54d5Js=",
			"path": "gopkg.in/square/go-jose.v2/cipher",
			"revision": "ef984e69dd356202fd4e4910d4d9c24468bdf0b8",
			"revisionTime": "2018-09-20T18:25:19Z"
		},
		{
			"checksumSHA1": "JFun0lWY9eqd80Js2iWsehu1gc4=",
			"path": "gopkg.in/square/go-jose.v2/json",
			"revision": "ef984e69dd356202fd4e4910d4d9c24468bdf0b8",
			"revisionTime": "2018-09-20T18:25:19Z"
		},
		{
			"checksumSHA1": "gMJFFBv2lKqUlg2Kwqd5xnb2qfc=",
			"path": "gopkg.in/square/go-jose.v2/jwt",
			"revision": "ef984e69dd356202fd4e4910d4d9c24468bdf0b8",
			"revisionTime": "2018-09-20T18:25:19Z"
		},
		{
			"checksumSHA1": "ZSWoOPUNRr5+3dhkLK3C4cZAQPk=",
			"path": "gopkg.in/yaml.v2",
			"revision": "5420a8b6744d3b0345ab293f6fcba19c978f1183",
			"revisionTime": "2018-03-28T19:50:20Z"
		},
		{
			"checksumSHA1": "izopgFdSaf2cSxUY8i//YxpvDjk=",
			"path": "k8s.io/api/authentication/v1",
			"revision": "bbf5c193d86c33256702fc781833463a7bca7849",
			"revisionTime": "2018-10-14T04:47:08Z"
		},
		{
			"checksumSHA1": "eD3XRvVzKmBUr4mFMD9hAMMuLSE=",
			"path": "k8s.io/apimachinery/pkg/api/errors",
			"revision": "60666be32c5de527b69dabe8e4400b4f0aa897de",
			"revisionTime": "2018-10-15T20:53:01Z"
		},
		{
			"checksumSHA1": "3HmyxPj391ek2E2x9rL9zMbeCKA=",
			"path": "k8s.io/apimachinery/pkg/api/resource",
			"revision": "60666be32c5de527b69dabe8e4400b4f0aa897de",
			"revisionTime": "2018-10-15T20:53:01Z"
		},
		{
			"checksumSHA1": "d/GUWW4B/VQX1aJGtv5pOx23jl0=",
			"path": "k8s.io/apimachinery/pkg/apis/meta/v1",
			"revision": "60666be32c5de527b69dabe8e4400b4f0aa897de",
			"revisionTime": "2018-10-15T20:53:01Z"
		},
		{
			"checksumSHA1": "I6+J//YuSZdxncAuc/kar8G1jkY=",
			"path": "k8s.io/apimachinery/pkg/conversion",
			"revision": "60666be32c5de527b69dabe8e4400b4f0aa897de",
			"revisionTime": "2018-10-15T20:53:01Z"
		},
		{
			"checksumSHA1": "lZgVHIUDKFlQKJBYQVWqED5sDnE=",
			"path": "k8s.io/apimachinery/pkg/conversion/queryparams",
			"revision": "60666be32c5de527b69dabe8e4400b4f0aa897de",
			"revisionTime": "2018-10-15T20:53:01Z"
		},
		{
			"checksumSHA1": "zgYf1VhDcfCpouwRgF5Zodz+g6M=",
			"path": "k8s.io/apimachinery/pkg/fields",
			"revision": "60666be32c5de527b69dabe8e4400b4f0aa897de",
			"revisionTime": "2018-10-15T20:53:01Z"
		},
		{
			"checksumSHA1": "rQgW7h6N5U40wFE9/zgmjwOrf8w=",
			"path": "k8s.io/apimachinery/pkg/labels",
			"revision": "60666be32c5de527b69dabe8e4400b4f0aa897de",
			"revisionTime": "2018-10-15T20:53:01Z"
		},
		{
			"checksumSHA1": "JIpwe6Bv1V3ZtLBRdAYWmbYvL7E=",
			"path": "k8s.io/apimachinery/pkg/runtime",
			"revision": "60666be32c5de527b69dabe8e4400b4f0aa897de",
			"revisionTime": "2018-10-15T20:53:01Z"
		},
		{
			"checksumSHA1": "+smcRTuloHxJVUatJ13qZ4NoUOk=",
			"path": "k8s.io/apimachinery/pkg/runtime/schema",
			"revision": "60666be32c5de527b69dabe8e4400b4f0aa897de",
			"revisionTime": "2018-10-15T20:53:01Z"
		},
		{
			"checksumSHA1": "p9Wv7xurZXAW0jYL/SLNPbiUjaA=",
			"path": "k8s.io/apimachinery/pkg/selection",
			"revision": "60666be32c5de527b69dabe8e4400b4f0aa897de",
			"revisionTime": "2018-10-15T20:53:01Z"
		},
		{
			"checksumSHA1": "SwEleXXE22RGlg0t7wirGDuisO4=",
			"path": "k8s.io/apimachinery/pkg/types",
			"revision": "60666be32c5de527b69dabe8e4400b4f0aa897de",
			"revisionTime": "2018-10-15T20:53:01Z"
		},
		{
			"checksumSHA1": "hHYW7OWXFMbRVotl2830pa4kO+Y=",
			"path": "k8s.io/apimachinery/pkg/util/errors",
			"revision": "60666be32c5de527b69dabe8e4400b4f0aa897de",
			"revisionTime": "2018-10-15T20:53:01Z"
		},
		{
			"checksumSHA1": "oTqOscZlw40TtJEHP0OWjTeIszA=",
			"path": "k8s.io/apimachinery/pkg/util/intstr",
			"revision": "60666be32c5de527b69dabe8e4400b4f0aa897de",
			"revisionTime": "2018-10-15T20:53:01Z"
		},
		{
			"checksumSHA1": "NaIzEbjlhEMikewzRXivi2r0xyM=",
			"path": "k8s.io/apimachinery/pkg/util/json",
			"revision": "60666be32c5de527b69dabe8e4400b4f0aa897de",
			"revisionTime": "2018-10-15T20:53:01Z"
		},
		{
			"checksumSHA1": "y1dxj1ipJgt2PRXXSXDmXrSka6A=",
			"path": "k8s.io/apimachinery/pkg/util/naming",
			"revision": "60666be32c5de527b69dabe8e4400b4f0aa897de",
			"revisionTime": "2018-10-15T20:53:01Z"
		},
		{
			"checksumSHA1": "8M1X3xMlH0bDsm18RJZULuzWPWw=",
			"path": "k8s.io/apimachinery/pkg/util/net",
			"revision": "60666be32c5de527b69dabe8e4400b4f0aa897de",
			"revisionTime": "2018-10-15T20:53:01Z"
		},
		{
			"checksumSHA1": "keWEyQHGKGkDo2SARgphbGgN608=",
			"path": "k8s.io/apimachinery/pkg/util/runtime",
			"revision": "60666be32c5de527b69dabe8e4400b4f0aa897de",
			"revisionTime": "2018-10-15T20:53:01Z"
		},
		{
			"checksumSHA1": "ozEwMzA48zwMyQ50SwNKSM852U4=",
			"path": "k8s.io/apimachinery/pkg/util/sets",
			"revision": "60666be32c5de527b69dabe8e4400b4f0aa897de",
			"revisionTime": "2018-10-15T20:53:01Z"
		},
		{
			"checksumSHA1": "xE6oX9Tv1pEhOSa/U9nMIaaNDPs=",
			"path": "k8s.io/apimachinery/pkg/util/validation",
			"revision": "60666be32c5de527b69dabe8e4400b4f0aa897de",
			"revisionTime": "2018-10-15T20:53:01Z"
		},
		{
			"checksumSHA1": "T+DDCd+Y07tEOHiPNt2zzXFq6Tw=",
			"path": "k8s.io/apimachinery/pkg/util/validation/field",
			"revision": "60666be32c5de527b69dabe8e4400b4f0aa897de",
			"revisionTime": "2018-10-15T20:53:01Z"
		},
		{
			"checksumSHA1": "W0veWY2Vj1W0w8rC0vPtl5Ey8nU=",
			"path": "k8s.io/apimachinery/pkg/watch",
			"revision": "60666be32c5de527b69dabe8e4400b4f0aa897de",
			"revisionTime": "2018-10-15T20:53:01Z"
		},
		{
			"checksumSHA1": "9sFA+EjKrjpmK4OofQH0p0Rowfg=",
			"path": "k8s.io/apimachinery/third_party/forked/golang/reflect",
			"revision": "60666be32c5de527b69dabe8e4400b4f0aa897de",
			"revisionTime": "2018-10-15T20:53:01Z"
		},
		{
			"checksumSHA1": "mDGMF5YdxQj+yJfYKEOhZ+IwRQQ=",
			"path": "layeh.com/radius",
			"revision": "3e49d211563650cdc0a7848a2e315d1737cac01c",
			"revisionTime": "2018-10-13T12:38:17Z"
		},
		{
			"checksumSHA1": "PHUjek3Jt4v+AlPyMJdFlVBa40k=",
			"path": "layeh.com/radius/rfc2865",
			"revision": "3e49d211563650cdc0a7848a2e315d1737cac01c",
			"revisionTime": "2018-10-13T12:38:17Z"
		}
	],
	"rootPath": "github.com/hashicorp/vault"
}<|MERGE_RESOLUTION|>--- conflicted
+++ resolved
@@ -1161,17 +1161,10 @@
 			"revisionTime": "2018-08-24T00:40:42Z"
 		},
 		{
-<<<<<<< HEAD
-			"checksumSHA1": "MeoNU/LWnGkffAX0GQpQp4OXzh4=",
-			"path": "github.com/hashicorp/go-plugin",
-			"revision": "051b989fbf44280905aa30a5dde1cceab0261b9d",
-			"revisionTime": "2018-10-01T16:28:34Z"
-=======
 			"checksumSHA1": "xKTQS1nUz2xCWwMI8FTLB6mcjGs=",
 			"path": "github.com/hashicorp/go-plugin",
 			"revision": "314501b665e0b2cc71bbd829783179fc38840a85",
 			"revisionTime": "2018-10-04T02:44:35Z"
->>>>>>> 7e0b47df
 		},
 		{
 			"checksumSHA1": "/yKfFSspjuDzyOe/bBslrPzyfYM=",
