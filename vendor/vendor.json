--- conflicted
+++ resolved
@@ -1021,17 +1021,10 @@
 			"revisionTime": "2017-06-22T06:09:55Z"
 		},
 		{
-<<<<<<< HEAD
-			"checksumSHA1": "fqYiU+mDu70k2aeHdYZrZbCnUjM=",
-			"path": "github.com/hashicorp/go-plugin",
-			"revision": "4b3b29102a1e16e60f22e79904ef3490f210f58d",
-			"revisionTime": "2018-01-18T02:43:51Z"
-=======
 			"checksumSHA1": "OXsLoRHjxAP1sE4O++egu1a5cZw=",
 			"path": "github.com/hashicorp/go-plugin",
 			"revision": "485ef4598d8790d43a3fc65595d4693d542b280d",
 			"revisionTime": "2018-01-18T20:53:48Z"
->>>>>>> 2864fbd6
 		},
 		{
 			"checksumSHA1": "yzoWV7yrS/TvOrKy5ZrdUjsYaOA=",
