--- conflicted
+++ resolved
@@ -242,7 +242,258 @@
     http://127.0.0.1:8200/v1/identity/oidc/scope/test-scope
 ```
 
-<<<<<<< HEAD
+## Create or Update a Client
+
+This endpoint creates or updates a client.
+
+| Method | Path               |
+| :----- | :----------------- |
+| `POST` | `identity/oidc/client/:name` |
+
+### Parameters
+
+- `name` `(string: <required>)` – The name of the client. This parameter is specified as part of the URL.
+
+- `key` `(string: <required>)` – A reference to a named key resource. This cannot be modified after creation.
+
+- `redirect_uris` `([]string: <optional>)` - Redirection URI values used by the client. One of these values
+  must exactly match the `redirect_uri` parameter value used in each [authentication request](https://openid.net/specs/openid-connect-core-1_0.html#AuthRequest).
+
+- `assignments` `([]string: <optional>)` – A list of assignment resources associated with the client.
+
+- `id_token_ttl` `(int or duration: <optional>)` – The time-to-live for ID tokens obtained by the client.
+  This can be specified as a number of seconds or as a [Go duration format string](https://golang.org/pkg/time/#ParseDuration)
+  like `"30m"` or `"6h"`. The value should be less than the `verification_ttl` on the key.
+
+- `access_token_ttl` `(int or duration: <optional>)` – The time-to-live for access tokens obtained by the client.
+  This can be specified as a number of seconds or as a [Go duration format string](https://golang.org/pkg/time/#ParseDuration) like `"30m"` or `"6h"`.
+
+### Sample Payload
+
+```json
+{
+   "key":"test-key",
+   "access_token_ttl":"30m",
+   "id_token_ttl":"1h"
+}
+```
+
+### Sample Request
+
+```shell-session
+$ curl \             
+    --header "X-Vault-Token: ..." \
+    --request POST \
+    --data @payload.json \
+    http://127.0.0.1:8200/v1/identity/oidc/client/test-client
+```
+
+## Read Client by Name
+
+This endpoint queries a client by its name.
+
+| Method | Path                      |
+| :----- | :------------------------ |
+| `GET`  | `/identity/oidc/client/:name` |
+
+### Parameters
+
+- `name` `(string: <required>)` – The name of the client.
+
+### Sample Request
+
+```shell-session
+$ curl \
+    --header "X-Vault-Token: ..." \
+    http://127.0.0.1:8200/v1/identity/oidc/client/test-client
+```
+
+### Sample Response
+
+```json
+{
+  "data":{
+      "access_token_ttl":1800,
+      "assignments":[],
+      "client_id":"014zXvcvbvIZWwD5NfD1Uzmv7c5JBRMb",
+      "client_secret":"hvo_secret_bZtgQPBZaJXK7F5vOI7JlvEuLOfOUS7DmwynFjE3xKcsen7TyowqPFfYFXG2tbWM",
+      "id_token_ttl":3600,
+      "key":"test-key",
+      "redirect_uris":[]
+   }
+}
+```
+
+## List Clients
+
+This endpoint returns a list of all configured clients.
+
+| Method | Path                            |
+| :----- | :------------------------------ |
+| `LIST` | `/identity/oidc/client`           |
+
+### Sample Request
+
+```shell-session
+$ curl \
+    --header "X-Vault-Token: ..." \
+    --request LIST \
+    http://127.0.0.1:8200/v1/identity/oidc/client
+```
+
+### Sample Response
+
+```json
+{
+  "data": {
+      "keys":[
+         "test-client"
+      ]
+   }
+}
+```
+
+## Delete Client by Name
+
+This endpoint deletes a client.
+
+| Method   | Path                      |
+| :------- | :------------------------ |
+| `DELETE` | `/identity/oidc/client/:name` |
+
+### Parameters
+
+- `name` `(string: <required>)` – The name of the client.
+
+### Sample Request
+
+```shell-session
+$ curl \
+    --header "X-Vault-Token: ..." \
+    --request DELETE \
+    http://127.0.0.1:8200/v1/identity/oidc/client/test-client
+```
+
+## Create or Update an Assignment
+
+This endpoint creates or updates an assignment.
+
+| Method | Path               |
+| :----- | :----------------- |
+| `POST` | `identity/oidc/assignment/:name` |
+
+### Parameters
+
+- `name` `(string: <required>)` – The name of the assignment. This parameter is specified as part of the URL.
+
+- `entity_ids` `([]string: <optional>)` - A list of Vault [entity](https://www.vaultproject.io/docs/secrets/identity#entities-and-aliases) IDs.
+
+- `group_ids` `([]string: <optional>)` – A list of Vault [group](https://www.vaultproject.io/docs/secrets/identity#identity-groups) IDs.
+
+### Sample Payload
+
+```json
+{
+   "group_ids":["my-group"],
+   "entity_ids":["my-entity"]
+}
+```
+
+### Sample Request
+
+```shell-session
+$ curl \             
+    --header "X-Vault-Token: ..." \
+    --request POST \
+    --data @payload.json \
+    http://127.0.0.1:8200/v1/identity/oidc/assignment/test-assignment
+```
+
+## Read Assignment by Name
+
+This endpoint queries an assignment by its name.
+
+| Method | Path                      |
+| :----- | :------------------------ |
+| `GET`  | `/identity/oidc/assignment/:name` |
+
+### Parameters
+
+- `name` `(string: <required>)` – The name of the assignment.
+
+### Sample Request
+
+```shell-session
+$ curl \
+    --header "X-Vault-Token: ..." \
+    http://127.0.0.1:8200/v1/identity/oidc/assignment/test-assignment
+```
+
+### Sample Response
+
+```json
+{
+  "data":{
+      "entity_ids":[
+         "my-entity"
+      ],
+      "group_ids":[
+         "my-group"
+      ]
+   }
+}
+```
+
+## List Assignments
+
+This endpoint returns a list of all configured assignments.
+
+| Method | Path                            |
+| :----- | :------------------------------ |
+| `LIST` | `/identity/oidc/assignment`           |
+
+### Sample Request
+
+```shell-session
+$ curl \
+    --header "X-Vault-Token: ..." \
+    --request LIST \
+    http://127.0.0.1:8200/v1/identity/oidc/assignment
+```
+
+### Sample Response
+
+```json
+{
+  "data": {
+      "keys":[
+         "test-assignment"
+      ]
+   }
+}
+```
+
+## Delete Assignment by Name
+
+This endpoint deletes an assignment.
+
+| Method   | Path                      |
+| :------- | :------------------------ |
+| `DELETE` | `/identity/oidc/assignment/:name` |
+
+### Parameters
+
+- `name` `(string: <required>)` – The name of the assignment.
+
+### Sample Request
+
+```shell-session
+$ curl \
+    --header "X-Vault-Token: ..." \
+    --request DELETE \
+    http://127.0.0.1:8200/v1/identity/oidc/assignment/test-assignment
+```
+
 ## Read Provider OpenID Configuration
 
 Returns OpenID Connect Metadata for a named OIDC provider. The response is a
@@ -312,84 +563,19 @@
 ### Parameters
 
 - `name` `(string: <required>)` – The name of the provider. This parameter is specified as part of the URL.
-=======
-## Create or Update a Client
-
-This endpoint creates or updates a client.
-
-| Method | Path               |
-| :----- | :----------------- |
-| `POST` | `identity/oidc/client/:name` |
-
-### Parameters
-
-- `name` `(string: <required>)` – The name of the client. This parameter is specified as part of the URL.
-
-- `key` `(string: <required>)` – A reference to a named key resource. This cannot be modified after creation.
-
-- `redirect_uris` `([]string: <optional>)` - Redirection URI values used by the client. One of these values
-  must exactly match the `redirect_uri` parameter value used in each [authentication request](https://openid.net/specs/openid-connect-core-1_0.html#AuthRequest).
-
-- `assignments` `([]string: <optional>)` – A list of assignment resources associated with the client.
-
-- `id_token_ttl` `(int or duration: <optional>)` – The time-to-live for ID tokens obtained by the client.
-  This can be specified as a number of seconds or as a [Go duration format string](https://golang.org/pkg/time/#ParseDuration)
-  like `"30m"` or `"6h"`. The value should be less than the `verification_ttl` on the key.
-
-- `access_token_ttl` `(int or duration: <optional>)` – The time-to-live for access tokens obtained by the client.
-  This can be specified as a number of seconds or as a [Go duration format string](https://golang.org/pkg/time/#ParseDuration) like `"30m"` or `"6h"`.
-
-### Sample Payload
-
-```json
-{
-   "key":"test-key",
-   "access_token_ttl":"30m",
-   "id_token_ttl":"1h"
-}
-```
-
-### Sample Request
-
-```shell-session
-$ curl \             
-    --header "X-Vault-Token: ..." \
-    --request POST \
-    --data @payload.json \
-    http://127.0.0.1:8200/v1/identity/oidc/client/test-client
-```
-
-## Read Client by Name
-
-This endpoint queries a client by its name.
-
-| Method | Path                      |
-| :----- | :------------------------ |
-| `GET`  | `/identity/oidc/client/:name` |
-
-### Parameters
-
-- `name` `(string: <required>)` – The name of the client.
->>>>>>> 058fbcc5
-
-### Sample Request
-
-```shell-session
-$ curl \
-<<<<<<< HEAD
+
+### Sample Request
+
+```shell-session
+$ curl \
     --request GET \
     http://127.0.0.1:8200/v1/identity/oidc/provider/test-provider/.well-known/keys
-=======
-    --header "X-Vault-Token: ..." \
-    http://127.0.0.1:8200/v1/identity/oidc/client/test-client
->>>>>>> 058fbcc5
-```
-
-### Sample Response
-
-```json
-{
-<<<<<<< HEAD
+```
+
+### Sample Response
+
+```json
+{
   "keys": [
     {
       "use": "sig",
@@ -435,66 +621,11 @@
 - `state` `(string: <required>)` - A value used to maintain state between the authentication request and client.
 
 - `nonce` `(string: <required>)` - A value that is returned in the ID token nonce claim. It is used to mitigate replay attacks.
-=======
-  "data":{
-      "access_token_ttl":1800,
-      "assignments":[],
-      "client_id":"014zXvcvbvIZWwD5NfD1Uzmv7c5JBRMb",
-      "client_secret":"hvo_secret_bZtgQPBZaJXK7F5vOI7JlvEuLOfOUS7DmwynFjE3xKcsen7TyowqPFfYFXG2tbWM",
-      "id_token_ttl":3600,
-      "key":"test-key",
-      "redirect_uris":[]
-   }
-}
-```
-
-## List Clients
-
-This endpoint returns a list of all configured clients.
-
-| Method | Path                            |
-| :----- | :------------------------------ |
-| `LIST` | `/identity/oidc/client`           |
-
-### Sample Request
-
-```shell-session
-$ curl \
-    --header "X-Vault-Token: ..." \
-    --request LIST \
-    http://127.0.0.1:8200/v1/identity/oidc/client
-```
-
-### Sample Response
-
-```json
-{
-  "data": {
-      "keys":[
-         "test-client"
-      ]
-   }
-}
-```
-
-## Delete Client by Name
-
-This endpoint deletes a client.
-
-| Method   | Path                      |
-| :------- | :------------------------ |
-| `DELETE` | `/identity/oidc/client/:name` |
-
-### Parameters
-
-- `name` `(string: <required>)` – The name of the client.
->>>>>>> 058fbcc5
-
-### Sample Request
-
-```shell-session
-$ curl \
-<<<<<<< HEAD
+
+### Sample Request
+
+```shell-session
+$ curl \
     --request GET \
     --header "X-Vault-Token: ..." \
     -G \
@@ -545,95 +676,10 @@
 - Basic Auth `(string: <required>)` - Authenticate the client using the `client_id`
 and `client_secret` as described in the [client_secret_basic authentication method](https://openid.net/specs/openid-connect-core-1_0.html#ClientAuthentication).
 The authentication method uses the HTTP Basic authentication scheme.
-=======
-    --header "X-Vault-Token: ..." \
-    --request DELETE \
-    http://127.0.0.1:8200/v1/identity/oidc/client/test-client
-```
-
-## Create or Update an Assignment
-
-This endpoint creates or updates an assignment.
-
-| Method | Path               |
-| :----- | :----------------- |
-| `POST` | `identity/oidc/assignment/:name` |
-
-### Parameters
-
-- `name` `(string: <required>)` – The name of the assignment. This parameter is specified as part of the URL.
-
-- `entity_ids` `([]string: <optional>)` - A list of Vault [entity](https://www.vaultproject.io/docs/secrets/identity#entities-and-aliases) IDs.
-
-- `group_ids` `([]string: <optional>)` – A list of Vault [group](https://www.vaultproject.io/docs/secrets/identity#identity-groups) IDs.
-
-### Sample Payload
-
-```json
-{
-   "group_ids":["my-group"],
-   "entity_ids":["my-entity"]
-}
-```
-
-### Sample Request
-
-```shell-session
-$ curl \             
-    --header "X-Vault-Token: ..." \
-    --request POST \
-    --data @payload.json \
-    http://127.0.0.1:8200/v1/identity/oidc/assignment/test-assignment
-```
-
-## Read Assignment by Name
-
-This endpoint queries an assignment by its name.
-
-| Method | Path                      |
-| :----- | :------------------------ |
-| `GET`  | `/identity/oidc/assignment/:name` |
-
-### Parameters
-
-- `name` `(string: <required>)` – The name of the assignment.
-
-### Sample Request
-
-```shell-session
-$ curl \
-    --header "X-Vault-Token: ..." \
-    http://127.0.0.1:8200/v1/identity/oidc/assignment/test-assignment
-```
-
-### Sample Response
-
-```json
-{
-  "data":{
-      "entity_ids":[
-         "my-entity"
-      ],
-      "group_ids":[
-         "my-group"
-      ]
-   }
-}
-```
-
-## List Assignments
-
-This endpoint returns a list of all configured assignments.
-
-| Method | Path                            |
-| :----- | :------------------------------ |
-| `LIST` | `/identity/oidc/assignment`           |
->>>>>>> 058fbcc5
-
-### Sample Request
-
-```shell-session
-<<<<<<< HEAD
+
+### Sample Request
+
+```shell-session
 $ BASIC_AUTH_CREDS=$(printf "%s:%s" "$CLIENT_ID" "$CLIENT_SECRET" | base64)
 $ curl \
     --request POST \
@@ -643,19 +689,12 @@
     -d "grant_type=authorization_code" \
     -d "redirect_uri=http://127.0.0.1:8251/callback" \
     http://127.0.0.1:8200/v1/identity/oidc/provider/test-provider/token
-=======
-$ curl \
-    --header "X-Vault-Token: ..." \
-    --request LIST \
-    http://127.0.0.1:8200/v1/identity/oidc/assignment
->>>>>>> 058fbcc5
-```
-
-### Sample Response
-
-```json
-{
-<<<<<<< HEAD
+```
+
+### Sample Response
+
+```json
+{
   "access_token": "b.AAAAAQJEH5VXjfjUESCwySTKk2MS1MGVNc9oU-N2EyoLKVo9SYa-NnOWAXloYfrlO45UWC3R1PC5ZShl3JdmRJ0264julNnlBduSNXJkYjgCQsFQwXTKHcjhqdNsmJNMWiPaHPn5NLSpNQVtzAxfHADt4r9rmX-UEG5seOWbmK_Z5WwS_4a8-wcVPB7FpOGzfBydP7yMxHu-3H1TWyQvYVr28XUfYxcBbdlzxhJn0yqkWItgmZ25xEOp7SW7Pg4tYB7AXfk",
   "expires_in": 3600,
   "id_token": "eyJhbGciOiJSUzI1NiIsImtpZCI6ImEzMjk5ZWVmLTllNDEtOGNiYS1kNWExLTZmZWM2NjIyODRjYyJ9.eyJhdF9oYXNoIjoiMUdlQlEzUFdtUjJ2ajZVU2swSW42USIsImF1ZCI6InpTSktMVmk0R1BYS1o3TTZzUUEwY3FNc05VaHNPYkVTIiwiY19oYXNoIjoiN09SOUszNmhNdllENzJkUkFLUHhNdyIsImNvbnRhY3QiOnsiZW1haWwiOiJ2YXVsdEBoYXNoaWNvcnAuY29tIiwicGhvbmVfbnVtYmVyIjoiMTIzLTQ1Ni03ODkwIn0sImV4cCI6MTYzMzEwNjI5NCwiZ3JvdXBzIjpbImVuZ2luZWVyaW5nIl0sImlhdCI6MTYzMzEwNDQ5NCwiaXNzIjoiaHR0cDovLzEyNy4wLjAuMTo4MjAwL3YxL2lkZW50aXR5L29pZGMvcHJvdmlkZXIvbXktcHJvdmlkZXIiLCJuYW1lc3BhY2UiOiJyb290Iiwibm9uY2UiOiJhYmNkZWZnaGlqayIsInN1YiI6IjUwMDA3OTZlLTM2ZGYtMGQ4Yy02NDYwLTgxODUzZDliMjY2NyIsInVzZXJuYW1lIjoiZW5kLXVzZXIifQ.ehdLj6jnrJvltar1kkVSyNK48w2M5vkh5DTFJFZDqatnDWhQbbKGLZnVgd3wD6KPboXRaUwhGe4jDiTIiSoJaovOhsia77NKukym_ROLvGZw-LG7xaYkzJLnmEfeQhelLxWe0DHPROB7VXcFqBx8vX5hkuoVyqrB87vwiobK42pDPZ9MRsmbM2yzBC3wrnT7RQFtT4q2Bbyt9YIAHUaq9rU0PwJRoNISw6of1uQHo3_UzLdpwth7PEOEcI47OBGFA5vR_Gw3ocREfSrUWfCWOInAKCT43cImvg4Bts6qiZYfv9n-iNBq4AihGqq_VEF-hB1Hrprn7VgnEZ1VjUHaQQ",
@@ -683,33 +722,11 @@
 - Access Token `(string: <required>)` - The access token provided by the
 `Authorization: Bearer <access_token>` HTTP header acquired from the authorization
 endpoint.
-=======
-  "data": {
-      "keys":[
-         "test-assignment"
-      ]
-   }
-}
-```
-
-## Delete Assignment by Name
-
-This endpoint deletes an assignment.
-
-| Method   | Path                      |
-| :------- | :------------------------ |
-| `DELETE` | `/identity/oidc/assignment/:name` |
-
-### Parameters
-
-- `name` `(string: <required>)` – The name of the assignment.
->>>>>>> 058fbcc5
-
-### Sample Request
-
-```shell-session
-$ curl \
-<<<<<<< HEAD
+
+### Sample Request
+
+```shell-session
+$ curl \
     -X GET \
     --header "Authorization: Bearer $ACCESS_TOKEN" \
     http://127.0.0.1:8200/v1/identity/oidc/provider/test-provider/userinfo
@@ -728,9 +745,4 @@
   ],
   "sub": "5000796e-36df-0d8c-6460-81853d9b2667",
   "username": "end-user"}
-=======
-    --header "X-Vault-Token: ..." \
-    --request DELETE \
-    http://127.0.0.1:8200/v1/identity/oidc/assignment/test-assignment
->>>>>>> 058fbcc5
 ```