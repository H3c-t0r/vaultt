---
layout: api
page_title: /sys/internal/counters - HTTP API
description: >-
  The `/sys/internal/counters` endpoints are used to return data about Vault usage.
---

# `/sys/internal/counters`

The `/sys/internal/counters` endpoints are used to return data about the number of Tokens and Entities in Vault. They return information for the entire cluster.

~> **NOTE**: These endpoints are only available in Vault version 1.3+. Backwards compatibility is not guaranteed. These endpoints are subject to change or may disappear without notice.

## Entities

This endpoint returns the total number of Entities.

| Method | Path                              |
| :----- | :-------------------------------- |
| `GET`  | `/sys/internal/counters/entities` |

### Sample Request

```shell-session
$ curl \
    --header "X-Vault-Token: ..." \
    --request GET \
    http://127.0.0.1:8200/v1/sys/internal/counters/entities
```

### Sample Response

```json
{
  "request_id": "75cbaa46-e741-3eba-2be2-325b1ba8f03f",
  "lease_id": "",
  "renewable": false,
  "lease_duration": 0,
  "data": {
    "counters": {
      "entities": {
        "total": 1
      }
    }
  },
  "wrap_info": null,
  "warnings": null,
  "auth": null
}
```

## Tokens

This endpoint returns the total number of Tokens.

| Method | Path                            |
| :----- | :------------------------------ |
| `GET`  | `/sys/internal/counters/tokens` |

### Sample Request

```shell-session
$ curl \
    --header "X-Vault-Token: ..." \
    --request GET \
    http://127.0.0.1:8200/v1/sys/internal/counters/tokens
```

### Sample Response

```json
{
  "request_id": "75cbaa46-e741-3eba-2be2-325b1ba8f03f",
  "lease_id": "",
  "renewable": false,
  "lease_duration": 0,
  "data": {
    "counters": {
      "service_tokens": {
        "total": 1
      }
    }
  },
  "wrap_info": null,
  "warnings": null,
  "auth": null
}
```

## Client Count

This endpoint returns client activity information for a given billing
period, which is represented by the `start_time` and `end_time` parameters.

There are a few things to keep in mind while using this API.

- The activity information only accounts for the activity of the latest
contiguous months in the billing period. For example, if the billing period is
from Jan 2022 to June 2022, and the activity subsystem in Vault was not
capturing data for the months Jan to March, the response will only include
information for May and June.

- The response contains the total activity for the billing period and the
attributions of the total activity against specific components in Vault. This
helps in understanding the total activity better by knowing which components in
Vault lead to that top-level activity count. First-level of attribution
breakdowns are by namespaces and months, under the `by_namespaces` and `months`
JSON block, respectively.

```json
{
   "by_namespace":[],
   "months":[],
}
```

- `by_namespaces` breakdowns provide attributions of each namespace to the total
activity count. Mount level attributions further break down these namespaces
attributions, wherein information can be found on the attributions of each mount
path within a given namespace to the overall activity of the namespace.

```json
{
   "by_namespace":[
      {
         "namespace_id":"root",
         "namespace_path":"",
         "counts":{},
         "mounts":[
            {
               "path":"auth/up1/",
               "counts":{}
            },
            {
               "path":"auth/up2/",
               "counts":{}
            }
         ]
      }
   ]
}
```

- `months` breakdowns provide attributions of each month to the total activity
count. These month-level attributions are further broken down into namespace and mount
level attributions for each month.

```json
{
   "months":[
      {
         "timestamp":"2021-05-01T00:00:00Z",
         "counts":{},
         "namespaces":[
            {
               "namespace_id":"root",
               "namespace_path":"",
               "counts":{},
               "mounts":[
                  {
                     "path":"auth/up2/",
                     "counts":{}
                  },
                  {
                     "path":"auth/up1/",
                     "counts":{}
                  }
               ]
            },
            {
               "namespace_id":"s07UR",
               "namespace_path":"ns1/",
               "counts":{},
               "mounts":[
                  {
                     "path":"auth/up1/",
                     "counts":{}
                  },
                  {
                     "path":"auth/up2/",
                     "counts":{}
                  }
               ]
            }
         ],
         "new_clients":{}
      }
   ],
}
```

- Each entry in the `months` breakdown contains a `new_clients` block. When a
token is first used within a billing period, it is considered a new client for
that billing period. This means that all the active clients in the first month
of the billing period will be considered new clients for that billing period.
While these tokens could be generated and counted in the previous billing
period, they are still considered new clients in the context of the given
billing period. For each subsequent month in the same billing period, the tokens
used in those months that were unused in previous months of the same billing
period are considered new clients for that month. Hence, the computation of new
clients differs for each combination of `start_time` and `end_time`.

- The `new_clients` block within the `months` breakdown will also be further
broken down by namespaces and mounts for visibility into which components in
Vault lead to the new clients for each month.

```json
{
   "months":[
      {
         "new_clients":{
            "counts":{},
            "namespaces":[
               {
                  "namespace_id":"root",
                  "namespace_path":"",
                  "counts":{},
                  "mounts":[
                     {
                        "path":"auth/up2/",
                        "counts":{}
                     },
                     {
                        "path":"auth/up1/",
                        "counts":{}
                     }
                  ]
               }
            ]
         }
      }
   ],
}
```

- The `distinct_entities` field name has been deprecated since Vault 1.10. Refer to
`entity_clients` field instead. The `distinct_entities` field is currently
returned by the API for backward compatibility and it may be removed in the future.

- The `non_entity_tokens` field name has been deprecated since Vault 1.10. Refer to
`non_entity_clients` field instead. The `non_entity_tokens` field is currently
returned by the API for backward compatibility, and it may be removed in the future.

- If the `end_date` supplied to the API is for the current month, the activity
information returned by this API will only be till the previous month. The
activity system is designed to process the accumulated activity only at the end
of the month. Since the system does not fully process the current month's
information, it will not be added to the API response.

- The response includes the actual time period covered, which may not exactly
match the query parameters due to the month granularity of data or missing
months in the requested time range.

Please visit the [client count](/docs/concepts/client-count) concepts page for
more information on how clients map to these client IDs and how they are
counted.

The response will include all child namespaces of the namespace in which the
request was made. If some namespace has subsequently been deleted, its path will
be listed as "deleted namespace :ID:." Deleted namespaces are reported only for
queries in the root namespace because the information about the namespace path
is unknown.

This endpoint was added in Vault 1.6.

| Method | Path                              |
| :----- | :-------------------------------- |
| `GET`  | `/sys/internal/counters/activity` |

### Parameters

- `start_time` `(string, optional)` - An RFC3339 timestamp or Unix epoch time. Specifies the start of the
  period for which client counts will be reported. If no start time is specified, the `default_report_months`
  prior to the `end_time` will be used.
- `end_time` `(string, optional)` - An RFC3339 timestamp or Unix epoch time. Specifies the end of the period
  for which client counts will be reported. If no end time is specified, the end of the previous calendar
  month will be used.

### Sample Request

```shell-session
$ curl \
    --header "X-Vault-Token: ..." \
    --request GET \
    http://127.0.0.1:8200/v1/sys/internal/counters/activity
```

### Sample Response

```json
{
   "request_id":"26be5ab9-dcac-9237-ec12-269a8ca647d5",
   "lease_id":"",
   "renewable":false,
   "lease_duration":0,
   "data":{
      "by_namespace":[
         {
            "namespace_id":"root",
            "namespace_path":"",
            "counts":{
               "distinct_entities":20,
               "entity_clients":20,
               "non_entity_tokens":10,
               "non_entity_clients":10,
               "clients":30
            },
            "mounts":[
               {
                  "path":"auth/up1/",
                  "counts":{
                     "distinct_entities":10,
                     "entity_clients":10,
                     "non_entity_tokens":10,
                     "non_entity_clients":10,
                     "clients":20
                  }
               },
               {
                  "path":"auth/up2/",
                  "counts":{
                     "distinct_entities":5,
                     "entity_clients":5,
                     "non_entity_tokens":5,
                     "non_entity_clients":5,
                     "clients":10
                  }
               }
            ]
         },
         {
            "namespace_id":"s07UR",
            "namespace_path":"ns1/",
            "counts":{
               "distinct_entities":5,
               "entity_clients":5,
               "non_entity_tokens":5,
               "non_entity_clients":5,
               "clients":10
            },
            "mounts":[
               {
                  "path":"auth/up1/",
                  "counts":{
                     "distinct_entities":0,
                     "entity_clients":0,
                     "non_entity_tokens":5,
                     "non_entity_clients":5,
                     "clients":5
                  }
               },
               {
                  "path":"auth/up2/",
                  "counts":{
                     "distinct_entities":5,
                     "entity_clients":5,
                     "non_entity_tokens":0,
                     "non_entity_clients":0,
                     "clients":5
                  }
               }
            ]
         }
      ],
      "end_time":"2021-05-31T23:59:59Z",
      "months":[
         {
            "timestamp":"2021-05-01T00:00:00Z",
            "counts":{
               "distinct_entities":20,
               "entity_clients":20,
               "non_entity_tokens":10,
               "non_entity_clients":10,
               "clients":30
            },
            "namespaces":[
               {
                  "namespace_id":"root",
                  "namespace_path":"",
                  "counts":{
                     "distinct_entities":15,
                     "entity_clients":15,
                     "non_entity_tokens":5,
                     "non_entity_clients":5,
                     "clients":20
                  },
                  "mounts":[
                     {
                        "path":"auth/up2/",
                        "counts":{
                           "distinct_entities":10,
                           "entity_clients":10,
                           "non_entity_tokens":5,
                           "non_entity_clients":5,
                           "clients":15
                        }
                     },
                     {
                        "path":"auth/up1/",
                        "counts":{
                           "distinct_entities":3,
                           "entity_clients":3,
                           "non_entity_tokens":2,
                           "non_entity_clients":2,
                           "clients":5
                        }
                     }
                  ]
               },
               {
                  "namespace_id":"s07UR",
                  "namespace_path":"ns1/",
                  "counts":{
                     "distinct_entities":5,
                     "entity_clients":5,
                     "non_entity_tokens":5,
                     "non_entity_clients":5,
                     "clients":10
                  },
                  "mounts":[
                     {
                        "path":"auth/up1/",
                        "counts":{
                           "distinct_entities":0,
                           "entity_clients":0,
                           "non_entity_tokens":5,
                           "non_entity_clients":5,
                           "clients":5
                        }
                     },
                     {
                        "path":"auth/up2/",
                        "counts":{
                           "distinct_entities":5,
                           "entity_clients":5,
                           "non_entity_tokens":0,
                           "non_entity_clients":0,
                           "clients":5
                        }
                     }
                  ]
               }
            ],
            "new_clients":{
               "counts":{
                  "distinct_entities":10,
                  "entity_clients":10,
                  "non_entity_tokens":10,
                  "non_entity_clients":10,
                  "clients":20
               },
               "namespaces":[
                  {
                     "namespace_id":"root",
                     "namespace_path":"",
                     "counts":{
                        "distinct_entities":5,
                        "entity_clients":5,
                        "non_entity_tokens":5,
                        "non_entity_clients":5,
                        "clients":10
                     },
                     "mounts":[
                        {
                           "path":"auth/up2/",
                           "counts":{
                              "distinct_entities":0,
                              "entity_clients":0,
                              "non_entity_tokens":5,
                              "non_entity_clients":5,
                              "clients":5
                           }
                        },
                        {
                           "path":"auth/up1/",
                           "counts":{
                              "distinct_entities":5,
                              "entity_clients":5,
                              "non_entity_tokens":0,
                              "non_entity_clients":0,
                              "clients":5
                           }
                        }
                     ]
                  },
                  {
                     "namespace_id":"s07UR",
                     "namespace_path":"ns1/",
                     "counts":{
                        "distinct_entities":5,
                        "entity_clients":5,
                        "non_entity_tokens":5,
                        "non_entity_clients":5,
                        "clients":10
                     },
                     "mounts":[
                        {
                           "path":"auth/up1/",
                           "counts":{
                              "distinct_entities":0,
                              "entity_clients":0,
                              "non_entity_tokens":5,
                              "non_entity_clients":5,
                              "clients":5
                           }
                        },
                        {
                           "path":"auth/up2/",
                           "counts":{
                              "distinct_entities":5,
                              "entity_clients":5,
                              "non_entity_tokens":0,
                              "non_entity_clients":0,
                              "clients":5
                           }
                        }
                     ]
                  }
               ]
            }
         },
         {
            "timestamp":"2021-04-01T00:00:00Z",
            "counts":{
               "distinct_entities":5,
               "entity_clients":5,
               "non_entity_tokens":5,
               "non_entity_clients":5,
               "clients":10
            },
            "namespaces":[
               {
                  "namespace_id":"root",
                  "namespace_path":"",
                  "counts":{
                     "distinct_entities":5,
                     "entity_clients":5,
                     "non_entity_tokens":5,
                     "non_entity_clients":5,
                     "clients":10
                  },
                  "mounts":[
                     {
                        "path":"auth/up1/",
                        "counts":{
                           "distinct_entities":0,
                           "entity_clients":0,
                           "non_entity_tokens":5,
                           "non_entity_clients":5,
                           "clients":5
                        }
                     },
                     {
                        "path":"auth/up2/",
                        "counts":{
                           "distinct_entities":5,
                           "entity_clients":5,
                           "non_entity_tokens":0,
                           "non_entity_clients":0,
                           "clients":5
                        }
                     }
                  ]
               }
            ],
            "new_clients":{
               "counts":{
                  "distinct_entities":5,
                  "entity_clients":5,
                  "non_entity_tokens":5,
                  "non_entity_clients":5,
                  "clients":10
               },
               "namespaces":[
                  {
                     "namespace_id":"root",
                     "namespace_path":"",
                     "counts":{
                        "distinct_entities":5,
                        "entity_clients":5,
                        "non_entity_tokens":5,
                        "non_entity_clients":5,
                        "clients":10
                     },
                     "mounts":[
                        {
                           "path":"auth/up1/",
                           "counts":{
                              "distinct_entities":0,
                              "entity_clients":0,
                              "non_entity_tokens":5,
                              "non_entity_clients":5,
                              "clients":5
                           }
                        },
                        {
                           "path":"auth/up2/",
                           "counts":{
                              "distinct_entities":5,
                              "entity_clients":5,
                              "non_entity_tokens":0,
                              "non_entity_clients":0,
                              "clients":5
                           }
                        }
                     ]
                  }
               ]
            }
         }
      ],
      "start_time":"2021-01-01T00:00:00Z",
      "total":{
         "distinct_entities":20,
         "entity_clients":20,
         "non_entity_tokens":20,
         "non_entity_clients":20,
         "clients":40
      }
   },
   "wrap_info":null,
   "warnings":null,
   "auth":null
}
```

### Sample request for a single month

```shell-session
$ curl \
    --header "X-Vault-Token: ..." \
    --request GET \
    http://127.0.0.1:8200/v1/sys/internal/counters/activity?end_time=2020-06-30T00%3A00%3A00Z&start_time=2020-06-01T00%3A00%3A00Z
```

## Partial Month Client Count

<<<<<<< HEAD
This endpoint returns the number of clients per namespace for the current month, as the sum of clients calculated from the use 
of active entities and non-entity tokens.
An "active entity" is a distinct entity that has created one or more tokens in the given time period.
A "non-entity token" is a token with no attached entity ID.
=======
This endpoint returns the client activity in the current month. The response
will have activity attributions per namespace, per mount within each namespaces,
and new clients information.
>>>>>>> 67075015

The time period is from the start of the current month, up until the time that
this request was made.

Note: the client count may be inaccurate in the moments following a Vault
reboot, or leadership change. The estimate will stabilize when background
loading of client data has completed.

This endpoint was added in Vault 1.7.

| Method | Path                                      |
| :----- | :---------------------------------------- |
| `GET`  | `/sys/internal/counters/activity/monthly` |

### Sample Request

```shell-session
$ curl \
    --header "X-Vault-Token: ..." \
    --request GET \
    http://127.0.0.1:8200/v1/sys/internal/counters/activity/monthly
```

### Sample Response

```json
{
  "request_id": "d0d37f90-96ec-28c7-b59c-b53612cbbcad",
  "lease_id": "",
  "lease_duration": 0,
  "renewable": false,
  "data": {
<<<<<<< HEAD
    "by_namespace":[
      {
        "namespace_id":"0lHBL",
        "namespace_path":"ns1/",
        "counts":{
           "distinct_entities":0,
           "non_entity_tokens":100,
           "clients":100
        } 
      },
      {
        "namespace_id":"RxD81",
        "namespace_path":"ns2/",
        "counts":{
          "distinct_entities":5,
          "non_entity_tokens":15,
          "clients":20
        }
      },
      {
        "namespace_id":"root",
        "namespace_path":"",
        "counts":{
          "distinct_entities":85,
          "non_entity_tokens":15,
          "clients":100
        }
      }
    ],
    "distinct_entities": 90,
    "non_entity_tokens": 130,
    "clients": 220
=======
    "by_namespace": [
      {
        "counts": {
          "clients": 1,
          "distinct_entities": 0,
          "entity_clients": 0,
          "non_entity_clients": 1,
          "non_entity_tokens": 1
        },
        "mounts": [
          {
            "counts": {
              "clients": 1,
              "distinct_entities": 0,
              "entity_clients": 0,
              "non_entity_clients": 1,
              "non_entity_tokens": 0
            },
            "mount_path": "auth_token_0747d59c"
          }
        ],
        "namespace_id": "root",
        "namespace_path": ""
      }
    ],
    "clients": 1,
    "distinct_entities": 0,
    "entity_clients": 0,
    "months": [
      {
        "counts": {
          "clients": 1,
          "distinct_entities": 0,
          "entity_clients": 0,
          "non_entity_clients": 1,
          "non_entity_tokens": 0
        },
        "namespaces": [
          {
            "counts": {
              "clients": 1,
              "distinct_entities": 0,
              "entity_clients": 0,
              "non_entity_clients": 1,
              "non_entity_tokens": 0
            },
            "mounts": [
              {
                "counts": {
                  "clients": 1,
                  "distinct_entities": 0,
                  "entity_clients": 0,
                  "non_entity_clients": 1,
                  "non_entity_tokens": 0
                },
                "mount_path": "auth_token_0747d59c"
              }
            ],
            "namespace_id": "root",
            "namespace_path": ""
          }
        ],
        "new_clients": {
          "counts": {
            "clients": 1,
            "distinct_entities": 0,
            "entity_clients": 0,
            "non_entity_clients": 1,
            "non_entity_tokens": 0
          },
          "namespaces": [
            {
              "counts": {
                "clients": 1,
                "distinct_entities": 0,
                "entity_clients": 0,
                "non_entity_clients": 1,
                "non_entity_tokens": 0
              },
              "mounts": [
                {
                  "counts": {
                    "clients": 1,
                    "distinct_entities": 0,
                    "entity_clients": 0,
                    "non_entity_clients": 1,
                    "non_entity_tokens": 0
                  },
                  "mount_path": "auth_token_0747d59c"
                }
              ],
              "namespace_id": "root",
              "namespace_path": ""
            }
          ]
        },
        "timestamp": "2022-04-01T04:00:00Z"
      }
    ],
    "non_entity_clients": 1,
    "non_entity_tokens": 1
>>>>>>> 67075015
  },
  "warnings": null
}
```

## Update the Client Count Configuration

The `/sys/internal/counters/config` endpoint is used to configure logging of active clients.

| Method | Path                            |
| :----- | :------------------------------ |
| `POST` | `/sys/internal/counters/config` |

### Parameters

- `default_report_months` `(integer: 12)` - The number of months to report if no `start_time` is specified in a query.
- `enabled` `(string: enable, disable, default)` - Enable or disable counting of client activity. When set to `default`, the client
  counts are enabled on Enterprise builds and disabled on OSS builds. Disabling the feature during the middle of a month will
  discard any data recorded for that month, but does not delete previous months.
- `retention_months` `(integer: 24)` - The number of months of history to retain.

Any missing parameters are left at their existing value.

### Sample Payload

```json
{
  "enabled": "enable",
  "default_report_months": 3,
  "retention_months": 12
}
```

### Sample Request

```shell-session
$ curl \
    --request POST
    --header "X-Vault-Token: ..." \
    --data @payload.json
    http://127.0.0.1:8200/v1/sys/internal/counters/config
```

## Read the Client Count Configuration

Reading the configuration shows the current settings, as well as a flag as to whether any data can be queried.

- `enabled` `(string)` - returns `default-enabled` or `default-disabled` if the configuration is `default`.
- `queries_available` `(bool)` - indicates whether any usage report is available. This will initially be
  false until the end of the first calendar month after the feature is enabled.

### Sample Request

```shell-session
$ curl \
    --request GET
    --header "X-Vault-Token: ..." \
    http://127.0.0.1:8200/v1/sys/internal/counters/config
```

### Sample Response

```json
{
  "request_id": "25a94b99-b49a-c4ac-cb7b-5ba0eb390a25",
  "lease_id": "",
  "lease_duration": 0,
  "renewable": false,
  "data": {
    "default_report_months": 12,
    "enabled": "default-enabled",
    "queries_available": true,
    "retention_months": 24
  },
  "warnings": null
}
```<|MERGE_RESOLUTION|>--- conflicted
+++ resolved
@@ -635,16 +635,9 @@
 
 ## Partial Month Client Count
 
-<<<<<<< HEAD
-This endpoint returns the number of clients per namespace for the current month, as the sum of clients calculated from the use 
-of active entities and non-entity tokens.
-An "active entity" is a distinct entity that has created one or more tokens in the given time period.
-A "non-entity token" is a token with no attached entity ID.
-=======
 This endpoint returns the client activity in the current month. The response
 will have activity attributions per namespace, per mount within each namespaces,
 and new clients information.
->>>>>>> 67075015
 
 The time period is from the start of the current month, up until the time that
 this request was made.
@@ -677,40 +670,6 @@
   "lease_duration": 0,
   "renewable": false,
   "data": {
-<<<<<<< HEAD
-    "by_namespace":[
-      {
-        "namespace_id":"0lHBL",
-        "namespace_path":"ns1/",
-        "counts":{
-           "distinct_entities":0,
-           "non_entity_tokens":100,
-           "clients":100
-        } 
-      },
-      {
-        "namespace_id":"RxD81",
-        "namespace_path":"ns2/",
-        "counts":{
-          "distinct_entities":5,
-          "non_entity_tokens":15,
-          "clients":20
-        }
-      },
-      {
-        "namespace_id":"root",
-        "namespace_path":"",
-        "counts":{
-          "distinct_entities":85,
-          "non_entity_tokens":15,
-          "clients":100
-        }
-      }
-    ],
-    "distinct_entities": 90,
-    "non_entity_tokens": 130,
-    "clients": 220
-=======
     "by_namespace": [
       {
         "counts": {
@@ -812,7 +771,6 @@
     ],
     "non_entity_clients": 1,
     "non_entity_tokens": 1
->>>>>>> 67075015
   },
   "warnings": null
 }
