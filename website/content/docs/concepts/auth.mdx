--- conflicted
+++ resolved
@@ -128,11 +128,7 @@
 	"log"
 
 	vault "github.com/hashicorp/vault/api"
-<<<<<<< HEAD
-	auth "github.com/hashicorp/vault/api/auth/userpass"
-=======
 	auth "github.com/hashicorp/vault/api-docs/auth/userpass"
->>>>>>> 67075015
 )
 
 // Once you've set the token for your Vault client, you will need to
