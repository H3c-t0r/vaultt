--- conflicted
+++ resolved
@@ -34,17 +34,12 @@
   expressed as an integer, indicating the number of bytes, or as a capacity string. Capacity strings are a number,
   followed by an optional space, followed by a suffix indicating the capacity. Valid suffixes are:
   `kb, kib, mb, mib, gb, gib, tb, tib`, which correspond to kilobytes, kibibytes, megabytes, mebibytes, etc. Full
-  details on multiple-byte units in both powers of 2 and 10 can be found
-<<<<<<< HEAD
-  [on Wikipedia](https://en.wikipedia.org/wiki/Byte#Multiple-byte_units). The suffixes are not case-sensitive.
+  details on multiple-byte units in both powers of 2 and 10 can be found [on Wikipedia](https://en.wikipedia.org/wiki/Byte#Multiple-byte_units). The suffixes are not case-sensitive. If this
+  is not specified, Vault will attempt to read the total amount of memory available on the host it's running on. If
+  that succeeds, Vault will use 10% of the value found. If Vault is unable to read the amount of host memory, this
+  defaults to 1GB.
 - `allow_forwarding_via_header` `(boolean: flase)` - Enable forwarding options for client controlled consistency,
   i.e. `X-Vault-Inconsistent: forward-active-node` and `X-Vault-Forward: active-node`.
 - `best_effort_wal_wait_duration` `(duration: "2s")` - Legacy mitigation to try to prevent stale reads: when a
   write is made via RPC, i.e. the node handling the request didn't do the write itself, wait up to this much
-  time to see the resulting WAL present locally before returning a response to the client.
-=======
-  [on Wikipedia](https://en.wikipedia.org/wiki/Byte#Multiple-byte_units). The suffixes are not case-sensitive. If this
-  is not specified, Vault will attempt to read the total amount of memory available on the host it's running on. If
-  that succeeds, Vault will use 10% of the value found. If Vault is unable to read the amount of host memory, this
-  defaults to 1GB.
->>>>>>> 319937ad
+  time to see the resulting WAL present locally before returning a response to the client.