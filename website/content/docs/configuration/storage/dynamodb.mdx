---
layout: docs
page_title: DynamoDB - Storage Backends - Configuration
description: |-
  The DynamoDB storage backend is used to persist Vault's data in DynamoDB
  table.
---

# DynamoDB Storage Backend

The DynamoDB storage backend is used to persist Vault's data in
[DynamoDB][dynamodb] table.

- **High Availability** – the DynamoDB storage backend supports high
  availability. Because DynamoDB uses the time on the Vault node to implement
  the session lifetimes on its locks, significant clock skew across Vault nodes
  could cause contention issues on the lock.

- **Community Supported** – the DynamoDB storage backend is supported by the
  community. While it has undergone review by HashiCorp employees, they may not
  be as knowledgeable about the technology. If you encounter problems with this
  storage backend, you could be referred to the original author for support.

```hcl
storage "dynamodb" {
  ha_enabled = "true"
  region     = "us-west-2"
  table      = "vault-data"
}
```

For more information about the read/write capacity of DynamoDB tables, please
see the [official AWS DynamoDB documentation][dynamodb-rw-capacity].

## DynamoDB Parameters

- `endpoint` `(string: "")` – Specifies an alternative, AWS compatible, DynamoDB
  endpoint. This can also be provided via the environment variable
  `AWS_DYNAMODB_ENDPOINT`.

- `ha_enabled` `(string: "false")` – Specifies whether this backend should be used
  to run Vault in high availability mode. Valid values are "true" or "false". This
  can also be provided via the environment variable `DYNAMODB_HA_ENABLED`.

- `max_parallel` `(string: "128")` – Specifies the maximum number of concurrent
  requests.

- `region` `(string "us-east-1")` – Specifies the AWS region. This can also be
  provided via the environment variable `AWS_DEFAULT_REGION`.

- `read_capacity` `(int: 5)` – Specifies the maximum number of reads consumed
  per second on the table, for use if Vault creates the DynamoDB table. This has
  no effect if the `table` already exists. This can also be provided via the
  environment variable `AWS_DYNAMODB_READ_CAPACITY`.

- `table` `(string: "vault-dynamodb-backend")` – Specifies the name of the
  DynamoDB table in which to store Vault data. If the specified table does not
  yet exist, it will be created during initialization. This can also be
  provided via the environment variable `AWS_DYNAMODB_TABLE`. See the
  information on the table schema below.

- `write_capacity` `(int: 5)` – Specifies the maximum number of writes performed
  per second on the table, for use if Vault creates the DynamoDB table. This value
  has no effect if the `table` already exists. This can also be provided via the
  environment variable `AWS_DYNAMODB_WRITE_CAPACITY`.

The following settings are used for authenticating to AWS. If you are
running your Vault server on an EC2 instance, you can also make use of the EC2
instance profile service to provide the credentials Vault will use to make
DynamoDB API calls. Leaving the `access_key` and `secret_key` fields empty will
cause Vault to attempt to retrieve credentials from the AWS metadata service.

- `access_key` `(string: <required>)` – Specifies the AWS access key. This can
  also be provided via the environment variable `AWS_ACCESS_KEY_ID`.

- `secret_key` `(string: <required>)` – Specifies the AWS secret key. This can
  also be provided via the environment variable `AWS_SECRET_ACCESS_KEY`.

- `session_token` `(string: "")` – Specifies the AWS session token. This can
  also be provided via the environment variable `AWS_SESSION_TOKEN`.

## Required AWS Permissions

The governing policy for the IAM user or EC2 instance profile that Vault uses
to access DynamoDB must contain the following permissions for Vault to perform
the required operations on the DynamoDB table:

```javascript
  "Statement": [
    {
      "Action": [
        "dynamodb:DescribeLimits",
        "dynamodb:DescribeTimeToLive",
        "dynamodb:ListTagsOfResource",
        "dynamodb:DescribeReservedCapacityOfferings",
        "dynamodb:DescribeReservedCapacity",
        "dynamodb:ListTables",
        "dynamodb:BatchGetItem",
        "dynamodb:BatchWriteItem",
        "dynamodb:CreateTable",
        "dynamodb:DeleteItem",
        "dynamodb:GetItem",
        "dynamodb:GetRecords",
        "dynamodb:PutItem",
        "dynamodb:Query",
        "dynamodb:UpdateItem",
        "dynamodb:Scan",
        "dynamodb:DescribeTable"
      ],
      "Effect": "Allow",
      "Resource": [ "arn:aws:dynamodb:us-east-1:... dynamodb table ARN" ]
    },
```

## Table Schema

If you are going to create the DynamoDB table prior to the execution and
initialization of Vault, you will need to create a table with these attributes:

- Primary partition key: "Path", a string
- Primary sort key: "Key", a string

You might create the table via Terraform, with a configuration similar to this:

```
resource "aws_dynamodb_table" "dynamodb-table" {
  name           = "${var.dynamoTable}"
  read_capacity  = 1
  write_capacity = 1
<<<<<<< HEAD
	hash_key       = "Path"
	range_key      = "Key"
=======
  hash_key       = "Path"
  range_key      = "Key"
  
>>>>>>> 67075015
  attribute {
    name = "Path"
    type = "S"
  }

  attribute {
    name = "Key"
    type = "S"
  }

  tags = {
    Name        = "vault-dynamodb-table"
    Environment = "prod"
  }
}
```

If a table with the configured name already exists, Vault will not modify it -
and the Vault configuration values of `read_capacity` and `write_capacity` have
no effect.

If the table does not already exist, Vault will try to create it, with read and
write capacities set to the values of `read_capacity` and `write_capacity`
respectively.

## AWS Instance Metadata Timeout

@include 'aws-imds-timeout.mdx'

## DynamoDB Examples of Vault Configuration

### Custom Table and Read-Write Capacity

This example shows using a custom table name and read/write capacity.

```hcl
storage "dynamodb" {
  table = "my-vault-data"

  read_capacity  = 10
  write_capacity = 15
}
```

### Enabling High Availability

This example shows enabling high availability for the DynamoDB storage backend.

```hcl
api_addr = "https://vault-leader.my-company.internal"

storage "dynamodb" {
  ha_enabled    = "true"
  ...
}
```

[dynamodb]: https://aws.amazon.com/dynamodb/
[dynamodb-rw-capacity]: https://docs.aws.amazon.com/amazondynamodb/latest/developerguide/WorkingWithTables.html#ProvisionedThroughput<|MERGE_RESOLUTION|>--- conflicted
+++ resolved
@@ -127,14 +127,9 @@
   name           = "${var.dynamoTable}"
   read_capacity  = 1
   write_capacity = 1
-<<<<<<< HEAD
-	hash_key       = "Path"
-	range_key      = "Key"
-=======
   hash_key       = "Path"
   range_key      = "Key"
   
->>>>>>> 67075015
   attribute {
     name = "Path"
     type = "S"
