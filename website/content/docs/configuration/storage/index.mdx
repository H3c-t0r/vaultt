--- conflicted
+++ resolved
@@ -41,20 +41,6 @@
 environment variable will take precedence over values in the configuration
 file.
 
-<<<<<<< HEAD
-## Integrated storage vs. external storage
-
-HashiCorp recommends using Vault's [integrated
-storage](/docs/configuration/storage/raft) for most use cases rather than
-configuring another system to store Vault data externally. (Integrated storage is
-an **embedded Vault data storage** available in Vault 1.4 or later.) Prior to Vault 1.4, Consul was the recommended Vault storage.
-
--> **NOTE:** [HCP Vault](https://cloud.hashicorp.com/products/vault) clusters
-use integrated storage as their storage backend.
-
-The table below compares the characteristics of integrated storage and external
-storage. Suppose you decide that the additional operational complexity of external storage is worth it for your use case. In that case, there are several external storage options to choose from (e.g., [Consul](/docs/configuration/storage/consul), [DynamoDB](/docs/configuration/storage/dynamodb), etc.).
-=======
 ## Integrated Storage vs. External Storage
 
 HashiCorp recommends using Vault's [integrated
@@ -67,37 +53,25 @@
 
 The table below compares the characteristics of Integrated Storage and External
 Storage. Suppose you decide that the additional operational complexity of external storage is worth it for your use case. In that case, there are several external storage options to choose from (e.g., [Consul](/docs/configuration/storage/consul), [DynamoDB](/docs/configuration/storage/dynamodb), etc.).
->>>>>>> 6943b86f
+
 
 |                                | Integrated Storage                                                                                                                                                                                                           | External Storage                                                                                                                                                                                                                      |
 | ------------------------------ | ---------------------------------------------------------------------------------------------------------------------------------------------------------------------------------------------------------------------------- | ------------------------------------------------------------------------------------------------------------------------------------------------------------------------------------------------------------------------------------- |
 | HashiCorp Supported            | Yes                                                                                                                                                                                                                          | Limited support                                                                                                                                                                                                                       |
 | Operation                      | Operationally simpler with no additional software installation required.                                                                                                                                                     | Must install and configure the external storage environment outside of Vault. For high availability, the external storage should be clustered.                                                                                        |
 | Networking                     | One less network hop.                                                                                                                                                                                                        | Extra network hop between Vault and the external storage system (e.g., Consul cluster).                                                                                                                                               |
-<<<<<<< HEAD
-| Troubleshooting and monitoring | Integrated storage is a part of Vault; therefore, Vault is the only system you need to monitor and troubleshoot.                                                                                                             | The source of failure could be the external storage; therefore, you need to check the health of both Vault and the external storage. This requires expertise in the chosen storage backend and additional monitoring of that storage. |
-| Data location                  | The encrypted Vault data is stored on the same host where the Vault server process runs.                                                                                                                                     | The encrypted Vault data is stored where the external storage is located. Therefore, the Vault server and the data storage are hosted on physically separate hosts.                                                                   |
-| System requirements            | Avoid "burstable" CPU and storage options. SSDs should be used for the hard drive. <p />See the [Reference Architecture](https://learn.hashicorp.com/tutorials/vault/raft-reference-architecture#system-requirements) guide. | Follow the system requirements given by your chosen storage backend.                                                                                                                                                                  |
-
-### Integrated storage vs. Consul as Vault storage
-=======
 | Troubleshooting and monitoring | Integrated Storage is a part of Vault; therefore, Vault is the only system you need to monitor and troubleshoot.                                                                                                             | The source of failure could be the external storage; therefore, you need to check the health of both Vault and the external storage. This requires expertise in the chosen storage backend and additional monitoring of that storage. |
 | Data location                  | The encrypted Vault data is stored on the same host where the Vault server process runs.                                                                                                                                     | The encrypted Vault data is stored where the external storage is located. Therefore, the Vault server and the data storage are hosted on physically separate hosts.                                                                   |
 | System requirements            | Avoid "burstable" CPU and storage options. SSDs should be used for the hard drive. <p />See the [Reference Architecture](https://learn.hashicorp.com/tutorials/vault/raft-reference-architecture#system-requirements) guide. | Follow the system requirements given by your chosen storage backend.                                                                                                                                                                  |
 
 ### Integrated Storage vs. Consul as Vault Storage
->>>>>>> 6943b86f
 
 [HashiCorp Consul](https://www.consul.io/docs/intro) is a comprehensive
 multi-cloud service networking solution including service mesh, service
 discovery, and network infrastructure automation. Vault can leverage
 Consul's [KV Store](https://www.consul.io/api-docs/kv) to persist Vault data.
 
-<<<<<<< HEAD
-The table below highlights the differences between integrated storage and
-=======
 The table below highlights the differences between Integrated Storage and
->>>>>>> 6943b86f
 Consul.
 
 |                     | Integrated Storage                                                                                                 | Consul                                                                                                                                                                                                                                                                                                                                           |
@@ -109,11 +83,7 @@
 | Max message size    | 1 MiB (Configurable using the [`max_entry_size`](/docs/configuration/storage/raft#max_entry_size) parameter)       | 512 KiB (Configurable using the [`kv_max_value_size`](https://www.consul.io/docs/agent/options#kv_max_value_size) parameter)                                                                                                                                                                                                                     |
 
 If you have a Vault cluster using Consul as its storage backend and wish to
-<<<<<<< HEAD
-migrate to integrated storage, read the following tutorials:
-=======
 migrate to Integrated Storage, read the following tutorials:
->>>>>>> 6943b86f
 
 1. [Preflight Checklist - Migrating to Integrated
    Storage](https://learn.hashicorp.com/tutorials/vault/storage-migration-checklist)
@@ -124,8 +94,4 @@
 
 Refer to the [Integrated
 Storage](https://learn.hashicorp.com/collections/vault/raft) tutorial collection
-<<<<<<< HEAD
-to learn more about integrated storage.
-=======
-to learn more about Integrated Storage.
->>>>>>> 6943b86f
+to learn more about Integrated Storage.