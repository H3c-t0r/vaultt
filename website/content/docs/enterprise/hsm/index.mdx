--- conflicted
+++ resolved
@@ -37,14 +37,9 @@
 The [Configuration](/vault/docs/configuration/seal/pkcs11) page contains
 configuration information.
 
-<<<<<<< HEAD
 The [Security](/vault/docs/enterprise/hsm/security) page contains
 information about deploying Vault's HSM support in a secure fashion.
 
 Finally, the [Vault Interoperability Matrix](/vault/docs/interoperability-matrix) page contains
 information about HashiCorp partner products that have been verified to work with Vault 
-for Auto Unsealing / HSM Support and External Key Management.
-=======
-Finally, the [Security](/vault/docs/enterprise/hsm/security) page contains
-information about deploying Vault's HSM support in a secure fashion.
->>>>>>> 9e6da84b
+for Auto Unsealing / HSM Support and External Key Management.