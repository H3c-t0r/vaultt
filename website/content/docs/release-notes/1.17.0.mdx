--- conflicted
+++ resolved
@@ -13,7 +13,6 @@
 
 ## Important changes
 
-<<<<<<< HEAD
 | Change                                         | Description                                                                                                                                                         |
 |------------------------------------------------|---------------------------------------------------------------------------------------------------------------------------------------------------------------------|
 | New default (1.17)                             | [Allowed audit headers now have unremovable defaults](/vault/docs/upgrading/upgrade-to-1.17.x#audit-headers)                                                        |
@@ -22,20 +21,8 @@
 | Known issue (1.17.0+)                          | [PKI OCSP GET requests can return HTTP redirect responses](/vault/docs/upgrading/upgrade-to-1.17.x#pki-ocsp)                                                        |
 | Known issue (1.17.0)                           | [Vault Agent and Vault Proxy consume excessive amounts of CPU](/vault/docs/upgrading/upgrade-to-1.17.x#agent-proxy-cpu-1-17)                                        |
 | Known issue (1.15.8 - 1.15.9, 1.16.0 - 1.16.3) | [Autopilot upgrade for Vault Enterprise fails](/vault/docs/upgrading/upgrade-to-1.16.x#new-nodes-added-by-autopilot-upgrades-provisioned-with-the-wrong-version)    |
-| Known issue (1.17.1)                           | [Listener stops listening on untrusted upstream connection with particular config settings](/vault/docs/upgrading/upgrade-to-1.17.x#listener-proxy-protocol-config) |
-=======
-| Change                         | Description                                                                                                                                                         |
-|--------------------------------|---------------------------------------------------------------------------------------------------------------------------------------------------------------------|
-| New default (1.17)             | [Allowed audit headers now have unremovable defaults](/vault/docs/upgrading/upgrade-to-1.17.x#audit-headers)                                                        |
-| Opt out feature (1.17)         | [PKI sign-intermediate now truncates `notAfter` field to signing issuer](/vault/docs/upgrading/upgrade-to-1.17.x#pki-truncate)                                      |
-| Beta feature deprecated (1.17) | [Request limiter deprecated](/vault/docs/upgrading/upgrade-to-1.17.x#request-limiter)                                                                               |
-| Known issue (1.17.0+)          | [PKI OCSP GET requests can return HTTP redirect responses](/vault/docs/upgrading/upgrade-to-1.17.x#pki-ocsp)                                                        |
-| Known issue (1.17.0)           | [Vault Agent and Vault Proxy consume excessive amounts of CPU](/vault/docs/upgrading/upgrade-to-1.17.x#agent-proxy-cpu-1-17)                                        |
-| Known issue (1.15.8+)          | [Autopilot upgrade for Vault Enterprise fails](/vault/docs/upgrading/upgrade-to-1.15.x#autopilot)                                                                   |
-| Known issue (1.17.1)           | [Listener stops listening on untrusted upstream connection with particular config settings](/vault/docs/upgrading/upgrade-to-1.17.x#listener-proxy-protocol-config) |
 | Known issue (1.17.0 - 1.17.2)  | [Vault standby nodes not deleting removed entity-aliases from in-memory database](/vault/docs/upgrading/upgrade-to-1.17.x#dangling-entity-alias-in-memory)          |
 | Known Issue (0.7.0+)           | [Duplicate identity groups created](/vault/docs/upgrading/upgrade-to-1.17.x#duplicate-identity-groups-created-when-concurrent-requests-sent-to-the-primary-and-pr-secondary-cluster)
->>>>>>> b29f52d5
 
 ## Vault companion updates
 
