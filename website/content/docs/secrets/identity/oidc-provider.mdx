---
layout: docs
page_title: OIDC Identity Provider
description: >-
  Setup and configuration for Vault as an OpenID Connect (OIDC) identity provider.
---

# OIDC Identity Provider

Vault is an OpenID Connect ([OIDC](https://openid.net/specs/openid-connect-core-1_0.html))
identity provider. This enables client applications that speak the OIDC protocol to leverage
Vault's source of [identity](/docs/concepts/identity) and wide range of [authentication methods](/docs/auth)
when authenticating end-users. Client applications can configure their authentication logic
to talk to Vault. Once enabled, Vault will act as the bridge to other identity providers via
its existing authentication methods. Client applications can also obtain identity information
for their end-users by leveraging custom templating of Vault identity information.

-> **Note**: For more detailed information on the configuration resources and OIDC endpoints,
please visit the [OIDC provider](/docs/concepts/oidc-provider) concepts page.

## Setup

The Vault OIDC provider system is built on top of the identity secrets engine.
This secrets engine is mounted by default and cannot be disabled or moved.

Each Vault namespace has a default OIDC [provider](/docs/concepts/oidc-provider#providers)
and [key](/docs/concepts/oidc-provider#key). This built-in configuration enables client
applications to begin using Vault as a source of identity with minimal configuration. For
details on the built-in configuration and advanced options, see the [OIDC provider](/docs/concepts/oidc-provider)
concepts page.

The following steps show a minimal configuration that allows a client application to use
Vault as an OIDC provider.

1. Enable a Vault auth method:

   ```text
   $ vault auth enable userpass
   Success! Enabled userpass auth method at: userpass/
   ```

Any Vault auth method may be used within the OIDC flow. For simplicity, enable the
`userpass` auth method.

2. Create a user:

   ```text
   $ vault write auth/userpass/users/end-user password="securepassword"
   Success! Data written to: auth/userpass/users/end-user
   ```

   This user will authenticate to Vault through a client application, otherwise known as
   an OIDC [relying party](https://openid.net/specs/openid-connect-core-1_0.html#Terminology).

3. Create a client application:

   ```text
   $ vault write identity/oidc/client/my-webapp \
     redirect_uris="https://localhost:9702/auth/oidc-callback" \
     assignments="allow_all"
   Success! Data written to: identity/oidc/client/my-webapp
   ```

   This operation creates a client application which can be used to configure an OIDC
   relying party. See the [client applications](/docs/concepts/oidc-provider#client-applications)
   section for details on different client types, including `confidential` and `public` clients.

   The `assignments` parameter limits the Vault entities and groups that are allowed to
   authenticate through the client application. By default, no Vault entities are allowed.
   To allow all Vault entities to authenticate, the built-in [allow_all](/docs/concepts/oidc-provider#assignments)
   assignment is provided.

4. Read client credentials:

   ```text
   $ vault read identity/oidc/client/my-webapp

   Key                 Value
   ---                 -----
   access_token_ttl    24h
   assignments         [allow_all]
   client_id           GSDTnn3KaOrLpNlVGlYLS9TVsZgOTweO
   client_secret       hvo_secret_gBKHcTP58C4aq7FqPWsuqKgpiiegd7ahpifGae9WGkHRCwFEJTZA9KGdNVpzE0r8
   client_type         confidential
   id_token_ttl        24h
   key                 default
   redirect_uris       [https://localhost:9702/auth/oidc-callback]
   ```

   The `client_id` and `client_secret` are the client application's credentials. These
   values are typically required when configuring an OIDC relying party.

5. Read OIDC discovery configuration:

   ```text
   $ curl -s http://127.0.0.1:8200/v1/identity/oidc/provider/default/.well-known/openid-configuration
   {
     "issuer": "http://127.0.0.1:8200/v1/identity/oidc/provider/default",
     "jwks_uri": "http://127.0.0.1:8200/v1/identity/oidc/provider/default/.well-known/keys",
     "authorization_endpoint": "http://127.0.0.1:8200/ui/vault/identity/oidc/provider/default/authorize",
     "token_endpoint": "http://127.0.0.1:8200/v1/identity/oidc/provider/default/token",
     "userinfo_endpoint": "http://127.0.0.1:8200/v1/identity/oidc/provider/default/userinfo",
<<<<<<< HEAD
=======
     "request_parameter_supported": false,
>>>>>>> d8cc958e
     "request_uri_parameter_supported": false,
     "id_token_signing_alg_values_supported": [
       "RS256",
       "RS384",
       "RS512",
       "ES256",
       "ES384",
       "ES512",
       "EdDSA"
     ],
     "response_types_supported": [
       "code"
     ],
     "scopes_supported": [
       "openid"
     ],
     "subject_types_supported": [
       "public"
     ],
     "grant_types_supported": [
       "authorization_code"
     ],
     "token_endpoint_auth_methods_supported": [
       "none",
<<<<<<< HEAD
       "client_secret_basic"
=======
       "client_secret_basic",
       "client_secret_post"
>>>>>>> d8cc958e
     ]
   }
   ```

   Each Vault OIDC provider publishes [discovery metadata](https://openid.net/specs/openid-connect-discovery-1_0.html#ProviderMetadata).
   The `issuer` value is typically required when configuring an OIDC relying party.

## Usage

After configuring a Vault auth method and client application, the following details can
be used to configure an OIDC relying party to delegate end-user authentication to Vault.

- `client_id` - The ID of the client application
- `client_secret` - The secret of the client application
- `issuer` - The issuer of the Vault OIDC provider

A number of HashiCorp products provide OIDC authentication methods. This means that they
can leverage Vault as a source of identity using the OIDC protocol. See the following links
for details on configuring OIDC authentication for other HashiCorp products:

- [Boundary](https://learn.hashicorp.com/tutorials/boundary/oidc-auth)
- [Consul](https://www.consul.io/docs/security/acl/auth-methods/oidc)
- [Waypoint](https://www.waypointproject.io/docs/server/auth/oidc)

Otherwise, refer to the documentation of the specific OIDC relying party for usage details.

## Supported Flows

The Vault OIDC provider feature currently supports the following authentication flow:

- [Authorization Code Flow](https://openid.net/specs/openid-connect-core-1_0.html#CodeFlowAuth).

## Tutorial

Refer to the [Vault as an OIDC Identity Provider](https://learn.hashicorp.com/tutorials/vault/oidc-identity-provider)
tutorial to learn how to configure a HashiCorp [Boundary](https://www.boundaryproject.io/)
to leverage Vault as a source of identity using the OIDC protocol.

## API

The Vault OIDC provider feature has a full HTTP API. Please see the
[OIDC identity provider API](/api-docs/secret/identity/oidc-provider) for more
details.<|MERGE_RESOLUTION|>--- conflicted
+++ resolved
@@ -100,10 +100,7 @@
      "authorization_endpoint": "http://127.0.0.1:8200/ui/vault/identity/oidc/provider/default/authorize",
      "token_endpoint": "http://127.0.0.1:8200/v1/identity/oidc/provider/default/token",
      "userinfo_endpoint": "http://127.0.0.1:8200/v1/identity/oidc/provider/default/userinfo",
-<<<<<<< HEAD
-=======
      "request_parameter_supported": false,
->>>>>>> d8cc958e
      "request_uri_parameter_supported": false,
      "id_token_signing_alg_values_supported": [
        "RS256",
@@ -128,12 +125,8 @@
      ],
      "token_endpoint_auth_methods_supported": [
        "none",
-<<<<<<< HEAD
-       "client_secret_basic"
-=======
        "client_secret_basic",
        "client_secret_post"
->>>>>>> d8cc958e
      ]
    }
    ```
