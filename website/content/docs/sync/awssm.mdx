---
layout: docs
page_title: AWS Secrets Manager - Secrets Sync Destination
description: The AWS Secrets Manager destination syncs secrets from Vault to AWS.
---

# AWS Secrets Manager

The AWS Secrets Manager destination enables Vault to sync and unsync secrets of your choosing into
an external AWS account. When configured, Vault will actively maintain the state of each externally-synced
secret in near-realtime. This includes sending new secrets, updating existing secret values, and removing
secrets when they either get dissociated from the destination or deleted from Vault. This enables the
ability to keep control of all your secrets localized while leveraging the benefits of the AWS Secrets Manager.

## Setup

1.	The use of this sync destination requires prerequesite setup before beginning to configure it. Either an IAM
	User or an IAM role must be set with the necessary policies in order for Vault to manage secrets in the
	external destination. It is this IAM user or IAM role in AWS for which access credentials will be generated,
	then provided to Vault during configuration.

	The following is an example policy outlining the required permissions to use secrets syncing:

	```json
	{
		"Version": "2012-10-17",
		"Statement": [
			{
				"Effect": "Allow",
				"Action": [
					"secretsmanager:Create*",
					"secretsmanager:Update*",
					"secretsmanager:Delete*",
					"secretsmanager:TagResource"
				],
				"Resource": "arn:aws:secretsmanager:*:*:secret:vault*"
			}
		]
	}
	```

1.	Configure a sync destination with the IAM user credentials created in the previous step.

	```shell-session
	$ vault write sys/sync/destinations/aws-sm/my-awssm-1 \
		access_key_id='AKIAJWVN5Z4FOFT7NLNA' \
		secret_access_key='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' \
		region='us-east-1'
	```

	**Output:**

	<CodeBlockConfig hideClipboard>

	```plaintext
	Key                   Value
	---                   -----
	connection_details    map[access_key_id:***** region:us-east-1 secret_access_key:*****]
	name                  my-awssm-1
	type                  aws-sm
	```

	</CodeBlockConfig>

## Usage

1.	If you do not already have a KVv2 secret to sync, mount a new KVv2 secrets engine.

	```shell-session
	$ vault secrets enable -path=my-kv kv-v2
	```

	**Output:**

	<CodeBlockConfig hideClipboard>

	```plaintext
	Success! Enabled the kv-v2 secrets engine at: my-kv/
	```

	</CodeBlockConfig>

1. Create secrets you wish to sync with a target AWS Secrets Manager.

	```shell-session
	$ vault kv put -mount=my-kv my-secret foo=bar
	```

	**Output:**

	<CodeBlockConfig hideClipboard>

	```plaintext
	==== Secret Path ====
	my-kv/data/my-secret

	======= Metadata =======
	Key                Value
	---                -----
	created_time       2023-09-19T13:17:23.395109Z
	custom_metadata    <nil>
	deletion_time      n/a
	destroyed          false
	version            1
	```

	</CodeBlockConfig>

1.	Create an association between the destination and a secret to synchronize.

	```shell-session
	$ vault write sys/sync/destinations/aws-sm/my-awssm-1/associations/set \
		mount='my-kv' \
		secret_name='my-secret'
	```

	**Output:**

	<CodeBlockConfig hideClipboard>

	```
	Key                   Value
	---                   -----
	associated_secrets    map[kv_37993f8a/my-secret:map[accessor:kv_37993f8a secret_name:my-secret sync_status:SYNCED updated_at:2023-09-19T13:17:35.085581-05:00]]
	store_name            aws1
	store_type            aws-sm
	```

	</CodeBlockConfig>

1. Navigate to the [Secrets Manager](https://console.aws.amazon.com/secretsmanager/) in the AWS console
	to confirm your secret was successfully synced.

Moving forward, any modification on the Vault secret will be propagated to its AWS Secrets Manager
counterpart. Creating a new secret version in Vault will update the one in AWS to the new version. Deleting either
the secret or the association in Vault will delete the secret in your AWS account as well.

<<<<<<< HEAD
1. Delete the secret association.
	```shell-session
	$ vault write sys/sync/destinations/aws-sm/my-awssm-1/associations/remove \
		mount='my-kv' \
		secret_name='my-secret'
	```
	
	**Output:**

	<CodeBlockConfig hideClipboard>

	```plaintext
	Key                   Value
	---                   -----
	associated_secrets    map[]
	store_name            aws1
	store_type            aws-sm
	```

	</CodeBlockConfig>

## Troubleshooting

### Synced secrets not appearing in AWS Secrets Manager

Ensure that you are looking at the correct region in AWS, especially if using the web console.
The region you synced your secrets to must match the region you are trying to read them from.

### Error: unauthorized request: UnrecognizedClientException: The security token included in the request is invalid.

Ensure you are not using short-lived credentials with secrets syncing, for example by using AssumeRole with the
IAM role configured with the secrets sync permissions. By nature of the feature, the credentials used by Vault to
keep secrets synced must be long-lived.

=======
>>>>>>> c6e90201
## Tutorial

Refer to the [Vault Enterprise Secrets Sync tutorial](/vault/tutorials/enterprise/secrets-sync)
to learn how to configure the secrets sync between Vault and AWS Secrets Manager.

## API

Please see the [secrets sync API](/vault/api-docs/system/secrets-sync) for more details.<|MERGE_RESOLUTION|>--- conflicted
+++ resolved
@@ -135,43 +135,6 @@
 counterpart. Creating a new secret version in Vault will update the one in AWS to the new version. Deleting either
 the secret or the association in Vault will delete the secret in your AWS account as well.
 
-<<<<<<< HEAD
-1. Delete the secret association.
-	```shell-session
-	$ vault write sys/sync/destinations/aws-sm/my-awssm-1/associations/remove \
-		mount='my-kv' \
-		secret_name='my-secret'
-	```
-	
-	**Output:**
-
-	<CodeBlockConfig hideClipboard>
-
-	```plaintext
-	Key                   Value
-	---                   -----
-	associated_secrets    map[]
-	store_name            aws1
-	store_type            aws-sm
-	```
-
-	</CodeBlockConfig>
-
-## Troubleshooting
-
-### Synced secrets not appearing in AWS Secrets Manager
-
-Ensure that you are looking at the correct region in AWS, especially if using the web console.
-The region you synced your secrets to must match the region you are trying to read them from.
-
-### Error: unauthorized request: UnrecognizedClientException: The security token included in the request is invalid.
-
-Ensure you are not using short-lived credentials with secrets syncing, for example by using AssumeRole with the
-IAM role configured with the secrets sync permissions. By nature of the feature, the credentials used by Vault to
-keep secrets synced must be long-lived.
-
-=======
->>>>>>> c6e90201
 ## Tutorial
 
 Refer to the [Vault Enterprise Secrets Sync tutorial](/vault/tutorials/enterprise/secrets-sync)
