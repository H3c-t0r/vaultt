---
layout: docs
page_title: Vercel Project - Secrets Sync Destination
description: The Vercel Project destination syncs secrets from Vault to Vercel.
---

# Vercel Project environment variables

The Vercel Project sync destination allows Vault to safely synchronize secrets as Vercel environment variables.
This is a low footprint option that enables your applications to benefit from Vault-managed secrets without requiring them
to connect directly with Vault. This guide walks you through the configuration process.

Prerequisites:
* Ability to read or create KVv2 secrets
* Ability to create Vercel tokens with access to modify project environment variables
* Ability to create sync destinations and associations on your Vault server

## Setup

1. If you do not already have a Vercel token, navigate [your account settings](https://vercel.com/account/tokens) to
   generate credentials with the necessary permissions to manage your project's environment variables.

1. Next you need to locate your project ID. It can be found under the `Settings` tab in your project's overview page.

1. Configure a sync destination with the access token & project ID obtained in the previous steps.

  ```shell-session
  $ vault write sys/sync/destinations/vercel-project/my-dest \
      access_token=<token> \
      project_id=<project-id> \
      deployment_environments=development \
      deployment_environments=preview \
      deployment_environments=production
  ```

  **Output:**

  <CodeBlockConfig hideClipboard>

  ```plaintext
  Key                   Value
  ---                   -----
  connection_details    map[access_token:***** deployment_environments:[development preview production] project_id:<project-id>]
  name                  my-dest
  type                  vercel-project
  ```

  </CodeBlockConfig>

## Usage

1. If you do not already have a KVv2 secret to sync, mount a new KVv2 secrets engine.

  ```shell-session
  $ vault secrets enable -path=my-kv kv-v2
  Success! Enabled the kv-v2 secrets engine at: my-kv/
  ```

1. Store any KV secret into Vault.

<<<<<<< HEAD
  </CodeBlockConfig>

1. Create secrets you wish to sync with a target Vercel project:

  ```shell-session
  $ vault kv put -mount='my-kv' my-secret foo=bar
  ```

  **Output:**

  <CodeBlockConfig hideClipboard>

  ```text
=======
  ```shell-session
  $ vault kv put -mount=my-kv my-secret foo=bar
>>>>>>> 4293919d
  ==== Secret Path ====
  my-kv/data/my-secret

  ======= Metadata =======
  Key                Value
  ---                -----
  created_time       <timestamp>
  custom_metadata    <nil>
  deletion_time      n/a
  destroyed          false
  version            1
  ```

1. Create an association between your Vercel Project destination and the secret to synchronize.

  ```shell-session
  $ vault write sys/sync/destinations/vercel-project/my-dest/associations/set \
      mount=my-kv \
      secret_name=my-secret
  ```

  **Output:**

<<<<<<< HEAD
  **Output:**

  <CodeBlockConfig hideClipboard>

  ```text
=======
  <CodeBlockConfig hideClipboard>

  ```plaintext
>>>>>>> 4293919d
  Key                   Value
  ---                   -----
  associated_secrets    map[kv_1234/my-secret:map[accessor:kv_1234 secret_name:my-secret sync_status:SYNCED updated_at:<timestamp>>]]
  store_name            my-dest
  store_type            vercel-project
  ```

  </CodeBlockConfig>

1. Navigate to your project's settings under the `Environment Variables` section to confirm your secret was successfully
  created in your Vercel project.

Moving forward, any modification on the Vault secret will be propagated in near real time to its Vercel environment variable
counterpart. Creating a new secret version in Vault will overwrite the value in your Vercel Project. Deleting the secret
or the association in Vault will delete the secret on Vercel as well.

## Notes

KVv2 secrets are multi-values while Vercel Project environment variables are single value. As such the secret values
from Vault are exported as a JSON string.

## API

Please see the [secrets sync API](/vault/api-docs/system/secrets-sync) for more details.<|MERGE_RESOLUTION|>--- conflicted
+++ resolved
@@ -56,9 +56,6 @@
   Success! Enabled the kv-v2 secrets engine at: my-kv/
   ```
 
-1. Store any KV secret into Vault.
-
-<<<<<<< HEAD
   </CodeBlockConfig>
 
 1. Create secrets you wish to sync with a target Vercel project:
@@ -72,10 +69,6 @@
   <CodeBlockConfig hideClipboard>
 
   ```text
-=======
-  ```shell-session
-  $ vault kv put -mount=my-kv my-secret foo=bar
->>>>>>> 4293919d
   ==== Secret Path ====
   my-kv/data/my-secret
 
@@ -99,17 +92,9 @@
 
   **Output:**
 
-<<<<<<< HEAD
-  **Output:**
-
   <CodeBlockConfig hideClipboard>
 
   ```text
-=======
-  <CodeBlockConfig hideClipboard>
-
-  ```plaintext
->>>>>>> 4293919d
   Key                   Value
   ---                   -----
   associated_secrets    map[kv_1234/my-secret:map[accessor:kv_1234 secret_name:my-secret sync_status:SYNCED updated_at:<timestamp>>]]
