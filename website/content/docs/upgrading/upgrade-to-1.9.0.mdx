---
layout: docs
page_title: Upgrading to Vault 1.9.0 - Guides
description: |-
  This page contains the list of deprecations and important or breaking changes
  for Vault 1.9.0. Please read it carefully.
---

~> Note: these are **draft** notes for a future version of Vault. They should not be considered
official guidance until the release has been completed.

# Overview

This page contains the list of deprecations and important or breaking changes
for Vault 1.9.0 compared to 1.8. Please read it carefully.

## Identity Tokens

The Identity secrets engine has changed the procedure for creating Identity
token roles. When creating a role, the key parameter is required and the key
must exist. Previously, it was possible to create a role and assign it a named
key that did not yet exist despite the documentation stating otherwise.

All calls to [create or update a role](https://www.vaultproject.io/api/secret/identity/tokens#create-or-update-a-role)
must be checked to ensure that roles are not being created or updated with
non-existent keys.

<<<<<<< HEAD
## HTTP Request Counter Deprecation

In Vault 1.9, the internal HTTP Request count
[API](https://www.vaultproject.io/api-docs/system/internal-counters#http-requests)
will be removed from the product. Calls to the endpoint will result in a 404
error with a message stating that `functionality on this path has been removed`.

Vault does not make backwards compatible guarantees on internal APIs (those
prefaced with `sys/internal`). They are subject to change and may disappear
without notice.
=======
### SSH Role Parameter `allowed_extensions` Behavior Change

Prior versions of Vault allowed clients to specify any extension when requesting
SSH certificate [signing requests](https://www.vaultproject.io/api/secret/ssh#sign-ssh-key)
if their role had an `allowed_extensions` set to `""` or was missing.

Now, Vault will reject a client request that specifies extensions if the role
parameter `allowed_extensions` is empty or missing from the role they are
associated with.

To re-enable the old behavior, update the roles with a value
of `"*"` to the `allowed_extensions` parameter allowing any/all extensions to be
specified by clients.
>>>>>>> 2bcd1c25
<|MERGE_RESOLUTION|>--- conflicted
+++ resolved
@@ -25,19 +25,7 @@
 must be checked to ensure that roles are not being created or updated with
 non-existent keys.
 
-<<<<<<< HEAD
-## HTTP Request Counter Deprecation
-
-In Vault 1.9, the internal HTTP Request count
-[API](https://www.vaultproject.io/api-docs/system/internal-counters#http-requests)
-will be removed from the product. Calls to the endpoint will result in a 404
-error with a message stating that `functionality on this path has been removed`.
-
-Vault does not make backwards compatible guarantees on internal APIs (those
-prefaced with `sys/internal`). They are subject to change and may disappear
-without notice.
-=======
-### SSH Role Parameter `allowed_extensions` Behavior Change
+## SSH Role Parameter `allowed_extensions` Behavior Change
 
 Prior versions of Vault allowed clients to specify any extension when requesting
 SSH certificate [signing requests](https://www.vaultproject.io/api/secret/ssh#sign-ssh-key)
@@ -50,4 +38,14 @@
 To re-enable the old behavior, update the roles with a value
 of `"*"` to the `allowed_extensions` parameter allowing any/all extensions to be
 specified by clients.
->>>>>>> 2bcd1c25
+
+## HTTP Request Counter Deprecation
+
+In Vault 1.9, the internal HTTP Request count
+[API](https://www.vaultproject.io/api-docs/system/internal-counters#http-requests)
+will be removed from the product. Calls to the endpoint will result in a 404
+error with a message stating that `functionality on this path has been removed`.
+
+Vault does not make backwards compatible guarantees on internal APIs (those
+prefaced with `sys/internal`). They are subject to change and may disappear
+without notice.