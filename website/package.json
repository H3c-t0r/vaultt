{
  "name": "vault-docs",
  "description": "HashiCorp Vault documentation website",
  "version": "1.0.0",
  "author": "HashiCorp",
  "dependencies": {
    "@hashicorp/flight-icons": "^1.3.0",
    "@hashicorp/mktg-global-styles": "^4.0.0",
    "@hashicorp/mktg-logos": "^1.2.0",
    "@hashicorp/nextjs-scripts": "^19.0.3",
    "@hashicorp/platform-analytics": "^0.2.0",
    "@hashicorp/platform-code-highlighting": "^0.1.2",
    "@hashicorp/platform-markdown-utils": "^0.1.3",
    "@hashicorp/platform-runtime-error-monitoring": "^0.1.0",
    "@hashicorp/platform-util": "^0.1.0",
    "@hashicorp/react-alert-banner": "^7.0.1",
    "@hashicorp/react-button": "^6.0.1",
    "@hashicorp/react-call-to-action": "^4.1.1",
    "@hashicorp/react-consent-manager": "^7.0.1",
<<<<<<< HEAD
    "@hashicorp/react-docs-page": "^14.12.0",
=======
    "@hashicorp/react-docs-page": "^14.14.3",
>>>>>>> 67075015
    "@hashicorp/react-featured-slider": "^5.0.1",
    "@hashicorp/react-head": "^3.1.2",
    "@hashicorp/react-hero": "^8.0.2",
    "@hashicorp/react-image": "^4.0.3",
    "@hashicorp/react-inline-svg": "^6.0.3",
    "@hashicorp/react-markdown-page": "^1.4.3",
    "@hashicorp/react-product-downloads-page": "^2.5.3",
    "@hashicorp/react-section-header": "^5.0.4",
    "@hashicorp/react-subnav": "^9.3.2",
    "@hashicorp/react-text-splits": "^3.2.7",
    "@hashicorp/react-use-cases": "^5.0.0",
    "@hashicorp/react-vertical-text-block-list": "^7.0.0",
    "@reach/dialog": "^0.16.2",
    "@reach/visually-hidden": "^0.16.0",
    "framer-motion": "^5.3.0",
    "next": "^11.1.2",
    "next-mdx-remote": "^3.0.8",
    "next-remote-watch": "1.0.0",
    "react": "^17.0.2",
    "react-datocms": "^1.6.6",
    "react-dom": "^17.0.2",
    "react-player": "^2.9.0"
  },
  "devDependencies": {
    "@hashicorp/platform-cli": "^1.2.0",
    "@hashicorp/platform-nextjs-plugin": "^1.0.1",
    "@hashicorp/platform-types": "^0.1.1",
    "@types/react": "^17.0.27",
    "dart-linkcheck": "^2.0.15",
    "prettier": "^2.4.1",
    "simple-git-hooks": "^2.6.1",
    "typescript": "^4.4.3"
  },
  "engines": {
    "npm": ">=7.0.0",
    "node": ">=12.0.0"
  },
  "repository": {
    "type": "git",
    "url": "https://github.com/hashicorp/vault",
    "directory": "website"
  },
  "scripts": {
    "build": "./scripts/website-build.sh",
    "dynamic": "NODE_ENV=production next build && next start",
    "export": "next export",
    "format": "next-hashicorp format",
    "generate:component": "next-hashicorp generate component",
    "generate:readme": "next-hashicorp markdown-blocks README.md",
    "linkcheck": "linkcheck https://www.vaultproject.io",
    "lint": "next-hashicorp lint",
    "postinstall": "simple-git-hooks",
    "start": "./scripts/website-start.sh",
    "static": "npm run build && npm run export && cp _redirects out/."
  },
  "simple-git-hooks": {
    "pre-commit": "cd website && ./node_modules/.bin/next-hashicorp precommit"
  }
}<|MERGE_RESOLUTION|>--- conflicted
+++ resolved
@@ -17,11 +17,7 @@
     "@hashicorp/react-button": "^6.0.1",
     "@hashicorp/react-call-to-action": "^4.1.1",
     "@hashicorp/react-consent-manager": "^7.0.1",
-<<<<<<< HEAD
-    "@hashicorp/react-docs-page": "^14.12.0",
-=======
     "@hashicorp/react-docs-page": "^14.14.3",
->>>>>>> 67075015
     "@hashicorp/react-featured-slider": "^5.0.1",
     "@hashicorp/react-head": "^3.1.2",
     "@hashicorp/react-hero": "^8.0.2",
