--- conflicted
+++ resolved
@@ -31,25 +31,18 @@
 - `certificate` `(string: <required>)` - The PEM-format CA certificate.
 - `allowed_names` `(string: "")` - Constrain the Common and Alternative Names in
   the client certificate with a [globbed pattern]
-<<<<<<< HEAD
   (https://github.com/ryanuber/go-glob/blob/master/README.md#example). Value is
   a comma-separated list of patterns. Authentication requires at least one Name
   matching at least one pattern. If not set, defaults to allowing all names.
+- `required_extensions` `(string: "" or array:[])` - Require specific Custom
+   Extension OIDs to exist and match the pattern. Value is a comma separated
+   string or array of `oid:value`. Expects the extension value to be some type
+   of ASN1 encoded string. All conditions _must_ be met. Supports globbing on
+   `value`.
 - `policies` `(string: "")` - A comma-separated list of policies to set on
   tokens issued when authenticating against this CA certificate.
 - `display_name` `(string: "")` - The `display_name` to set on tokens issued
   when authenticating against this CA certificate. If not set, defaults to the
-=======
-  (https://github.com/ryanuber/go-glob/blob/master/README.md#example). Value is 
-  a comma-separated list of patterns.  Authentication requires at least one Name matching at least one pattern.  If not set, defaults to allowing all names.
-- `required_extensions` `(string: "" or array:[])` - Require specific Custom Extension OIDs to exist and match the pattern. 
-   Value is a comma separated string or array of `oid:value`. Expects the extension value to be some type of ASN1 encoded string.
-   All conditions _must_ be met. Supports globbing on `value`.
-- `policies` `(string: "")` - A comma-separated list of policies to set on tokens 
-  issued when authenticating against this CA certificate.
-- `display_name` `(string: "")` -   The `display_name` to set on tokens issued 
-  when authenticating against this CA certificate. If not set, defaults to the 
->>>>>>> 67d4d317
   name of the role.
 - `ttl` `(string: "")` - The TTL period of the token, provided as a number of
   seconds. If not provided, the token is valid for the the mount or system
@@ -116,14 +109,10 @@
     "display_name": "test",
     "policies": "",
     "allowed_names": "",
-<<<<<<< HEAD
+    "required_extensions": "",
     "ttl": 2764800,
     "max_ttl": 2764800,
     "period": 0
-=======
-    "required_extensions": "",
-    "ttl": 2764800
->>>>>>> 67d4d317
   },
   "warnings": null,
   "auth": null
