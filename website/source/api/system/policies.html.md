--- conflicted
+++ resolved
@@ -8,13 +8,10 @@
 
 # `/sys/policies/`
 
+The `/sys/policies` endpoints are used to manage ACL, RGP, and EGP policies in Vault.
+
+
 ~> **NOTE**: This endpoint is only available in Vault version 0.9+. Please also note that RGPs and EGPs are Vault Enterprise Premium features and the associated endpoints are not available in Vault Open Source or Vault Enterprise Pro.
-
-<<<<<<< HEAD
-The `/sys/policies` endpoints are used to manage ACL, RGP, and EGP policies in Vault.
-=======
-Note: RGPs and EGPs are Vault Enterprise Premium features, and the associated endpoints are not available in Vault Open Source or Vault Enterprise Pro.
->>>>>>> 063f3d57
 
 ## List ACL Policies
 
