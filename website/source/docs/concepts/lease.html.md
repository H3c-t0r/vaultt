--- conflicted
+++ resolved
@@ -26,13 +26,8 @@
 
 In addition to renewals, a lease can be _revoked_. When a lease is revoked, it
 invalidates that secret immediately and prevents any further renewals. For
-<<<<<<< HEAD
-example, with the [AWS secret backend](/docs/secrets/aws/index.html), the
+example, with the [AWS secrets engine](/docs/secrets/aws/index.html), the
 access keys will be deleted from AWS the moment a lease is revoked. This
-=======
-example, with the [AWS secrets engine](/docs/secrets/aws/index.html), the
-access keys will be deleted from AWS the moment a secret is revoked. This
->>>>>>> 2b617f30
 renders the access keys invalid from that point forward.
 
 Revocation can happen manually via the API, via the `vault revoke` cli command,
