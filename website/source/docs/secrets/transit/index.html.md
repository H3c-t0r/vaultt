--- conflicted
+++ resolved
@@ -86,18 +86,9 @@
 ```
 $ vault read transit/keys/foo
 Key                     Value
-<<<<<<< HEAD
-type                    aes256-gcm96
-deletion_allowed        false
-derived                 false
-exportable              false
-keys                    map[1:1.459861712e+09]
-latest_version          1
-min_decryption_version  1
-name                    foo
-=======
 deletion_allowed      	false
 derived               	false
+exportable            	false
 keys                  	map[1:1484070923]
 latest_version        	1
 min_decryption_version	1
@@ -107,7 +98,6 @@
 supports_encryption   	true
 supports_signing      	false
 type                  	aes256-gcm96
->>>>>>> f1c8b772
 ````
 
 Now, if we wanted to encrypt a piece of plain text, we use the encrypt
