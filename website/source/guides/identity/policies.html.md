---
layout: "guides"
page_title: "Policies - Guides"
sidebar_current: "guides-identity-policies"
description: |-
  Policies in Vault control what a user can access.
---

# Policies

In Vault, we use policies to govern the behavior of clients and instrument
Role-Based Access Control (RBAC) by specifying access privileges
(_authorization_).

When you first initialize Vault, the
[**`root`**](/docs/concepts/policies.html#root-policy) policy gets created by
default. The `root` policy is a special policy that gives superuser access to
_everything_ in Vault. This allows the superuser to set up initial policies,
tokens, etc.

In addition, another built-in policy,
[**`default`**](/docs/concepts/policies.html#default-policy), is created. The
`default` policy is attached to all tokens and provides common permissions.

Everything in Vault is path based, and admins write policies to grant or forbid
access to certain paths and operations in Vault. Vault operates on a **secure by
default** standard, and as such, an empty policy grants **no permissions** in the
system.


### HashiCorp Configuration Language (HCL)

Policies written in [HCL](https://github.com/hashicorp/hcl) format are often
referred as **_ACL Policies_**. [Sentinel](https://www.hashicorp.com/sentinel) is
another framework for policy which is available in [Vault
Enterprise](/docs/enterprise/index.html).  Since Sentinel is an enterprise-only
feature, this guide focuses on writing ACL policies as a foundation.

**NOTE:** HCL is JSON compatible; therefore, JSON can be used as completely
valid input.

## Reference Material

- [Policies](/docs/concepts/policies.html#default-policy) documentation
- [Policy API](/api/system/policy.html) documentation
- [Getting Started guide](/intro/getting-started/policies.html) on policies

## Estimated Time to Complete

10 minutes

## Personas

The scenario described in this guide introduces the following personas:

- **`root`** sets up initial policies for `admin`
- **`admin`** is empowered with managing a Vault infrastructure for a team or
organizations
- **`provisioner`** configures secret engines and creates policies for
client apps


## Challenge

Since Vault centrally secures, stores, and controls access to secrets across
distributed infrastructure and applications, it is critical to control
permissions before any user or machine can gain access.


## Solution

Restrict the use of root policy, and write fine-grained policies to practice
**least privileged**. For example, if an app gets AWS credentials from Vault,
write policy grants to `read` from AWS secret engine but not to `delete`, etc.

Policies are attached to tokens and roles to enforce client permissions on
Vault.


## Prerequisites

To perform the tasks described in this guide, you need to have a Vault
environment.  Refer to the [Getting
Started](/intro/getting-started/install.html) guide to install Vault. Make sure
that your Vault server has been [initialized and
unsealed](/intro/getting-started/deploy.html).

### Policy requirements

Since this guide demonstrates the creation of an **`admin`** policy, log in with
**`root`** token if possible. Otherwise, make sure that you have the following
permissions:

```shell
# Manage auth methods broadly across Vault
path "auth/*"
{
  capabilities = ["create", "read", "update", "delete", "list", "sudo"]
}

# List, create, update, and delete auth methods
path "sys/auth/*"
{
  capabilities = ["create", "read", "update", "delete", "sudo"]
}

# To list policies - Step 3
path "sys/policy"
{
  capabilities = ["read"]
}

# Create and manage ACL policies broadly across Vault
path "sys/policy/*"
{
  capabilities = ["create", "read", "update", "delete", "list", "sudo"]
}

# List, create, update, and delete key/value secrets
path "secret/*"
{
  capabilities = ["create", "read", "update", "delete", "list", "sudo"]
}

# Manage and manage secret engines broadly across Vault.
path "sys/mounts/*"
{
  capabilities = ["create", "read", "update", "delete", "list", "sudo"]
}

# Read health checks
path "sys/health"
{
  capabilities = ["read", "sudo"]
}

# To perform Step 4
path "sys/capabilities"
{
  capabilities = ["create", "update"]
}

# To perform Step 4
path "sys/capabilities-self"
{
  capabilities = ["create", "update"]
}
```


## Steps

The basic workflow of creating policies is:

![Policy Creation Workflow](/assets/images/vault-policy-authoring-workflow.png)

This guide demonstrates basic policy authoring and management tasks.

1. [Write ACL policies in HCL format](#step1)
1. [Create policies](#step2)
1. [View existing policies](#step3)
1. [Check capabilities of a token](#step4)


### <a name="step1"></a>Step 1: Write ACL policies in HCL format

Remember, an mpty policy grants **no permission** in the system. Therefore, ACL
policies are defined for each path.

```shell
path "<PATH>" {
  capabilities = [ "<LIST_OF_CAPABILITIES>" ]
}
```

-> The path can have a wildcard ("`*`") at the end to allow for
namespacing. For example, "`secret/training_*`" grants permissions on any
path starting with "`secret/training_`" (e.g. `secret/training_vault`).

Define one or more [capabilities](/docs/concepts/policies.html#capabilities) on each path to control operations that are
permitted.

| Capability      | Associated HTTP verbs  |
| --------------- |------------------------|
| create          | POST/PUT               |
| read            | GET                    |
| update          | POST/PUT               |
| delete          | DELETE                 |
| list            | LIST


#### Policy requirements

The first step in creating policies is to **gather policy requirements**.

**Example:**

**`admin`** is a type of user empowered with managing a Vault infrastructure for
a team or organizations. Empowered with sudo, the Administrator is focused on
configuring and maintaining the health of Vault cluster(s) as well as
providing bespoke support to Vault users.

`admin` must be able to:

- Mount and manage auth methods broadly across Vault
- Mount and manage secret engines broadly across Vault
- Create and manage ACL policies broadly across Vault
- Read system health check

**`provisioner`** is a type of user or service that will be used by an automated
tool (e.g. Terraform) to provision and configure a namespace within a Vault
secret engine for a new Vault user to access and write secrets.

`provisioner` must be able to:

- Mount and manage auth methods
- Mount and manage secret engines
- Create and manage ACL policies


Now, you are ready to author policies to fulfill these requirements.

#### Example policy for admin

`admin-policy.hcl`

```shell
# Manage auth methods broadly across Vault
path "auth/*"
{
  capabilities = ["create", "read", "update", "delete", "list", "sudo"]
}

# List, create, update, and delete auth methods
path "sys/auth/*"
{
  capabilities = ["create", "read", "update", "delete", "sudo"]
}

# List existing policies
path "sys/policy"
{
  capabilities = ["read"]
}

# Create and manage ACL policies broadly across Vault
path "sys/policy/*"
{
  capabilities = ["create", "read", "update", "delete", "list", "sudo"]
}

# List, create, update, and delete key/value secrets
path "secret/*"
{
  capabilities = ["create", "read", "update", "delete", "list", "sudo"]
}

# Manage and manage secret engines broadly across Vault.
path "sys/mounts/*"
{
  capabilities = ["create", "read", "update", "delete", "list", "sudo"]
}

# Read health checks
path "sys/health"
{
  capabilities = ["read", "sudo"]
}
```

#### Example policy for provisioner

`provisioner-policy.hcl`

```shell
# Manage auth methods broadly across Vault
path "auth/*"
{
  capabilities = ["create", "read", "update", "delete", "list", "sudo"]
}

# List, create, update, and delete auth methods
path "sys/auth/*"
{
  capabilities = ["create", "read", "update", "delete", "sudo"]
}

# List existing policies
path "sys/policy"
{
  capabilities = ["read"]
}

# Create and manage ACL policies
path "sys/policy/*"
{
  capabilities = ["create", "read", "update", "delete", "list"]
}

# List, create, update, and delete key/value secrets
path "secret/*"
{
  capabilities = ["create", "read", "update", "delete", "list"]
}
```

### <a name="step2"></a>Step 2: Create policies

Now, create `admin` and `provisioner` policies in Vault.

#### CLI command

To create policies:

```shell
$ vault policy write <POLICY_NAME> <POLICY_FILE>
```

**Example:**

```shell
# Create admin policy
$ vault policy write admin admin-policy.hcl

# Create provisioner policy
$ vault policy write provisioner provisioner-policy.hcl
```

**NOTE:** To update an existing policy, simply re-run the same command by
passing your modified policy (`*.hcl`).

#### API call using cURL

To create a policy, use the `/sys/policy` endpoint:

```shell
$ curl --header "X-Vault-Token: <TOKEN>" \
       --request PUT \
       --data <PAYLOAD> \
       <VAULT_ADDRESS>/v1/sys/policy/<POLICY_NAME>
```

<<<<<<< HEAD
Where `<TOKEN>` is your valid token, and `<PAYLOAD>` includes policy name and
stringified policy.
=======
Where `<TOKEN>` is your valid token, and `<PAYLOAD>` includes the policy name and
stringfied policy.
>>>>>>> f105461d

**Example:**

Now, create `admin` and `provisioner` policies:

```shell
# Create admin policy
$ curl --request PUT --header "X-Vault-Token: ..." --data @admin-payload.json \
    https://vault.rocks/v1/sys/policy/admin

$ cat admin-payload.json
{
  "policy": "path \"auth/*\" { capabilities = [\"create\", \"read\", \"update\", ... }"
}

# Create provisioner policy
$ curl --request PUT --header "X-Vault-Token: ..." --data @provisioner-payload.json \
    https://vault.rocks/v1/sys/policy/provisioner

$ cat provisioner-payload.json
{
  "policy": "path \"auth/*\" { capabilities = [\"create\", \"read\", \"update\", ... }"
}
```

-> NOTE: You can also use the `/sys/policies` endpoint which is used to manage
ACL, RGP, and EGP policies in Vault (RGP and EGP policies are enterprise-only
features). To list policies, invoke the `/sys/policies/acl` endpoint.

**NOTE:** To update an existing policy, simply re-run the same command by
passing your modified policy in the request payload (`*.json`).



### <a name="step3"></a>Step 3: View existing policies

Make sure that you see the policies you created in [Step 2](#step2).

#### CLI command

The following command lists existing policies:

```shell
$ vault policy list
```

To view a specific policy:

```shell
$ vault policy read <POLICY_NAME>
```

**Example:**

```shell
# Read admin policy
$ vault policy read admin

# Mount and manage auth methods broadly across Vault
path "auth/*"
{
  capabilities = ["create", "read", "update", "delete", "list", "sudo"]
}

path "sys/auth/*"
{
  capabilities = ["create", "read", "update", "delete", "sudo"]
}

# Create and manage ACL policies broadly across Vault
path "sys/policy/*"
{
  capabilities = ["create", "read", "update", "delete", "list", "sudo"]
}
...
```

#### API call using cURL

To list existing ACL policies, use the `/sys/policy` endpoint.

```shell
$ curl --request LIST --header "X-Vault-Token: ..." https://vault.rocks/v1/sys/policy | jq
```

To read a specific policy, the endpoint path should be
`/sys/policy/<POLICY_NAME>`.

**Example:**

Read the admin policy:

```plaintext
$ curl --request GET --header "X-Vault-Token: ..." https://vault.rocks/v1/sys/policy/admin | jq
{
  "name": "admin",
  "rules": "# Mount and manage auth methods broadly across Vault\npath \"auth/*\"\n{\n  ...",
  "request_id": "e8151bf3-8136-fef9-428b-1506042350cf",
  "lease_id": "",
  "renewable": false,
  "lease_duration": 0,
  "data": {
  ...
```

### <a name="step4"></a>Step 4: Check capabilities of a token

Use the `/sys/capabilities` endpoint to fetch the capabilities of a token on a
given path. This helps to verify what operations are granted based on the
policies attached to the token.

#### CLI command

The command is:

```shell
$ vault token capabilities <TOKEN> <PATH>
```

**Example:**

First, create a token attached to `admin` policy:

```shell
$ vault token create -policy="admin"
Key            	Value
---            	-----
token          	79ecdd41-9bac-1ac7-1ee4-99fbce796221
token_accessor 	39b5e8b5-7bbf-6c6d-c536-ba79d3a80dd5
token_duration 	768h0m0s
token_renewable	true
token_policies 	[admin default]
```

Now, fetch the capabilities of this token on the `sys/auth/approle` path.

```plaintext
$ vault token capabilities 79ecdd41-9bac-1ac7-1ee4-99fbce796221 sys/auth/approle
Capabilities: [create delete read sudo update]
```

The result should match the policy rule you wrote on the `sys/auth/*` path. You can
repeat the steps to generate a token for `provisioner` and check its
capabilities on paths.


In the absence of a token, it returns the capabilities of the current token invoking this
command.

```shell
$ vault token capabilities sys/auth/approle
Capabilities: [root]
```

#### API call using cURL

Use the `sys/capabilities` endpoint.

**Example:**

First, create a token attached to the `admin` policy:

```shell
$ curl --request POST --header "X-Vault-Token: ..." --data '{ "policies":"admin" }' \
       https://vault.rocks/v1/auth/token/create
{
 "request_id": "870ef38c-1401-7beb-633c-ff09cca3db68",
 "lease_id": "",
 "renewable": false,
 "lease_duration": 0,
 "data": null,
 "wrap_info": null,
 "warnings": null,
 "auth": {
   "client_token": "9f3a9fbb-4e1a-87c3-9d4d-ee4d96d40af1",
   "accessor": "f8a269c0-153a-c1ea-ae97-e7e964814392",
   "policies": [
     "root"
   ],
   "metadata": null,
   "lease_duration": 0,
   "renewable": false,
   "entity_id": ""
 }
}
```

Now, fetch the capabilities of this token on the `sys/auth/approle` path.

```shell
# Request payload
$ cat payload.json
{
  "token": "9f3a9fbb-4e1a-87c3-9d4d-ee4d96d40af1",
  "path": "sys/auth/approle"
}

$ curl --request POST --header "X-Vault-Token: ..." --data @payload.json \
    https://vault.rocks/v1/sys/capabilities
{
  "capabilities": [
    "create",
    "delete",
    "read",
    "sudo",
    "update"
  ],
  "request_id": "03f9d5e2-7e8a-4cd3-b9e9-034c058d3d06",
  "lease_id": "",
  "renewable": false,
  "lease_duration": 0,
  "data": {
    "capabilities": [
      "create",
      "delete",
      "read",
      "sudo",
      "update"
    ]
  },
  "wrap_info": null,
  "warnings": null,
  "auth": null
}
```

The result should match the policy rule you wrote on the `sys/auth/*` path. You can
repeat the steps to generate a token for `provisioner` and check its
capabilities on paths.

To check the current token's capabilities permitted on a path, use
the `sys/capabilities-self` endpoint.

```plaintext
$ curl --request POST --header "X-Vault-Token: ..." --data '{"path":"sys/auth/approle"}' \
    https://vault.rocks/v1/sys/capabilities-self
```


## Next steps

In this guide, you learned how to write policies based on given policy
requirements. Next, the [AppRole Pull Authentication](/guides/identity/authentication.html)
guide demonstrates how to associate policies to a role.<|MERGE_RESOLUTION|>--- conflicted
+++ resolved
@@ -340,13 +340,8 @@
        <VAULT_ADDRESS>/v1/sys/policy/<POLICY_NAME>
 ```
 
-<<<<<<< HEAD
-Where `<TOKEN>` is your valid token, and `<PAYLOAD>` includes policy name and
+Where `<TOKEN>` is your valid token, and `<PAYLOAD>` includes the policy name and
 stringified policy.
-=======
-Where `<TOKEN>` is your valid token, and `<PAYLOAD>` includes the policy name and
-stringfied policy.
->>>>>>> f105461d
 
 **Example:**
 
