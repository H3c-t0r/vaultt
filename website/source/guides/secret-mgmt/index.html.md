---
layout: "guides"
page_title: "Secrets Management - Guides"
sidebar_current: "guides-secret-mgmt"
description: |-
   A very common use case of Vault is to manage your organization's secrets from
   storing credentials and API keys to encrypting passwords for user signups.
   Vault is meant to be a solution for all secret management needs.
---

# Secrets Management

Vault is a tool for securely accessing secrets. A secret is anything that you
want to tightly control access to, such as API keys, passwords, certificates,
and more. Vault provides a unified interface to any secret while providing
tight access control and recording a detailed audit log.

Secrets Management guides demonstrate features in Vault to securely store your
secrets.

- [Static Secrets](/guides/secret-mgmt/static-secrets.html) guide walks you
through the steps to write secrets in Vault, and control who can access them.

- [Versioned KV Secret Engine](/guides/secret-mgmt/versioned-kv.html) guide
demonstrates the secret versioning capabilities provided by KV Secret Engine v2.

- [Secret as a Service: Dynamic Secrets](/guides/secret-mgmt/dynamic-secrets.html)
 guide demonstrates the Vault feature to generate database credentials
 on-demand so that each application or system can obtain its own credentials,
 and its permissions can be tightly controlled.

- [Database Root Credential Rotation](/guides/secret-mgmt/db-root-rotation.html)
guide walks you through the steps to enable the rotation of the database root
credentials for those managed by Vault.

- [Cubbyhole Response Wrapping](/guides/secret-mgmt/cubbyhole.html) guide
demonstrates a secure method to distribute secrets by wrapping them where only
the expecting client can unwrap.

<<<<<<< HEAD
- [One-Time SSH Password](/guides/secret-mgmt/ssh-otp.html) guide demonstrates
the use of SSH secrets engine to generate a one-time password (OTP) every time a
client wants to SSH into a remote host. 

=======
- [Build Your Own Certificate Authority](/guides/secret-mgmt/pki-engine.html)
guide walks you through the use of the PKI secrets engine to generate dynamic
X.509 certificates.
>>>>>>> a14e5c7e
- [Direct Application Integration](/guides/secret-mgmt/app-integration.html)
guide demonstrates the usage of _Consul Template_ and _Envconsul_ tool to
retrieve secrets from Vault with no or minimum code change to your applications.<|MERGE_RESOLUTION|>--- conflicted
+++ resolved
@@ -37,16 +37,14 @@
 demonstrates a secure method to distribute secrets by wrapping them where only
 the expecting client can unwrap.
 
-<<<<<<< HEAD
 - [One-Time SSH Password](/guides/secret-mgmt/ssh-otp.html) guide demonstrates
 the use of SSH secrets engine to generate a one-time password (OTP) every time a
-client wants to SSH into a remote host. 
+client wants to SSH into a remote host.
 
-=======
 - [Build Your Own Certificate Authority](/guides/secret-mgmt/pki-engine.html)
 guide walks you through the use of the PKI secrets engine to generate dynamic
 X.509 certificates.
->>>>>>> a14e5c7e
+
 - [Direct Application Integration](/guides/secret-mgmt/app-integration.html)
 guide demonstrates the usage of _Consul Template_ and _Envconsul_ tool to
 retrieve secrets from Vault with no or minimum code change to your applications.