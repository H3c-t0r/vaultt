--- conflicted
+++ resolved
@@ -46,27 +46,18 @@
 					</ul>
 				</li>
 
-<<<<<<< HEAD
         <li<%= sidebar_current("docs-http-config") %>>
           <a href="#">Configuration</a>
           <ul class="nav nav-visible">
+            <li<%= sidebar_current("docs-http-config-auditing") %>>
+              <a href="/docs/http/sys-config-auditing.html">/sys/config/auditing</a>
+            </li>
             <li<%= sidebar_current("docs-http-config-cors") %>>
               <a href="/docs/http/sys-config-cors.html">/sys/config/cors</a>
             </li>
           </ul>
         </li>
 
-=======
-				<li<%= sidebar_current("docs-http-config") %>>
-					<a href="#">Core Configuration</a>
-					<ul class="nav nav-visible">
-						<li<%= sidebar_current("docs-http-config-auditing") %>>
-							<a href="/docs/http/sys-config-auditing.html">/sys/config/auditing</a>
-						</li>
-					</ul>
-				</li>
->>>>>>> 25bcca2f
-
 				<li<%= sidebar_current("docs-http-mounts") %>>
 					<a href="#">Secret Mounts</a>
 					<ul class="nav nav-visible">
